/* Copyright 2011 Canonical Ltd.  This software is licensed under the
 * GNU Affero General Public License version 3 (see the file LICENSE).
 *
 * Functions for managing the subscribers list.
 *
 * @module bugs
 * @submodule subscribers_list
 */

YUI.add('lp.bugs.subscribers_list', function(Y) {

var namespace = Y.namespace('lp.bugs.subscribers_list');

/**
 * Reset the subscribers list if needed.
 *
 * Adds the "None" div to the subscribers list if
 * there aren't any subscribers left, and clears up
 * the duplicate subscribers list if empty.
 *
 * @method reset
 */
function reset() {
    var subscriber_list = Y.one('#subscribers-links');
    // Assume if subscriber_list has no child divs
    // then the list of subscribers is empty.
    if (!Y.Lang.isValue(subscriber_list.one('div')) &&
        !Y.Lang.isValue(Y.one('#none-subscribers'))) {
        var none_div = Y.Node.create(
            '<div id="none-subscribers">No subscribers.</div>');
        var subscribers = subscriber_list.get('parentNode');
        subscribers.appendChild(none_div);
    }

    // Clear the empty duplicate subscribers list if it exists.
    var dup_list = Y.one('#subscribers-from-duplicates');
    if (Y.Lang.isValue(dup_list) &&
        !Y.Lang.isValue(dup_list.one('div'))) {
        dup_list.remove();
    }
}
namespace._reset = reset;

/**
 * Remove the user's name from the subscribers list.
 * It uses the green-flash animation to indicate successful removal.
 *
 * @method remove_user_link
 * @param subscriber {Subscriber} Subscriber that you want to remove.
 * @param is_dupe {Boolean} Uses subscription link from the duplicates
 *     instead.
 */
function remove_user_link(subscriber, is_dupe) {
    var user_node_id;
    var user_name = subscriber.get('css_name');
    if (is_dupe === true) {
        user_node_id = '#dupe-' + user_name;
    } else {
        user_node_id = '#direct-' + user_name;
    }
    var user_node = Y.one(user_node_id);
    if (Y.Lang.isValue(user_node)) {
        // If there's an icon, we remove it prior to animation
        // so animation looks better.
        var unsub_icon = user_node.one('#unsubscribe-icon-' + user_name);
        if (Y.Lang.isValue(unsub_icon)) {
            unsub_icon.remove();
        }
        var anim = Y.lazr.anim.green_flash({ node: user_node });
        anim.on('end', function() {
            user_node.remove();
            reset();
        });
        anim.run();
    }
}
namespace.remove_user_link = remove_user_link;


var CSS_CLASSES = {
    section : 'subscribers-section',
    list: 'subscribers-list',
    subscriber: 'subscriber',
    no_subscribers: 'no-subscribers-indicator',
    activity: 'activity-indicator',
    actions: 'subscriber-actions',
    unsubscribe: 'unsubscribe-action'
};

/**
 * Possible subscriber levels with descriptive headers for
 * sections that will hold them.
 */
var subscriber_levels = {
    'Discussion': 'Notified of all changes',
    'Details': 'Notified of all changes except comments',
    'Lifecycle': 'Notified when the bug is closed or reopened',
    'Maybe': 'Maybe notified'
};

/**
 * Order of subscribers sections.
 */
var subscriber_level_order = ['Discussion', 'Details', 'Lifecycle', 'Maybe'];


/**
 * Checks if the subscription level is one of the acceptable ones.
 * Throws an error if not, otherwise returns true.
 */
function checkSubscriptionLevel(level) {
    if (!subscriber_levels.hasOwnProperty(level)) {
        Y.error(
            'Level "' + level + '" is not an acceptable subscription level.');
    }
    return true;
}



/**
 * Manages entire subscribers' list for a single bug.
 *
 * @class SubscribersList
 * @param config {Object} Configuration object containing at least
 *   container_box value with the container div ID where to add the
 *   subscribers list, and bug referencing the bug we need to
 *   list subscribers for.
 */
function SubscribersList(config) {
    this.container_node = Y.one(config.container_box);
    if (!Y.Lang.isValue(this.container_node)) {
        Y.error('Container div must be specified in config.container_box.');
    }
    if (!Y.Lang.isValue(config.bug)) {
        Y.error('No bug object provided.');
    }
    this.bug = config.bug;

    if (Y.Lang.isValue(config.lp_client)) {
        this.lp_client = config.lp_client;
    } else {
        this.lp_client = new Y.lp.client.Launchpad();
    }
}
namespace.SubscribersList = SubscribersList;

/**
 * Reset the subscribers list:
 *  - If no sections with subscribers are left, it adds an indication
 *    of no subscribers.
 *  - If there are subscribers left, it ensures there is no indication
 *    of no subscribers.
 *
 * @method resetNoSubscribers
 */
SubscribersList.prototype.resetNoSubscribers = function() {
    var has_sections = (
        this.container_node.one('.' + CSS_CLASSES.section) !== null);
    var no_subs;
    if (has_sections) {
        // Make sure the indicator for no subscribers is not there.
        no_subs = this.container_node.one('.' + CSS_CLASSES.no_subscribers);
        if (no_subs !== null) {
            no_subs.remove();
        }
    } else {
        no_subs = Y.Node.create('<div></div>')
            .addClass(CSS_CLASSES.no_subscribers)
            .set('text', 'No other subscribers.');
        this.container_node.appendChild(no_subs);
    }
};

/**
 * Get a CSS class to use for the section of the subscribers' list
 * with subscriptions with the level `level`.
 *
 * @method _getSectionCSSClass
 * @param level {String} Level of the subscription.
 * @return {String} CSS class to use for the section for the `level`.
 */
SubscribersList.prototype._getSectionCSSClass = function(level) {
    return CSS_CLASSES.section + '-' + level.toLowerCase();
};

/**
 * Return the section node for a subscription level.
 *
 * @method _getSection
 * @param level {String} Level of the subscription.
 * @return {Object} Node containing the section or null.
 */
SubscribersList.prototype._getSection = function(level) {
    return this.container_node.one('.' + this._getSectionCSSClass(level));
};

/**
 * Create a subscribers section node depending on their level.
 *
 * @method _createSectionNode
 * @param level {String} Level of the subscription.
 * @return {Object} Node containing the entire section.
 */
SubscribersList.prototype._createSectionNode = function(level) {
    // Container node for the entire section.
    var node = Y.Node.create('<div></div>')
        .addClass(CSS_CLASSES.section)
        .addClass(this._getSectionCSSClass(level));
    // Header.
    node.appendChild(
        Y.Node.create('<h3></h3>')
            .set('text', subscriber_levels[level]));
    // Node listing the actual subscribers.
    node.appendChild(
        Y.Node.create('<div></div>')
            .addClass(CSS_CLASSES.list));
    return node;
};


/**
 * Inserts the section node in the appropriate place in the subscribers list.
 * Uses `subscriber_level_order` to figure out what position should a section
 * with subscribers on `level` hold.
 *
 * @method _insertSectionNode
 * @param level {String} Level of the subscription.
 * @param section_node {Object} Node to insert (containing
 *   the entire section).
 */
SubscribersList.prototype._insertSectionNode = function(level, section_node) {
    var index, existing_level;
    var existing_level_node = null;
    for (index=0; index < subscriber_level_order.length; index++) {
        existing_level = subscriber_level_order[index];
        if (existing_level === level) {
            // Insert either at the beginning of the list,
            // or after the last section which comes before this one.
            if (existing_level_node === null) {
                this.container_node.prepend(section_node);
            } else {
                existing_level_node.insert(section_node, 'after');
            }
        } else {
            existing_level_node = this._getSection(existing_level);
        }
    }
};


/**
 * Create a subscribers section depending on their level and
 * add it to the other subscribers list.
 * If section is already there, returns the existing node for it.
 *
 * @method getOrCreateSection
 * @param level {String} Level of the subscription.
 * @return {Object} Node containing the entire section.
 */
SubscribersList.prototype.getOrCreateSection = function(level) {
    var section_node = this._getSection(level);
    if (section_node === null) {
        section_node = this._createSectionNode(level);
        this._insertSectionNode(level, section_node);
    }
    // Remove the indication of no subscribers if it's present.
    this.resetNoSubscribers();
    return section_node;
};

/**
 * Return whether subscribers section has any subscribers or not.
 *
 * @method _sectionHasSubscribers
 * @param node {Y.Node} Node containing the subscribers section.
 * @return {Boolean} True if there are still subscribers in the section.
 */
SubscribersList.prototype._sectionNodeHasSubscribers = function(node) {
    var list = node.one('.' + CSS_CLASSES.list);
    if (list !== null) {
        var has_any = (list.one('.' + CSS_CLASSES.subscriber) !== null);
        return has_any;
    } else {
        Y.error(
            'No div.subscribers-list found inside the passed `node`.');
    }
};

/**
 * Removes a subscribers section node if there are no remaining subscribers.
 * Silently passes if nothing to remove.
 *
 * @method removeSectionIfEmpty
 * @param node {Object} Section node containing all the subscribers.
 */
SubscribersList.prototype._removeSectionNodeIfEmpty = function(node) {
<<<<<<< HEAD
=======
    if (node !== null && !node.hasClass(CSS_CLASSES.section)) {
        Y.error('Node is not a section node.');
    }
>>>>>>> 96c4e05e
    if (node !== null && !this._sectionNodeHasSubscribers(node)) {
        node.remove();
        // Add the indication of no subscribers if this was the last section.
        this.resetNoSubscribers();
    }
};

/**
 * Removes a subscribers section for the appropriate level.
 * Silently passes if nothing to remove.
 *
 * @method removeSectionIfEmpty
 * @param level {String} Level of the subscription.
 */
SubscribersList.prototype.removeSectionIfEmpty = function(level) {
    var node = this._getSection(level);
    this._removeSectionNodeIfEmpty(node);
};

/**
 * Get a string value usable as the ID for the node based on
 * the subscriber name.
 */
SubscribersList.prototype._getNodeIdForSubscriberName = function(name) {
    return CSS_CLASSES.subscriber + '-' + Y.lp.names.launchpad_to_css(name);
};

/**
 * Get a subscriber name by parsing the subscriber node ID.
 */
SubscribersList.prototype._getNameFromSubscriberNodeId = function(node) {
    var id = node.get('id');
    return id.substr(CSS_CLASSES.subscriber.length + 1);
};

/**
 * Validate and sanitize a subscriber object.
 * It must have at least a `name` attribute.
 * If `display_name` is not set, the value from `name` is used instead.
 *
 * @method _validateSubscriber
 * @param subscriber {Object} Object containing `name`, `display_name`,
 *    `web_link` and `is_team` indicator for the subscriber.
 *    If `display_name` is undefined, sets it to the same value as `name`.
 *    If `web_link` is not set, sets it to "/~name".
 * @return {Object} Modified `subscriber` object.
 */
SubscribersList.prototype._validateSubscriber = function(subscriber) {
    if (!Y.Lang.isString(subscriber.name)) {
        Y.error('No `name` passed in `subscriber`.');
    }
    if (!Y.Lang.isString(subscriber.display_name)) {
        // Default to `name` for display_name.
        subscriber.display_name = subscriber.name;
    }
    if (!Y.Lang.isString(subscriber.web_link)) {
        // Default to `/~name` for web_link.
        subscriber.web_link = '/~' + subscriber.name;
    }
    return subscriber;
}

/**
 * Creates and returns a node for the `subscriber`.
 *
 * It makes a link using subscriber.display_name as the link text,
 * and linking to /~`subscriber.name`.
 * Everything is wrapped in a div.subscriber node.
 *
 * @method _createSubscriberNode
 * @param subscriber {Object} Object containing `name`, `display_name`
 *    `web_link` and `is_team` attributes.
 * @return {Object} Node containing a subscriber link.
 */
SubscribersList.prototype._createSubscriberNode = function(subscriber) {
    var subscriber_node = Y.Node.create('<div></div>')
        .addClass(CSS_CLASSES.subscriber);

    var subscriber_link = Y.Node.create('<a></a>');
    subscriber_link.set('href', subscriber.web_link);

    var subscriber_text = Y.Node.create('<span></span>')
        .addClass('sprite')
        .set('text', subscriber.display_name);
    if (subscriber.is_team === true) {
        subscriber_text.addClass('team');
    } else {
        subscriber_text.addClass('person');
    }
    subscriber_link.appendChild(subscriber_text);

    subscriber_node.appendChild(subscriber_link);
    return subscriber_node;
};

/**
 * Adds a subscriber to the subscribers list.
 *
 * If subscriber is already in the list and in a different subscription
 * level section, it is moved to the appropriate section indicated by
 * `level` parameter.  If subscriber is already in the list and subscribed
 * at the same level, nothing happens.
 *
 * @method addSubscriber
 * @param subscriber {Object} Object containing `name`, `display_name`
 *    `web_link` and `is_team` attributes describing the subscriber.
 * @param level {String} Level of the subscription.
 * @param config {Object} Object containing potential 'unsubscribe' callback
 *     in the `unsubscribe_callback` property.
 */
SubscribersList.prototype.addSubscriber = function(subscriber, level,
                                                   config) {
    subscriber = this._validateSubscriber(subscriber);
    checkSubscriptionLevel(level);

    var section_node = this.getOrCreateSection(level);
    var list_node = section_node.one('.' + CSS_CLASSES.list);

    var subscriber_id = this._getNodeIdForSubscriberName(subscriber.name);
    var subscriber_node = this.container_node.one('#' + subscriber_id);

    if (subscriber_node === null) {
        var subscriber_node = this._createSubscriberNode(subscriber);
        subscriber_node.set('id', subscriber_id);
        // Insert the subscriber at the start of the list.
        list_node.prepend(subscriber_node);
        // Add the unsubscribe action if needed.
        if (Y.Lang.isValue(config) &&
            Y.Lang.isFunction(config.unsubscribe_callback)) {
            this._addUnsubscribeAction(
                subscriber, config.unsubscribe_callback);
        }
    } else {
        // Move the subscriber node from the existing section to the new one.
        var existing_section = subscriber_node.ancestor(
            '.' + CSS_CLASSES.section);
        if (existing_section === null) {
            Y.error("Matching subscriber node doesn't seem to be in any " +
                    "subscribers list sections.");
        }
        if (existing_section !== section_node) {
            // We do not destroy the node so we can insert it into
            // the appropriate position.
            subscriber_node.remove();
            this._removeSectionNodeIfEmpty(existing_section);
            // Insert the subscriber at the start of the list.
            list_node.prepend(subscriber_node);
        } else {
            // Subscriber is already there in the same section.
            // A no-op.
        }
    }

    return subscriber_node;
};

/**
 * Adds an unsubscribe action for the subscriber.
 *
 * It creates a separate actions node which will hold any actions
 * (including unsubscribe one), and creates a "remove" link with the
 * on.click action set to call `callback` function with subscriber
 * passed in as the parameter.
 *
 * If `subscriber` does not have at least the `name` attribute,
 * an exception is thrown.
 * If `callback` is not a function, it throws an exception.
 *
 * @method addSubscriber
 * @param subscriber {Object} Object containing `name`, `display_name`
 *    `web_link` and `is_team` attributes describing the subscriber.
 * @param callback {Function} Function to call on clicking the unsubscribe
 *     button.  It will be passed `subscriber` as the first parameter.
 */
SubscribersList.prototype._addUnsubscribeAction = function(subscriber,
                                                           callback) {
    subscriber = this._validateSubscriber(subscriber);
    if (!Y.Lang.isFunction(callback)) {
        Y.error('Passed in callback is not a function.');
    }
    var subscriber_node = this._getSubscriberNode(subscriber);
    var actions_node = subscriber_node.one('.' + CSS_CLASSES.actions);
    if (actions_node === null) {
        // Create a node to hold all the actions.
        actions_node = Y.Node.create('<span></span>')
            .addClass(CSS_CLASSES.actions)
            .setStyle('float', 'right');
        subscriber_node.appendChild(actions_node);
    }
    var unsubscribe_node = actions_node.one('.' + CSS_CLASSES.unsubscribe);
    if (unsubscribe_node === null) {
        unsubscribe_node = Y.Node.create('<a></a>')
            .addClass(CSS_CLASSES.unsubscribe)
            .set('href', '+subscribe')
            .set('title', 'Unsubscribe ' + subscriber.display_name);
        unsubscribe_node.appendChild(
            Y.Node.create('<img></img>')
                .set('src', '/@@/remove')
                .set('alt', 'Remove'));
        unsubscribe_node.on('click', function(e) {
            e.halt();
            callback(subscriber);
        });
        actions_node.appendChild(unsubscribe_node);
    }
};

/**
 * Get a subscriber node for the passed in subscriber.
 *
 * If subscriber is not in the list already, it fails with an exception.
 *
 * @method _getSubscriberNode
 * @param subscriber {Object} Object containing at least `name`
 *     for the subscriber.
 */
SubscribersList.prototype._getSubscriberNode = function(subscriber) {
    subscriber = this._validateSubscriber(subscriber);

    var subscriber_id = this._getNodeIdForSubscriberName(subscriber.name);
    var subscriber_node = this.container_node.one('#' + subscriber_id);

    if (subscriber_node === null) {
        Y.error('Subscriber is not present in the subscribers list. ' +
                'Please call addSubscriber(subscriber) first.');
    }
    return subscriber_node;
};

/**
 * Remove a subscriber node for the `subscriber`.
 *
 * If subscriber is not in the list already, it fails with an exception.
 *
 * @method removeSubscriber
 * @param subscriber {Object} Object containing at least `name`
 *     for the subscriber.
 */
SubscribersList.prototype.removeSubscriber = function(subscriber) {
    var subscriber_node = this._getSubscriberNode(subscriber);
    var existing_section = subscriber_node.ancestor(
        '.' + CSS_CLASSES.section);
    subscriber_node.remove(true);
    if (existing_section === null) {
        Y.error("Matching subscriber node doesn't seem to be in any " +
                "subscribers list sections.");
    }
    this._removeSectionNodeIfEmpty(existing_section);
};

/**
 * Indicates some activity for a subscriber in the subscribers list.
 * Uses a regular Launchpad progress spinner UI.
 *
 * If subscriber is not in the list already, it fails with an exception.
 * If there are any actions available for the subscriber (such as unsubscribe
 * action), they are hidden.
 *
 * @method indicateSubscriberActivity
 * @param subscriber {Object} Object containing at least `name`
 *     for the subscriber.
 */
SubscribersList.prototype.indicateSubscriberActivity = function(subscriber) {
    var subscriber_node = this._getSubscriberNode(subscriber);
    var progress_node = subscriber_node.one('.' + CSS_CLASSES.activity);

    // No-op if there is already indication of progress,
    // and creates a new node with the spinner if there isn't.
    if (progress_node === null) {
        var actions_node = subscriber_node.one('.' + CSS_CLASSES.actions);
        if (actions_node !== null) {
            actions_node.setStyle('display', 'none');
        }
        var progress_icon = Y.Node.create('<img></img>')
            .set('src', '/@@/spinner');

        progress_node = Y.Node.create('<span></span>')
            .addClass(CSS_CLASSES.activity);
        progress_node.appendChild(progress_icon);
        subscriber_node.appendChild(progress_node);
    }
};

/**
 * Stop any indication of activity for a subscriber in the subscribers list.
 *
 * If the spinner is present, it removes it.  If `success` parameter is
 * passed in, it determines if success or failure animation will be shown
 * as well.
 *
 * If subscriber is not in the list already, it fails with an exception.
 * If there are any actions available for the subscriber (such as unsubscribe
 * action), they are re-displayed if hidden.
 *
 * @method stopSubscriberActivity
 * @param subscriber {Object} Object containing at least `name`
 *     for the subscriber.
 * @param success {Boolean} Whether to indicate success (`success` == true,
 *     flash green) or failure (false, red).  Otherwise, perform no
 *     animation.
 * @param callback {Function} Function to call if and when success/failure
 *     animation completes.
 */
SubscribersList.prototype.stopSubscriberActivity = function(subscriber,
                                                            success,
                                                            callback) {
    var subscriber_node = this._getSubscriberNode(subscriber);
    var progress_node = subscriber_node.one('.' + CSS_CLASSES.activity);
    if (progress_node !== null) {
        // Remove and destroy the node if present.
        progress_node.remove(true);
    }
    // If actions node is present and hidden, show it.
    var actions_node = subscriber_node.one('.' + CSS_CLASSES.actions);
    if (actions_node !== null) {
        actions_node.setStyle('display', 'inline');
    }

    if (success === true || success === false) {
        var anim;
        if (success === true) {
            anim = Y.lazr.anim.green_flash({ node: subscriber_node });
        } else {
            anim = Y.lazr.anim.red_flash({ node: subscriber_node });
        }
        anim.on('end', callback);
        anim.run();
    }
};


}, "0.1", {"requires": ["node", "lazr.anim", "lp.client", "lp.names"]});<|MERGE_RESOLUTION|>--- conflicted
+++ resolved
@@ -295,29 +295,14 @@
  * @param node {Object} Section node containing all the subscribers.
  */
 SubscribersList.prototype._removeSectionNodeIfEmpty = function(node) {
-<<<<<<< HEAD
-=======
     if (node !== null && !node.hasClass(CSS_CLASSES.section)) {
         Y.error('Node is not a section node.');
     }
->>>>>>> 96c4e05e
     if (node !== null && !this._sectionNodeHasSubscribers(node)) {
         node.remove();
         // Add the indication of no subscribers if this was the last section.
         this.resetNoSubscribers();
     }
-};
-
-/**
- * Removes a subscribers section for the appropriate level.
- * Silently passes if nothing to remove.
- *
- * @method removeSectionIfEmpty
- * @param level {String} Level of the subscription.
- */
-SubscribersList.prototype.removeSectionIfEmpty = function(level) {
-    var node = this._getSection(level);
-    this._removeSectionNodeIfEmpty(node);
 };
 
 /**
