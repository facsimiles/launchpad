--- conflicted
+++ resolved
@@ -1199,12 +1199,8 @@
             .one('.subscribers-list');
         var all_subscribers = list_node.all('.subscriber');
 
-<<<<<<< HEAD
-        var returned_nodes = [], index;
-=======
         var returned_nodes = [];
         var index;
->>>>>>> 576b9cb1
         for (index = 0; index < all_subscribers.size(); index++) {
             returned_nodes.push(all_subscribers.item(index));
         }
