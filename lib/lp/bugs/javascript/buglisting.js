--- conflicted
+++ resolved
@@ -92,10 +92,7 @@
             var batch_key = e.newVal.batch_key;
             var batch = this.get('batches')[batch_key];
             this.set('current_batch', batch);
-<<<<<<< HEAD
-=======
             this.pre_fetch_batches();
->>>>>>> 3a3f7d0c
             this.render();
         }
     },
@@ -285,11 +282,7 @@
     next_batch_config: function(){
         var current_batch = this.get('current_batch');
         if (!this.has_next()){
-<<<<<<< HEAD
-            return;
-=======
             return null;
->>>>>>> 3a3f7d0c
         }
         return {
             forwards: true,
@@ -301,15 +294,9 @@
     /**
      * Update the navigator to display the next batch.
      */
-<<<<<<< HEAD
-    prev_batch: function() {
-        var current_batch = this.get('current_batch');
-        if (!this.has_prev()){
-=======
     next_batch: function() {
         var config = this.next_batch_config();
         if (config === null){
->>>>>>> 3a3f7d0c
             return;
         }
         this.update(config);
