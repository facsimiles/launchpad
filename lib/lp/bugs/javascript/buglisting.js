--- conflicted
+++ resolved
@@ -108,26 +108,22 @@
         this.set(
             'failure_handler', this.get('error_handler').getFailureHandler());
         batch_key = this.handle_new_batch(cache);
-<<<<<<< HEAD
-=======
-        this.set('current_batch', cache);
-        this.pre_fetch_batches();
->>>>>>> d5a4b71e
-        // Work around mustache.js bug 48 "Blank lines are not preserved."
-        // https://github.com/janl/mustache.js/issues/48
-        if (Y.Lang.isValue(template)) {
-            template = template.replace(/\n/g, '&#10;');
-        }
-        this.set('template', template);
-        this.set('target', config.target);
-        if (Y.Lang.isValue(config.navigation_indices)) {
-            this.set('navigation_indices', config.navigation_indices);
-        }
         this.set('model', new namespace.BugListingModel({
                 batch_key: batch_key,
                 field_visibility: cache.field_visibility,
                 field_visibility_defaults: cache.field_visibility_defaults
         }));
+        this.pre_fetch_batches();
+        // Work around mustache.js bug 48 "Blank lines are not preserved."
+        // https://github.com/janl/mustache.js/issues/48
+        if (Y.Lang.isValue(template)) {
+            template = template.replace(/\n/g, '&#10;');
+        }
+        this.set('template', template);
+        this.set('target', config.target);
+        if (Y.Lang.isValue(config.navigation_indices)) {
+            this.set('navigation_indices', config.navigation_indices);
+        }
         this.get('model').get('history').after(
             'change', this.history_changed, this);
     },
@@ -139,11 +135,7 @@
         if (e.newVal.hasOwnProperty('batch_key')) {
             var batch_key = e.newVal.batch_key;
             var batch = this.get('batches')[batch_key];
-<<<<<<< HEAD
-=======
-            this.set('current_batch', batch);
             this.pre_fetch_batches();
->>>>>>> d5a4b71e
             this.render();
         }
     },
@@ -337,17 +329,12 @@
      *
      * The order_by defaults to the current ordering, but may be overridden.
      */
-<<<<<<< HEAD
-    next_batch: function() {
-        var current_batch = this.get_current_batch();
-=======
     first_batch: function(order_by) {
         this.update(this.first_batch_config(order_by));
     },
 
     next_batch_config: function(){
-        var current_batch = this.get('current_batch');
->>>>>>> d5a4b71e
+        var current_batch = this.get_current_batch();
         if (!this.has_next()){
             return null;
         }
@@ -361,10 +348,6 @@
     /**
      * Update the navigator to display the next batch.
      */
-<<<<<<< HEAD
-    prev_batch: function() {
-        var current_batch = this.get_current_batch();
-=======
     next_batch: function() {
         var config = this.next_batch_config();
         if (config === null){
@@ -373,8 +356,7 @@
         this.update(config);
     },
     prev_batch_config: function(){
-        var current_batch = this.get('current_batch');
->>>>>>> d5a4b71e
+        var current_batch = this.get_current_batch();
         if (!this.has_prev()){
             return null;
         }
@@ -396,18 +378,6 @@
         this.update(config);
     },
     /**
-<<<<<<< HEAD
-=======
-     * Change which fields are displayed in the batch.  Input is a config with
-     * the appropriate visibility variables, such as show_bug_heat,
-     * show_title, etc.
-     */
-    change_fields: function(config) {
-        this.set('field_visibility', Y.merge(this.field_visibility, config));
-        this.render();
-    },
-
-    /**
      * Generate a list of configs to pre-fetch.
      */
     get_pre_fetch_configs: function(){
@@ -420,7 +390,6 @@
     },
 
     /**
->>>>>>> d5a4b71e
      * Load the specified batch via ajax.  Display & cache on load.
      *
      * query is the query string for the URL, as a mapping.  (See
