/* Copyright 2011 Canonical Ltd.  This software is licensed under the
 * GNU Affero General Public License version 3 (see the file LICENSE).
 *
 * Client-side rendering of bug listings.
 *
 * @module bugs
 * @submodule buglisting
 */

YUI.add('lp.bugs.buglisting', function(Y) {

var namespace = Y.namespace('lp.bugs.buglisting');


function empty_nodelist() {
    return new Y.NodeList([]);
}


/**
 * Constructor.
 * current_url is used to determine search params.
 * cache is the JSONRequestCache for the batch.
 * template is the template to use for rendering batches.
 * target is a YUI node to update when rendering batches.
 * navigation_indices is a YUI NodeList of nodes to update with the current
 * batch info.
 * io_provider is something providing the Y.io interface, typically used for
 * testing.  Defaults to Y.io.
 */
namespace.ListingNavigator = function(config) {
    namespace.ListingNavigator.superclass.constructor.apply(this, arguments);
};


namespace.ListingNavigator.ATTRS = {
    batches: {value: {}},
    batch_info_template: {value: '<strong>{{start}}</strong> &rarr; ' +
        '<strong>{{end}}</strong> of {{total}} results'},
    backwards_navigation: {valueFn: empty_nodelist},
    forwards_navigation: {valueFn: empty_nodelist},
    io_provider: {value: null},
    pre_fetch: {value: false},
    navigation_indices: {valueFn: empty_nodelist},
    spinners: {valueFn: empty_nodelist}
};


Y.extend(namespace.ListingNavigator, Y.Base, {
    initializer: function(config) {
        var lp_client = new Y.lp.client.Launchpad();
        var cache = lp_client.wrap_resource(null, config.cache);
        var batch_key;
        var template = config.template;
        this.set('search_params', namespace.get_query(config.current_url));
        delete this.get('search_params').start;
        delete this.get('search_params').memo;
        delete this.get('search_params').direction;
        delete this.get('search_params').orderby;
        this.set('io_provider', config.io_provider);
        this.set('field_visibility', cache.field_visibility);
        batch_key = this.handle_new_batch(cache);
        this.set('current_batch', cache);
        this.pre_fetch_batches();
        // Work around mustache.js bug 48 "Blank lines are not preserved."
        // https://github.com/janl/mustache.js/issues/48
        if (Y.Lang.isValue(template)) {
            template = template.replace(/\n/g, '&#10;');
        }
        this.set('template', template);
        this.set_pending(false);
        this.set('target', config.target);
        if (Y.Lang.isValue(config.navigation_indices)) {
            this.set('navigation_indices', config.navigation_indices);
        }
        this.set('history', new Y.History({
            initialState: {
                batch_key: batch_key
            }
        }));
        this.get('history').on('change', this.history_changed, this);
    },

    get_failure_handler: function(fetch_only){
        var error_handler = new Y.lp.client.ErrorHandler();
        error_handler.showError = Y.bind(
            Y.lp.app.errors.display_error, window, null);
        if (!fetch_only){
            error_handler.clearProgressUI = Y.bind(
                this.set_pending, this, false);
        }
        return error_handler.getFailureHandler();
    },

    /**
     * Event handler for history:change events.
     */
    history_changed: function(e){
        if (e.newVal.hasOwnProperty('batch_key')) {
            var batch_key = e.newVal.batch_key;
            var batch = this.get('batches')[batch_key];
            this.set('current_batch', batch);
<<<<<<< HEAD
=======
            this.pre_fetch_batches();
>>>>>>> 23ee7b26
            this.render();
        }
    },

    /**
     * Call the callback when a node matching the selector is clicked.
     *
     * The node is also marked up appropriately.
     */
    clickAction: function(selector, callback) {
        var nodes = Y.all(selector);
        nodes.on('click', function(e) {
            e.preventDefault();
            callback.call(this);
        }, this);
        nodes.addClass('js-action');
    },

    /**
     * Handle a previously-unseen batch by storing it in the cache and
     * stripping out field_visibility values that would otherwise shadow the
     * real values.
     */
     handle_new_batch: function(batch) {
        var key, i;
        var batch_key = this.constructor.get_batch_key(batch);
        Y.each(this.get('field_visibility'), function(value, key) {
            for (i = 0; i < batch.mustache_model.bugtasks.length; i++) {
                delete batch.mustache_model.bugtasks[i][key];
            }
        });
        this.get('batches')[batch_key] = batch;
        return batch_key;
    },

    /**
     * Render bug listings via Mustache.
     *
     * If model is supplied, it is used as the data for rendering the
     * listings.  Otherwise, LP.cache.mustache_model is used.
     *
     * The template is always LP.mustache_listings.
     */
    render: function() {
        var model = Y.merge(
            this.get('current_batch').mustache_model,
            this.get('field_visibility'));
        var batch_info = Mustache.to_html(this.get('batch_info_template'), {
            start: this.get('current_batch').start + 1,
            end: this.get('current_batch').start +
                this.get('current_batch').mustache_model.bugtasks.length,
            total: this.get('current_batch').total
        });
        var content = Mustache.to_html(this.get('template'), model);
        this.get('target').setContent(content);
        this.get('navigation_indices').setContent(batch_info);
        this.render_navigation();
    },

<<<<<<< HEAD
=======
    set_pending: function(is_pending){
        if (is_pending){
            this.get('spinners').setStyle('visibility', 'visible');
        }
        else{
            this.get('spinners').setStyle('visibility', 'hidden');
        }
    },

>>>>>>> 23ee7b26
    has_prev: function(){
        return !Y.Lang.isNull(this.get('current_batch').prev);
    },

    has_next: function(){
        return !Y.Lang.isNull(this.get('current_batch').next);
    },

    /**
     * Enable/disable navigation links as appropriate.
     */
    render_navigation: function() {
        this.get('backwards_navigation').toggleClass(
            'inactive', !this.has_prev());
        this.get('forwards_navigation').toggleClass(
            'inactive', !this.has_next());
    },

    update_from_new_model: function(query, fetch_only, model){
        var batch_key = this.handle_new_batch(model);
        if (fetch_only) {
            return;
        }
        this.set_pending(false);
        this.update_from_cache(query, batch_key);
    },

    /**
     * A shim to use the data of an LP.cache to render the bug listings and
     * cache their data.
     *
     * query is a mapping of query variables generated by get_batch_query.
     * batch_key is the key generated by get_batch_key for the model.
     */
    update_from_cache: function(query, batch_key) {
        var url = '?' + Y.QueryString.stringify(query);
        this.get('history').addValue('batch_key', batch_key, {url: url});
    },

    /**
     * Return the query vars to use for the specified batch.
     * This includes the search params and the batch selector.
     */
    get_batch_query: function(config) {
        var query = Y.merge(
            this.get('search_params'), {orderby: config.order_by});
        if (Y.Lang.isValue(config.memo)) {
            query.memo = config.memo;
        }
        if (Y.Lang.isValue(config.start)) {
            query.start = config.start;
        }
        if (config.forwards !== undefined && !config.forwards) {
            query.direction = 'backwards';
        }
        return query;
    },


    /**
     * Pre-fetch adjacent batches.
     */
    pre_fetch_batches: function(){
        var that=this;
        if (!this.get('pre_fetch')){
            return;
        }
        Y.each(this.get_pre_fetch_configs(), function(config){
            config.fetch_only = true;
            that.update(config);
        });
    },


    /**
     * Update the display to the specified batch.
     *
     * If the batch is cached, it will be used immediately.  Otherwise, it
     * will be retrieved and cached upon retrieval.
     */
    update: function(config) {
        var key = this.constructor.get_batch_key(config);
        var cached_batch = this.get('batches')[key];
        var query = this.get_batch_query(config);
        if (Y.Lang.isValue(cached_batch)) {
            if (config.fetch_only){
                return;
            }
            this.update_from_cache(query, key);
        }
        else {
            this.load_model(query, config.fetch_only);
        }
    },

    /**
     * Update the navigator to display the last batch.
     */
    last_batch: function() {
        this.update({
            forwards: false,
            memo: "",
            start: this.get('current_batch').last_start,
            order_by: this.get('current_batch').order_by
        });
    },

    first_batch_config: function(order_by){
        if (order_by === undefined) {
            order_by = this.get('current_batch').order_by;
        }
        return {
            forwards: true,
            memo: null,
            start: 0,
            order_by: order_by
        };
    },

    /**
     * Update the navigator to display the first batch.
     *
     * The order_by defaults to the current ordering, but may be overridden.
     */
    first_batch: function(order_by) {
        this.update(this.first_batch_config(order_by));
    },

    next_batch_config: function(){
        var current_batch = this.get('current_batch');
        if (!this.has_next()){
<<<<<<< HEAD
            return;
=======
            return null;
>>>>>>> 23ee7b26
        }
        return {
            forwards: true,
            memo: current_batch.next.memo,
            start: current_batch.next.start,
            order_by: current_batch.order_by
        };
    },
    /**
     * Update the navigator to display the next batch.
     */
<<<<<<< HEAD
    prev_batch: function() {
        var current_batch = this.get('current_batch');
        if (!this.has_prev()){
=======
    next_batch: function() {
        var config = this.next_batch_config();
        if (config === null){
>>>>>>> 23ee7b26
            return;
        }
        this.update(config);
    },
    prev_batch_config: function(){
        var current_batch = this.get('current_batch');
        if (!this.has_prev()){
            return null;
        }
        return {
            forwards: false,
            memo: current_batch.prev.memo,
            start: current_batch.prev.start,
            order_by: current_batch.order_by
        };
    },
    /**
     * Update the navigator to display the previous batch.
     */
    prev_batch: function() {
        var config = this.prev_batch_config();
        if (config === null){
            return;
        }
        this.update(config);
    },
    /**
     * Change which fields are displayed in the batch.  Input is a config with
     * the appropriate visibility variables, such as show_bug_heat,
     * show_title, etc.
     */
    change_fields: function(config) {
        this.set('field_visibility', Y.merge(this.field_visibility, config));
        this.render();
    },

    /**
     * Generate a list of configs to pre-fetch.
     */
    get_pre_fetch_configs: function(){
        var configs = [];
        var next_batch_config = this.next_batch_config();
        if (next_batch_config !== null){
            configs.push(next_batch_config);
        }
        return configs;
    },

    /**
     * Load the specified batch via ajax.  Display & cache on load.
     *
     * query is the query string for the URL, as a mapping.  (See
     * get_batch_query).
     */
    load_model: function(query, fetch_only) {
        var load_model_config = {
            on: {
                success: Y.bind(
                    this.update_from_new_model, this, query, fetch_only),
                failure: this.get_failure_handler(fetch_only)
            }
        };
        var context = this.get('current_batch').context;
        if (Y.Lang.isValue(this.get('io_provider'))) {
            load_model_config.io_provider = this.get('io_provider');
        }
        if (!fetch_only){
            this.set_pending(true);
        }
        Y.lp.client.load_model(
            context, '+bugs', load_model_config, query);
    }
});


/**
 * Rewrite all nodes with navigation classes so that they are hyperlinks.
 * Content is retained.
 */
namespace.linkify_navigation = function() {
    Y.each(['previous', 'next', 'first', 'last'], function(class_name) {
        Y.all('.' + class_name).each(function(node) {
            new_node = Y.Node.create('<a href="#"></a>');
            new_node.addClass(class_name);
            new_node.setContent(node.getContent());
            node.replace(new_node);
            if (class_name === 'first'){
                var spinner_node = Y.Node.create(
                    '<img class="spinner" src="/@@/spinner"'+
                    ' alt="Loading..." />');
                new_node.insertBefore(spinner_node, new_node);
            }
        });
    });
};


/**
 * Return the value for a given feature flag in the current scope.
 * Only flags declared as "related_features" on the view are available.
 */
var get_feature_flag = function(flag_name){
    return LP.cache.related_features[flag_name].value;
};


/**
 * Factory to return a ListingNavigator for the given page.
 */
namespace.ListingNavigator.from_page = function() {
    var target = Y.one('#client-listing');
    var navigation_indices = Y.all('.batch-navigation-index');
    var pre_fetch = get_feature_flag('bugs.dynamic_bug_listings.pre_fetch');
    namespace.linkify_navigation();
    var navigator = new namespace.ListingNavigator({
        current_url: window.location,
        cache: LP.cache,
        template: LP.mustache_listings,
        target: target,
        navigation_indices: navigation_indices,
        pre_fetch: Boolean(pre_fetch),
        spinners: Y.all('.spinner')
    });
    navigator.set('backwards_navigation', Y.all('.first,.previous'));
    navigator.set('forwards_navigation', Y.all('.last,.next'));
    navigator.clickAction('.first', navigator.first_batch);
    navigator.clickAction('.next', navigator.next_batch);
    navigator.clickAction('.previous', navigator.prev_batch);
    navigator.clickAction('.last', navigator.last_batch);
    navigator.render_navigation();
    return navigator;
};


/**
 * Get the key for the specified batch, for use in the batches mapping.
 */
namespace.ListingNavigator.get_batch_key = function(config) {
    return JSON.stringify([config.order_by, config.memo, config.forwards,
                           config.start]);
};


/**
 * Return the query of the specified URL in structured form.
 */
namespace.get_query = function(url) {
    var querystring = Y.lp.get_url_query(url);
    return Y.QueryString.parse(querystring);
};


}, "0.1", {"requires": ["history", "node", 'lp.client', 'lp.app.errors']});<|MERGE_RESOLUTION|>--- conflicted
+++ resolved
@@ -100,10 +100,7 @@
             var batch_key = e.newVal.batch_key;
             var batch = this.get('batches')[batch_key];
             this.set('current_batch', batch);
-<<<<<<< HEAD
-=======
             this.pre_fetch_batches();
->>>>>>> 23ee7b26
             this.render();
         }
     },
@@ -163,8 +160,6 @@
         this.render_navigation();
     },
 
-<<<<<<< HEAD
-=======
     set_pending: function(is_pending){
         if (is_pending){
             this.get('spinners').setStyle('visibility', 'visible');
@@ -174,7 +169,6 @@
         }
     },
 
->>>>>>> 23ee7b26
     has_prev: function(){
         return !Y.Lang.isNull(this.get('current_batch').prev);
     },
@@ -306,11 +300,7 @@
     next_batch_config: function(){
         var current_batch = this.get('current_batch');
         if (!this.has_next()){
-<<<<<<< HEAD
-            return;
-=======
             return null;
->>>>>>> 23ee7b26
         }
         return {
             forwards: true,
@@ -322,15 +312,9 @@
     /**
      * Update the navigator to display the next batch.
      */
-<<<<<<< HEAD
-    prev_batch: function() {
-        var current_batch = this.get('current_batch');
-        if (!this.has_prev()){
-=======
     next_batch: function() {
         var config = this.next_batch_config();
         if (config === null){
->>>>>>> 23ee7b26
             return;
         }
         this.update(config);
