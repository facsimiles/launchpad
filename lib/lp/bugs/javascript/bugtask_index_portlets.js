/* Copyright 2011 Canonical Ltd.  This software is licensed under the
 * GNU Affero General Public License version 3 (see the file LICENSE).
 *
 * Form overlay widgets and subscriber handling for bug pages.
 *
 * @module bugs
 * @submodule bugtask_index.portlets
 */

YUI.add('lp.bugs.bugtask_index.portlets', function(Y) {

var namespace = Y.namespace('lp.bugs.bugtask_index.portlets');

// The launchpad js client used.
var lp_client;

// The launchpad client entry for the current bug.
var lp_bug_entry;

// The bug itself, taken from cache.
var bug_repr;

// A boolean telling us whether advanced subscription features are to be
// used or not.
var use_advanced_subscriptions = false;

var subscription_labels = Y.lp.bugs.subscriber.subscription_labels;

submit_button_html =
    '<button type="submit" name="field.actions.change" ' +
    'value="Change" class="lazr-pos lazr-btn" >OK</button>';
cancel_button_html =
    '<button type="button" name="field.actions.cancel" ' +
    'class="lazr-neg lazr-btn" >Cancel</button>';

// The set of subscriber CSS IDs as a JSON struct.
var subscriber_ids;

/*
 * An object representing the bugtask subscribers portlet.
 *
 * Since the portlet loads via XHR and inline subscribing
 * depends on that portlet being loaded, setup a custom
 * event object, to provide a hook for initializing subscription
 * link callbacks after custom events.
 */
var PortletTarget = function() {};
Y.augment(PortletTarget, Y.Event.Target);
namespace.portlet = new PortletTarget();

/*
 * Create the lp client and bug entry if we haven't done so already.
 *
 * @method setup_client_and_bug
 */
function setup_client_and_bug() {
    lp_client = new Y.lp.client.Launchpad();

    if (bug_repr === undefined) {
        bug_repr = LP.cache.bug;
        lp_bug_entry = new Y.lp.client.Entry(
            lp_client, bug_repr, bug_repr.self_link);
    }
}

namespace.load_subscribers_portlet = function(
        subscription_link, subscription_link_handler) {
    if (Y.UA.ie) {
        return null;
    }

    Y.one('#subscribers-portlet-spinner').setStyle('display', 'block');

    function hide_spinner() {
        Y.one('#subscribers-portlet-spinner').setStyle('display', 'none');
            // Fire a custom event to notify that the initial click
            // handler on subscription_link set above should be
            // cleared.
            if (namespace) {
                namespace.portlet.fire(
                  'bugs:portletloadfailed', subscription_link_handler);
        }
    }

    function setup_portlet(transactionid, response, args) {
        hide_spinner();
        Y.one('#portlet-subscribers')
            .appendChild(Y.Node.create(response.responseText));

        // Fire a custom portlet loaded event to notify when
        // it's safe to setup subscriber link callbacks.
        namespace.portlet.fire('bugs:portletloaded');
    }

    var config = {on: {success: setup_portlet,
                       failure: hide_spinner}};
    var url = Y.one(
        '#subscribers-content-link').getAttribute('href').replace(
            'bugs.', '');
    Y.io(url, config);
};


namespace.setup_portlet_handlers = function() {
    namespace.portlet.subscribe('bugs:portletloaded', function() {
        load_subscriber_ids();
    });
    /*
     * If the subscribers portlet fails to load, clear any
     * click handlers, so the normal subscribe page can be reached.
     */
    namespace.portlet.subscribe('bugs:portletloadfailed', function(handler) {
        handler.detach();
    });
    namespace.portlet.subscribe('bugs:dupeportletloaded', function() {
        setup_subscription_link_handlers();
        setup_unsubscribe_icon_handlers();
    });
    /* If the dupe subscribers portlet fails to load,
     * be sure to try to handle any unsub icons that may
     * exist for others.
     */
    namespace.portlet.subscribe(
        'bugs:dupeportletloadfailed',
        function(handlers) {
            setup_subscription_link_handlers();
            setup_unsubscribe_icon_handlers();
        });

    /* If loading the subscriber IDs JSON has succeeded, set up the
     * subscription link handlers and load the subscribers from dupes.
     */
    namespace.portlet.subscribe(
        'bugs:portletsubscriberidsloaded',
        function() {
            load_subscribers_from_duplicates();
        });

    /* If loading the subscriber IDs JSON fails we still need to load the
     * subscribers from duplicates but we don't set up the subscription link
     * handlers.
     */
    namespace.portlet.subscribe(
        'bugs:portletsubscriberidsfailed',
        function() {
            load_subscribers_from_duplicates();
        });

    /*
     * Subscribing someone else requires loading a grayed out
     * username into the DOM until the subscribe action completes.
     * There are a couple XHR requests in check_can_be_unsubscribed
     * before the subscribe work can be done, so fire a custom event
     * bugs:nameloaded and do the work here when the event fires.
     */
    namespace.portlet.subscribe('bugs:nameloaded', function(subscription) {
        var error_handler = new Y.lp.client.ErrorHandler();
        error_handler.clearProgressUI = function() {
            var temp_link = Y.one('#temp-username');
            if (temp_link) {
                var temp_parent = temp_link.get('parentNode');
                temp_parent.removeChild(temp_link);
            }
        };
        error_handler.showError = function(error_msg) {
            Y.lp.app.errors.display_error(
                Y.one('.menu-link-addsubscriber'), error_msg);
        };

        var config = {
            on: {
                success: function() {
                    var temp_link = Y.one('#temp-username');
                    var temp_spinner = Y.one('#temp-name-spinner');
                    temp_link.removeChild(temp_spinner);
                    var anim = Y.lazr.anim.green_flash({ node: temp_link });
                    anim.on('end', function() {
                        add_user_name_link(subscription);
                        var temp_parent = temp_link.get('parentNode');
                        temp_parent.removeChild(temp_link);
                    });
                    anim.run();
                },
                failure: error_handler.getFailureHandler()
            },
            parameters: {
                person: Y.lp.client.get_absolute_uri(
                    subscription.get('person').get('escaped_uri')),
                suppress_notify: false
            }
        };
        lp_client.named_post(bug_repr.self_link, 'subscribe', config);
    });
};

function load_subscriber_ids() {
    function on_success(transactionid, response, args) {
        try {
            subscriber_ids = Y.JSON.parse(response.responseText);

            // Fire a custom event to trigger the setting-up of the
            // subscription handlers.
            namespace.portlet.fire('bugs:portletsubscriberidsloaded');
        } catch (e) {
            // Fire an event to signal failure. This ensures that the
            // subscribers-from-dupes still get loaded into the portlet.
            namespace.portlet.fire('bugs:portletsubscriberidsfailed');
        }
    }

    function on_failure() {
        // Fire an event to signal failure. This ensures that the
        // subscribers-from-dupes still get loaded into the portlet.
        namespace.portlet.fire('bugs:portletsubscriberidsfailed');
    }

    var config = {on: {success: on_success,
                       failure: on_failure}};
    var url = Y.one(
        '#subscribers-ids-link').getAttribute('href');
    Y.io(url, config);
}

/*
 * Set click handlers for unsubscribe remove icons.
 *
 * @method setup_unsubscribe_icon_handlers
 * @param subscription {Object} A Y.lp.bugs.subscriber.Subscription object.
 */
function setup_unsubscribe_icon_handlers() {
    var subscription = new Y.lp.bugs.subscriber.Subscription({
        link: Y.one('.menu-link-subscription'),
        spinner: Y.one('#sub-unsub-spinner'),
        subscriber: new Y.lp.bugs.subscriber.Subscriber({
            uri: LP.links.me,
            subscriber_ids: subscriber_ids
        })
    });

    Y.on('click', function(e) {
        e.halt();
        unsubscribe_user_via_icon(e.target, subscription);
    }, '.unsub-icon');
}


/**
 * We can have at most one advanced subscription overlay shown,
 * so we keep it globally to be able to clean-up before constructing
 * another one.
 */
var subscription_overlay;

/**
 * Cleans-up the existing subscription overlay (if any).
 */
function remove_subscription_overlay() {
    if (Y.Lang.isValue(subscription_overlay)) {
        subscription_overlay.get('boundingBox').remove();
    }
    subscription_overlay = undefined;
}

/**
 * Creates and shows a new subscription overlay for the given subscription.
 */
function create_new_subscription_overlay(subscription, header_text) {
    remove_subscription_overlay();
    subscription_overlay = setup_advanced_subscription_overlay(
        subscription, header_text);
    load_and_show_advanced_subscription_overlay(
        subscription, subscription_overlay);
}

/*
 * Set up the handlers for the mute / unmute link.
 */
function setup_mute_link_handlers() {
    if (LP.links.me === undefined) {
        return;
    }
    var link = Y.one('.menu-link-mute_subscription');
    if (Y.Lang.isNull(link)) {
        return;
    }
    link.addClass('js-action');
    setup_client_and_bug();
    link.on('click', _get_toggle_mute(link));
}

// This is a helper, factored out for reusability by setup_mute_link_handlers
// and toggle_mute.
function _get_toggle_mute(link) {
    var parent_node = link.get('parentNode');
    var spinner = Y.one('#mute-unmute-spinner');
    var hide_spinner = function() {
        link.set('display', 'inline');
        spinner.set('display', 'none');
    };
    var handler = new Y.lp.client.ErrorHandler();
    handler.showError = function(error_msg) {
        Y.lp.app.errors.display_error(link, error_msg);
    };
    handler.clearProgressUI = hide_spinner;
    return function (e, do_next) {
        if (Y.Lang.isValue(e)) {
            e.halt();
        }
        var is_muted = parent_node.hasClass('muted-true');
        var spinner_text, method_name;
        if (! is_muted) {
            spinner_text = 'Muting...';
            method_name = 'mute';
        } else {
            spinner_text = 'Unmuting...';
            method_name = 'unmute';
        }
        spinner.set('innerHTML', spinner_text);
        link.set('display', 'none');
        spinner.set('display', 'block');
        var config = {
            on: {
                success: function(response) {
                    is_muted = ! is_muted; // We successfully toggled.
                    var subscription = get_subscribe_self_subscription();
                    subscription.enable_spinner('Updating...');
                    var subscription_link = subscription.get('link');
                    var is_subscribed = false;
                    var is_dupe_subscribed =
                        subscription.has_duplicate_subscriptions();
                    var label = subscription_labels.SUBSCRIBE;
                    update_mute_after_subscription_change(is_muted);
                    if (is_muted) {
                        // Remove the subscriber's name from the subscriber
                        // list, if it's there.
                        Y.lp.bugs.subscribers_list.remove_user_link(
                            subscription.get('subscriber'));
                    } else {
                        // When unmuting, the ``response`` is the previously
                        // muted subscription, or null.
                        is_subscribed = ! Y.Lang.isNull(response);
                        if (is_subscribed) {
                            subscription.set('is_direct', true);
                            add_user_name_link(subscription);
                            label = subscription_labels.EDIT;
                        }
                    }
                    hide_spinner();
                    Y.lazr.anim.green_flash({ node: parent_node }).run();
                    set_subscription_link_parent_class(
                        subscription_link, is_subscribed, is_dupe_subscribed);
                    subscription.disable_spinner(label);
                    if (Y.Lang.isFunction(do_next)) {
                        do_next(response);
                    }
                },
                failure: handler.getFailureHandler()
            },
            parameters: {}
        };
        lp_client.named_post(bug_repr.self_link, method_name, config);
    };
}

/*
 * Toggle the mute state.
 */

function toggle_mute(do_next) {
    if (LP.links.me === undefined) {
        return;
<<<<<<< HEAD
    }
    var link = Y.one('.menu-link-mute_subscription');
    if (Y.Lang.isNull(link)) {
        return;
    }
=======
    }
    var link = Y.one('.menu-link-mute_subscription');
    if (Y.Lang.isNull(link)) {
        return;
    }
>>>>>>> e8ab8df6
    return _get_toggle_mute(link)(null, do_next);
}

/*
 * Update the Mute link after the user's subscriptions or mutes have
 * changed.
 */
function update_mute_after_subscription_change(is_muted) {
    var link = Y.one('.menu-link-mute_subscription');
    var parent_node = link.get('parentNode');
    if (Y.Lang.isUndefined(is_muted)) {
        is_muted = parent_node.hasClass('muted-true');
    }
    parent_node.removeClass('hidden');
    if (is_muted) {
        parent_node.replaceClass('muted-false', 'muted-true');
        link.set('innerHTML', "Unmute bug mail");
        link.replaceClass('mute', 'unmute');
    } else {
        parent_node.replaceClass('muted-true', 'muted-false');
        link.set('innerHTML', "Mute bug mail");
        link.replaceClass('unmute', 'mute');
    }
}

/*
 * Set up and return a Subscription object for the direct subscription
 * link.
 */
function get_subscribe_self_subscription() {
    setup_client_and_bug();
    var subscription = new Y.lp.bugs.subscriber.Subscription({
        link: Y.one('.menu-link-subscription'),
        spinner: Y.one('#sub-unsub-spinner'),
        subscriber: new Y.lp.bugs.subscriber.Subscriber({
            uri: LP.links.me,
            subscriber_ids: subscriber_ids
        })
    });

    subscription.set('can_be_unsubscribed', true);
    subscription.set('person', subscription.get('subscriber'));
    subscription.set('is_team', false);
    var css_name = subscription.get('person').get('css_name');
    var direct_css_name = '#direct-' + css_name;
    var direct_node = Y.one(direct_css_name);
    var is_direct = direct_node !== null;
    subscription.set('is_direct', is_direct);
    var dupe_css_name = '#dupe-' + css_name;
    var dupe_node = Y.one(dupe_css_name);
    var has_dupes = dupe_node !== null;
    subscription.set('has_dupes', has_dupes);
    return subscription;
}


/*
 * Set up and return a Subscription object for the team subscription
 * link.
 */
function get_team_subscription(team_uri) {
    setup_client_and_bug();
    var subscription = new Y.lp.bugs.subscriber.Subscription({
        link: Y.one('.menu-link-subscription'),
        spinner: Y.one('#sub-unsub-spinner'),
        subscriber: new Y.lp.bugs.subscriber.Subscriber({
            uri: team_uri,
            subscriber_ids: subscriber_ids
        })
    });

    subscription.set('is_direct', true);
    subscription.set('has_dupes', false);
    subscription.set('can_be_unsubscribed', true);
    subscription.set('person', subscription.get('subscriber'));
    subscription.set('is_team', true);
    return subscription;
}

/*
 * Initialize callbacks for subscribe/unsubscribe links.
 *
 * @method setup_subscription_link_handlers
 */
function setup_subscription_link_handlers() {
    if (LP.links.me === undefined) {
        return;
    }

    var subscription = get_subscribe_self_subscription();

    if (subscription.is_node()) {
        subscription.get('link').on('click', function(e) {
            e.halt();
            subscription.set('can_be_unsubscribed', true);
            subscription.set('person', subscription.get('subscriber'));
            subscription.set('is_team', false);
            var parent = e.target.get('parentNode');
            if (namespace.use_advanced_subscriptions) {
                create_new_subscription_overlay(
                    subscription, "Subscribe to bug");
            } else {
                // Look for the false conditions of subscription, which
                // is_direct_subscription, etc. don't report correctly,
                // to make sure we only use subscribe_current_user for
                // the current user.
                if (parent.hasClass('subscribed-false') &&
                    parent.hasClass('dup-subscribed-false')) {
                    subscribe_current_user(subscription);
                }
                else {
                    unsubscribe_current_user(subscription);
                }
            }
        });
        subscription.get('link').addClass('js-action');
    }

    setup_subscribe_someone_else_handler(subscription);
    if (namespace.use_advanced_subscriptions) {
        setup_mute_link_handlers();
    }
}

function load_subscribers_from_duplicates() {
    if (Y.UA.ie) {
        return null;
    }

    Y.one('#subscribers-portlet-dupe-spinner').setStyle(
        'display', 'block');

    function hide_spinner() {
        Y.one('#subscribers-portlet-dupe-spinner').setStyle(
            'display', 'none');
    }

    function on_failure(transactionid, response, args) {
        hide_spinner();
        // Fire a custom event to signal failure, so that
        // any remaining unsub icons can be hooked up.
        namespace.portlet.fire('bugs:dupeportletloadfailed');
    }

    function on_success(transactionid, response, args) {
        hide_spinner();

        var dupe_subscribers_container = Y.one(
            '#subscribers-from-duplicates-container');
        dupe_subscribers_container.set(
            'innerHTML',
            dupe_subscribers_container.get('innerHTML') +
            response.responseText);

        // Fire a custom portlet loaded event to notify when
        // it's safe to setup dupe subscriber link callbacks.
        namespace.portlet.fire('bugs:dupeportletloaded');
    }

    var config = {on: {success: on_success,
                       failure: on_failure}};
    var url = Y.one(
        '#subscribers-from-dupes-content-link').getAttribute(
            'href').replace('bugs.', '');
    Y.io(url, config);
}

/*
 * Add the user name to the subscriber's list.
 *
 * @method add_user_name_link
 */
function add_user_name_link(subscription) {
    // Be paranoid about display_name, since timeouts or other errors
    // could mean display_name wasn't set on initialization.
    subscription.get('person').set_display_name(function () {
        _add_user_name_link(subscription);
    });
}

function _add_user_name_link(subscription) {
    var person = subscription.get('person');
    var link_node = build_user_link_html(subscription);
    var subscribers = Y.one('#subscribers-links');
    if (subscription.is_current_user_subscribing()) {
        // If this is the current user, then top post the name and be done.
        subscribers.insertBefore(link_node, subscribers.get('firstChild'));
    } else {
        var next = get_next_subscriber_node(subscription);
        if (next) {
            subscribers.insertBefore(link_node, next);
        } else {
            subscribers.appendChild(link_node);
        }
    }
    // Handle the case of no previous subscribers.
    var none_subscribers = Y.one('#none-subscribers');
    if (none_subscribers) {
        var none_parent = none_subscribers.get('parentNode');
        none_parent.removeChild(none_subscribers);
    }
    // Highlight the new addition with a green flash.
    Y.lazr.anim.green_flash({ node: link_node }).run();
    // Set the click handler if adding a remove icon.
    if (subscription.can_be_unsubscribed_by_user()) {
        var remove_icon =
          Y.one('#unsubscribe-icon-' + person.get('css_name'));
        remove_icon.on('click', function(e) {
            e.halt();
            unsubscribe_user_via_icon(e.target, subscription);
        });
    }
}

/*
 * Unsubscribe a user from this bugtask when a remove icon is clicked.
 *
 * @method unsubscribe_user_via_icon
 * @param icon {Node} The remove icon that was clicked.
 * @param subscription {Object} A Y.lp.bugs.subscriber.Subscription object.
*/
function unsubscribe_user_via_icon(icon, subscription) {
    icon.set('src', '/@@/spinner');
    var icon_parent = icon.get('parentNode');

    var user_uri = get_user_uri_from_icon(icon);
    var person = new Y.lp.bugs.subscriber.Subscriber({
        uri: user_uri,
        subscriber_ids: subscriber_ids
    });
    subscription.set('person', person);

    // Determine if this is a dupe.
    var is_dupe;
    var icon_parent_div = icon_parent.get('parentNode');
    var dupe_id = 'dupe-' + person.get('css_name');
    if (icon_parent_div.get('id') === dupe_id) {
        is_dupe = true;
    } else {
        is_dupe = false;
    }

    var error_handler = new Y.lp.client.ErrorHandler();
    error_handler.clearProgressUI = function () {
        icon.set('src', '/@@/remove');
        // Grab the icon again to reset to click handler.
        var unsubscribe_icon = Y.one(
            '#unsubscribe-icon-' + person.get('css_name'));
        unsubscribe_icon.on('click', function(e) {
            e.halt();
            unsubscribe_user_via_icon(e.target, subscription);
        });

    };
    error_handler.showError = function (error_msg) {
        var flash_node = Y.one('.' + person.get('css_name'));
        Y.lp.app.errors.display_error(flash_node, error_msg);

    };

    var subscription_link = subscription.get('link');
    var config = {
        on: {
            success: function(client) {
                var num_person_links = Y.all(
                    '.' + person.get('css_name')).size();
                Y.lp.bugs.subscribers_list.remove_user_link(person, is_dupe);
                var has_direct, has_dupes;
                if (num_person_links === 1 &&
                    subscription.is_current_user_subscribing()) {
                    // Current user has been completely unsubscribed.
                    subscription.disable_spinner(
                        subscription_labels.SUBSCRIBE);
                    has_direct = false;
                    has_dupes = false;
                } else {
                    // If we removed the duplicate subscription,
                    // we are left with the direct one, and vice versa.
                    has_direct = is_dupe;
                    has_dupes = !is_dupe;
                }
                subscription.set('is_direct', has_direct);
                subscription.set('has_dupes', has_dupes);
                set_subscription_link_parent_class(
                    subscription_link, has_direct, has_dupes);
            },

            failure: error_handler.getFailureHandler()
        }
    };

    if (!subscription.is_current_user_subscribing()) {
        config.parameters = {
            person: Y.lp.client.get_absolute_uri(user_uri)
        };
    }

    if (is_dupe) {
        lp_client.named_post(
            bug_repr.self_link, 'unsubscribeFromDupes', config);
    } else {
        lp_client.named_post(bug_repr.self_link, 'unsubscribe', config);
    }
}

/*
 * Create and return a FormOverlay for advanced subscription
 * interactions.
 *
 * @method setup_advanced_subscription_overlay
 * @param subscription {Object} A Y.lp.bugs.subscriber.Subscription object.
 */
function setup_advanced_subscription_overlay(subscription, text) {
    var header = Y.Node.create('<h2 />').set('text', text);
    var subscription_overlay = new Y.lazr.FormOverlay({
        headerContent: header,
        form_submit_button:
            Y.Node.create(submit_button_html),
        form_cancel_button:
            Y.Node.create(cancel_button_html),
        centered: true,
        visible: false
    });
    subscription_overlay.render('#privacy-form-container');
    return subscription_overlay;
}

/*
 * Load the content for and display the advanced subscription overlay.
 * The call to show() the overlay happens only when the form has been
 * loaded. That way the overlay won't appear empty.
 *
 * @method load_and_show_advanced_subscription_overlay
 * @param subscription {Object} A Y.lp.bugs.subscriber.Subscription object.
 * @param subscription_overlay {Object} A Y.lazr.FormOverlay to load
 *                                      content into.
 */
function load_and_show_advanced_subscription_overlay(subscription,
                                                     subscription_overlay) {
    subscription.enable_spinner('Loading...');
    subscription_overlay.set(
        'form_submit_callback', function(form_data) {
            handle_advanced_subscription_overlay(form_data);
            subscription_overlay.hide();
    });

    var subscription_link_url = subscription.get(
        'link').get('href') + '/++form++';
    subscription_overlay.loadFormContentAndRender(subscription_link_url);

    Y.on('contentready', function() {
        Y.lp.bugs.bug_notification_level.setup();
    }, '.bug-notification-level-field, .bug-subscription-basic');

    // Show the overlay when the special event indicating that the form is
    // ready to be displayed is received.
    Y.on(['bugnotificationlevel:contentready', 'io:failure'], function() {
        subscription.disable_spinner();
        subscription_overlay.show();
    });
}

/*
 * Subscribe the current user via the LP API.
 *
 * @method subscribe_current_user
 * @param subscription {Object} A Y.lp.bugs.subscriber.Subscription object.
 */
function subscribe_current_user(subscription) {
    subscription.enable_spinner('Subscribing...');
    var subscription_link = subscription.get('link');
    var subscriber = subscription.get('subscriber');
    var bug_notification_level = subscription.get('bug_notification_level');

    // This is always a direct subscription.
    subscription.set('is_direct', true);

    var error_handler = new Y.lp.client.ErrorHandler();
    error_handler.clearProgressUI = function () {
        subscription.disable_spinner();
    };
    error_handler.showError = function (error_msg) {
        Y.lp.app.errors.display_error(subscription_link, error_msg);
    };

    var config = {
        on: {
            success: function(client) {
                if (namespace.use_advanced_subscriptions) {
                    subscription.disable_spinner(
                        subscription_labels.EDIT);
                } else {
                    subscription.disable_spinner(
                        subscription_labels.UNSUBSCRIBE);
                }

                if (subscription.has_duplicate_subscriptions()) {
                    set_subscription_link_parent_class(
                        subscription_link, true, true);
                } else {
                    set_subscription_link_parent_class(
                        subscription_link, true, false);
                }

                // Handle the case where the subscriber's list displays
                // "No subscribers."
                var empty_subscribers = Y.one("#none-subscribers");
                if (empty_subscribers) {
                    var parent = empty_subscribers.get('parentNode');
                    parent.removeChild(empty_subscribers);
                }

                add_user_name_link(subscription);
                if (namespace.use_advanced_subscriptions) {
                    update_mute_after_subscription_change();
                }
            },

            failure: error_handler.getFailureHandler()
        },

        parameters: {
            person: Y.lp.client.get_absolute_uri(
                subscriber.get('escaped_uri')),
            suppress_notify: false,
            level: bug_notification_level
        }
    };
    lp_client.named_post(bug_repr.self_link, 'subscribe', config);
}

/*
 * Unsubscribe the current user via the LP API.
 *
 * @method unsubscribe_current_user
 * @param subscription {Object} A Y.lp.bugs.subscriber.Subscription object.
 */
function unsubscribe_current_user(subscription) {
    subscription.enable_spinner('Unsubscribing...');
    var subscription_link = subscription.get('link');
    var subscriber = subscription.get('subscriber');

    var error_handler = new Y.lp.client.ErrorHandler();
    error_handler.clearProgressUI = function () {
        subscription.disable_spinner();
    };
    error_handler.showError = function (error_msg) {
        Y.lp.app.errors.display_error(subscription_link, error_msg);
    };

    var subscriber_link = Y.lp.client.get_absolute_uri(
        subscriber.get('escaped_uri'));
    var config = {
        on: {
            success: function(client) {
                // We need to track if this is direct or not,
                // before we toggle the is_direct flag.
                var original_is_direct = subscription.get('is_direct');

                if (subscription.is_direct_subscription() &&
                    subscription.has_duplicate_subscriptions()) {
                    // Don't change the 'Unsubscribe' text if
                    // dupe subscriptions remain.
                    subscription.disable_spinner();
                    set_subscription_link_parent_class(
                        subscription_link, false, true);
                    subscription.set('is_direct', false);
                } else if (subscription.is_direct_subscription() &&
                          !subscription.has_duplicate_subscriptions()) {
                    // Only unsub'ing a direct subscriber here.
                    subscription.disable_spinner(
                        subscription_labels.SUBSCRIBE);
                    set_subscription_link_parent_class(
                        subscription_link, false, false);
                    subscription.set('is_direct', false);
                } else {
                    // Only unsub'ing dupes here.
                    subscription.disable_spinner(
                        subscription_labels.SUBSCRIBE);
                    set_subscription_link_parent_class(
                        subscription_link, false, false);
                    subscription.set('has_dupes', false);
                }

                var is_dupe = !original_is_direct;
                Y.lp.bugs.subscribers_list.remove_user_link(
                    subscriber, is_dupe);
            },

            failure: error_handler.getFailureHandler()
        },

        parameters: { person: subscriber_link }
    };

    // A team must be unsubcribed from both the current bug and from
    // duplicates.  This configuration handles the first and then
    // chains to the other upon success.
    var team_config = {
        on: {
            success: function(client) {
                lp_client.named_post(
                    bug_repr.self_link, 'unsubscribeFromDupes', config);
            },
            failure: error_handler.getFailureHandler()
        },
        parameters: { person: subscriber_link }
    };

    if (subscription.is_team()){
        lp_client.named_post(bug_repr.self_link, 'unsubscribe', team_config);
    }
    else {
        if (subscription.is_direct_subscription()) {
            lp_client.named_post(bug_repr.self_link, 'unsubscribe', config);
        } else {
            lp_client.named_post(
                bug_repr.self_link, 'unsubscribeFromDupes', config);
        }
    }
}

/*
 * Initialize click handler for the subscribe someone else link.
 *
 * @method setup_subscribe_someone_else_handler
 * @param subscription {Object} A Y.lp.bugs.subscriber.Subscription object.
 */
function setup_subscribe_someone_else_handler(subscription) {
    var config = {
        header: 'Subscribe someone else',
        step_title: 'Search',
        picker_activator: '.menu-link-addsubscriber'
    };

    config.save = function(result) {
        subscribe_someone_else(result, subscription);
    };
    var picker = Y.lp.app.picker.create('ValidPersonOrTeam', config);
}

/*
 * Build the HTML for a user link for the subscribers list.
 *
 * @method build_user_link_html
 * @param subscription {Object} A Y.lp.bugs.subscriber.Subscription object.
 * @return html {String} The HTML used for creating a subscriber link.
 */
function build_user_link_html(subscription) {
    var name = subscription.get('person').get('name');
    var css_name = subscription.get('person').get('css_name');
    var full_name = subscription.get('person').get('full_display_name');
    var display_name = subscription.get('person').get('display_name');
    var terms = {
        name: name,
        css_name: css_name,
        display_name: display_name,
        full_name: full_name
    };

    if (subscription.is_current_user_subscribing()) {
        terms.subscribed_by = 'themselves';
    } else {
        terms.subscribed_by = 'by ' + full_name;
    }

    var html = Y.Node.create('<div><a></a></div>');
    html.addClass(terms.css_name);

    if (subscription.has_duplicate_subscriptions()) {
        html.set('id', 'dupe-' + terms.css_name);
    } else {
        html.set('id', 'direct-' + terms.css_name);
    }

    html.one('a')
        .set('href', '/~' + terms.name)
        .set('name', terms.full_name)
        .set('title', 'Subscribed ' + terms.subscribed_by);

    var span;
    if (subscription.is_team()) {
        span = '<span class="sprite team"></span>';
    } else {
        span = '<span class="sprite person"></span>';
    }

    html.one('a')
        .appendChild(Y.Node.create(span))
        .appendChild(document.createTextNode(terms.display_name));

    // Add remove icon if the current user can unsubscribe the subscriber.
    if (subscription.can_be_unsubscribed_by_user()) {
        var icon_html = Y.Node.create(
            '<a href="+subscribe">' +
            '<img class="unsub-icon" src="/@@/remove" alt="Remove" /></a>');
        icon_html
            .set('id', 'unsubscribe-' + terms.css_name)
            .set('title', 'Unsubscribe ' + terms.full_name);
        icon_html.one('img')
            .set('id', 'unsubscribe-icon-' + terms.css_name);
        html.appendChild(icon_html);
    }

    return html;
}

/*
 * Returns the next node in alphabetical order after the subscriber
 * node now being added.  No node is returned to append to end of list.
 *
 * The name can appear in one of two different lists. 1) The list of
 * subscribers that can be unsubscribed by the current user, and
 * 2) the list of subscribers that cannot be unsubscribed.
 *
 * @method get_next_subscriber_node
 * @param subscription_link {Node} The sub/unsub link.
 * @return {Node} The node appearing next in the subscriber list or
 *          undefined if no node is next.
 */
function get_next_subscriber_node(subscription) {
    var full_name = subscription.get('person').get('full_display_name');
    var can_be_unsubscribed = subscription.can_be_unsubscribed_by_user();
    var nodes_by_name = {};
    var unsubscribables = [];
    var not_unsubscribables = [];

    // Use the list of subscribers pulled from the DOM to have sortable
    // lists of unsubscribable vs. not unsubscribable person links.
    var all_subscribers = Y.all('#subscribers-links div');
    if (all_subscribers.size() > 0) {
        all_subscribers.each(function(sub_link) {
            if (sub_link.getAttribute('id') !== 'temp-username') {
                // User's displayname is found via the link's "name"
                // attribute.
                var sub_link_name = sub_link.one('a').getAttribute('name');
                nodes_by_name[sub_link_name] = sub_link;
                if (sub_link.one('img.unsub-icon')) {
                    unsubscribables.push(sub_link_name);
                } else {
                    not_unsubscribables.push(sub_link_name);
                }
            }
        });

        // Add the current subscription.
        if (can_be_unsubscribed) {
            unsubscribables.push(full_name);
        } else {
            not_unsubscribables.push(full_name);
        }
        unsubscribables.sort();
        not_unsubscribables.sort();
    } else {
        // If there is no all_subscribers, then we're dealing with
        // the printed None, so return.
        return;
    }

    var i;
    if ((!unsubscribables && !not_unsubscribables) ||
        // If A) neither list exists, B) the user belongs in the second
        // list but the second list doesn't exist, or C) user belongs in the
        // first list and the second doesn't exist, return no node to append.
        (!can_be_unsubscribed && !not_unsubscribables) ||
        (can_be_unsubscribed && unsubscribables && !not_unsubscribables)) {
        return;
    } else if (
        // If the user belongs in the first list, and the first list
        // doesn't exist, but the second one does, return the first node
        // in the second list.
        can_be_unsubscribed && !unsubscribables && not_unsubscribables) {
        return nodes_by_name[not_unsubscribables[0]];
    } else if (can_be_unsubscribed) {
        // If the user belongs in the first list, loop the list for position.
        for (i=0; i<unsubscribables.length; i++) {
            if (unsubscribables[i] === full_name) {
                if (i+1 < unsubscribables.length) {
                    return nodes_by_name[unsubscribables[i+1]];
                // If the current link should go at the end of the first
                // list and we're at the end of that list, return the
                // first node of the second list.  Due to earlier checks
                // we can be sure this list exists.
                } else if (i+1 >= unsubscribables.length) {
                    return nodes_by_name[not_unsubscribables[0]];
                }
            }
        }
    } else if (!can_be_unsubscribed) {
        // If user belongs in the second list, loop the list for position.
        for (i=0; i<not_unsubscribables.length; i++) {
            if (not_unsubscribables[i] === full_name) {
                if (i+1 < not_unsubscribables.length) {
                    return nodes_by_name[not_unsubscribables[i+1]];
                } else {
                    return;
                }
            }
        }
    }
}

/*
 * Traverse the DOM of a given remove icon to find
 * the user's link.  Returns a URI of the form "/~username".
 *
 * @method get_user_uri_from_icon
 * @param icon {Node} The node representing a remove icon.
 * @return user_uri {String} The user's uri, without the hostname.
 */
function get_user_uri_from_icon(icon) {
    var parent_div = icon.get('parentNode').get('parentNode');
    // This should be parent_div.firstChild, but because of #text
    // and cross-browser issues, using the YUI query syntax is
    // safer here.
    var user_uri = parent_div.one('a').getAttribute('href');

    // Strip the domain off. We just want a path.
    var host_start = user_uri.indexOf('//');
    if (host_start !== -1) {
        var host_end = user_uri.indexOf('/', host_start+2);
        return user_uri.substring(host_end, user_uri.length);
    }

    return user_uri;
}

/*
 * Set the class on subscription link's parentNode.
 *
 * This is used to reset the class used by the
 * click handler to know which link was clicked.
 *
 * @method set_subscription_link_parent_class
 * @param subscription_link {Node} The sub/unsub link.
 * @param subscribed {Boolean} The sub/unsub'ed flag for the class.
 * @param dupe_subscribed {Boolean} The sub/unsub'ed flag for dupes
 *                                  on the class.
 */
function set_subscription_link_parent_class(
    user_link, subscribed, dupe_subscribed) {

    var parent = user_link.get('parentNode');
    if (subscribed) {
        parent.removeClass('subscribed-false');
        parent.addClass('subscribed-true');
    } else {
        parent.removeClass('subscribed-true');
        parent.addClass('subscribed-false');
    }

    if (dupe_subscribed) {
        parent.removeClass('dup-subscribed-false');
        parent.addClass('dup-subscribed-true');
    } else {
        parent.removeClass('dup-subscribed-true');
        parent.addClass('dup-subscribed-false');
    }
}


/*
 * Handle the advanced_subscription_overlay's form submissions.
 *
 * @method handle_advanced_subscription_overlay
 * @param form_data {Object} The data from the submitted form.
 */
function handle_advanced_subscription_overlay(form_data) {
    var subscription;
    var mute_link = Y.one('.menu-link-mute_subscription');
    var parent_node = mute_link.get('parentNode');
    var is_muted = parent_node.hasClass('muted-true');
    var requested_subscriber;
    var request_for_self = false;
    // XXX Danilo 20110422: this is a very lousy "special string"
    // that will make it break for a team/person named 'update-subscription'.
    // We should probably use special characters not allowed in team names
    // (maybe all-uppercase would work).
    var UPDATE_ACTION = 'update-subscription';

    if (form_data['field.subscription'][0] === UPDATE_ACTION) {
        requested_subscriber = LP.links.me;
        request_for_self = true;
    } else {
        requested_subscriber = '/~' + form_data['field.subscription'][0];
        if (requested_subscriber === LP.links.me) {
            request_for_self = true;
        }
    }
    if (request_for_self) {
        subscription = get_subscribe_self_subscription();
    } else {
        subscription = get_team_subscription(requested_subscriber);
    }
    var link = subscription.get('link');
    var link_parent = link.get('parentNode');

    if (form_data['field.subscription'][0] === UPDATE_ACTION) {
        // The user is already subscribed or is muted and wants to
        // update their subscription.
        setup_client_and_bug();
        var person_name = subscription.get('person').get('name');
        var subscription_url =
            lp_bug_entry.get('self_link') + '/+subscription/' +
            person_name;
        var update_subscription = function(lp_subscription) {
            subscription.enable_spinner('Updating subscription...');
            lp_subscription.set(
                'bug_notification_level',
                form_data['field.bug_notification_level'][0]);
            save_config = {
                on: {
                    success: function(e) {
                        subscription.disable_spinner(
                            'Edit subscription');
                        link_parent.addClass('subscribed-true');
                        link_parent.removeClass('subscribed-false');
                        var anim = Y.lazr.anim.green_flash({
                            node: link_parent
                            });
                        anim.run();
                    },
                    failure: function(e) {
                        subscription.disable_spinner(
                            'Edit subscription');
                        var anim = Y.lazr.anim.red_flash({
                            node: link_parent
                            });
                        anim.run();
                    }
                }
            };
            lp_subscription.lp_save(save_config);
        };
        if (is_muted) {
            toggle_mute(function(lp_subscription) {
                if (Y.Lang.isValue(lp_subscription)) {
                    update_subscription(lp_subscription);
                } else {
                    subscription.set(
                        'bug_notification_level',
                        form_data['field.bug_notification_level']);
                    subscribe_current_user(subscription);
                }
            });
        } else {
            lp_client.get(
                subscription_url,
                {on: {success: update_subscription}}
            );
        }

    } else if (link_parent.hasClass('subscribed-false') &&
               link_parent.hasClass('dup-subscribed-false') &&
               !is_muted && request_for_self) {
        // The user isn't subscribed or muted, and the request is
        // for himself (iow, not for a team).
        subscription.set(
            'bug_notification_level',
            form_data['field.bug_notification_level']);
        subscribe_current_user(subscription);
    } else if (is_muted && request_for_self) {
        // When a person has a bug muted, we show 2+ options:
        // a. unmute, b. unmute and subscribe, c. unsubscribe team1...
        // "b" is treated as 'update-subscription' case, and for any
        // of the teams, request_for_self won't be true.
        toggle_mute();
    } else {
        // Unsubscribe this person/team.
        unsubscribe_current_user(subscription);
    }
}

/*
 * Subscribe a person or team other than the current user.
 * This is a callback for the subscribe someone else picker.
 *
 * @method subscribe_someone_else
 * @result {Object} The object representing a person returned by the API.
 */
function subscribe_someone_else(result, subscription) {
    var person = new Y.lp.bugs.subscriber.Subscriber({
        uri: result.api_uri,
        display_name: result.title,
        subscriber_ids: subscriber_ids
    });
    subscription.set('person', person);

    var error_handler = new Y.lp.client.ErrorHandler();
    error_handler.showError = function(error_msg) {
        Y.lp.app.errors.display_error(
           Y.one('.menu-link-addsubscriber'), error_msg);
    };

    if (subscription.is_already_subscribed()) {
        error_handler.showError(
             subscription.get('person').get('full_display_name') +
             ' has already been subscribed');
    } else {
        check_can_be_unsubscribed(subscription);
    }
}

/*
 * Check if the current user can unsubscribe the person
 * being subscribed.
 *
 * This must be done in JavaScript, since the subscription
 * hasn't completed yet, and so, can_be_unsubscribed_by_user
 * cannot be used.
 *
 * @method check_can_be_unsubscribed
 * @param subscription {Object} A Y.lp.bugs.subscriber.Subscription object.
 */
function check_can_be_unsubscribed(subscription) {
    var error_handler = new Y.lp.client.ErrorHandler();
    error_handler.showError = function (error_msg) {
        Y.lp.app.errors.display_error(
           Y.one('.menu-link-addsubscriber'), error_msg);
    };

    var config = {
        on: {
            success: function(result) {
                var is_team = result.get('is_team');
                subscription.set('is_team', is_team);
                var final_config = {
                    on: {
                        success: function(result) {
                            var team_member = false;
                            var i;
                            for (i=0; i<result.entries.length; i++) {
                                if (result.entries[i].get('member_link') ===
                                    Y.lp.client.get_absolute_uri(
                                        subscription.get(
                                            'subscriber').get('uri'))) {
                                    team_member = true;
                                }
                            }

                            if (team_member) {
                                subscription.set('can_be_unsubscribed', true);
                                add_temp_user_name(subscription);
                                if (namespace.use_advanced_subscriptions) {
                                    update_mute_after_subscription_change();
                                }
                            } else {
                                subscription.set(
                                   'can_be_unsubscribed', false);
                                add_temp_user_name(subscription);
                            }
                        },

                        failure: error_handler.getFailureHandler()
                    }
                };

                if (is_team) {
                    // Get a list of members to see if current user
                    // is a team member.
                    var members = result.get(
                       'members_details_collection_link');
                    lp_client.get(members, final_config);
                } else {
                    subscription.set('can_be_unsubscribed', false);
                    add_temp_user_name(subscription);
                }
            },

            failure: error_handler.getFailureHandler()
        }
    };
    lp_client.get(Y.lp.client.get_absolute_uri(
        subscription.get('person').get('escaped_uri')), config);
}

/*
 * Add a grayed out, temporary user name when subscribing
 * someone else.
 *
 * @method add_temp_user_name
 * @param subscription_link {Node} The sub/unsub link.
 */
function add_temp_user_name(subscription) {
    // Be paranoid about display_name, since timeouts or other errors
    // could mean display_name wasn't set on initialization.
    subscription.get('person').set_display_name(function () {
        _add_temp_user_name(subscription);
    });
}

function _add_temp_user_name(subscription) {
    var display_name = subscription.get('person').get('display_name');
    var img_src;
    if (subscription.is_team()) {
        img_src = '/@@/teamgray';
    } else {
        img_src = '/@@/persongray';
    }

    // The <span>...</span> below must *not* be <span/>. On FF (maybe
    // others, but at least on FF 3.0.11) will then not notice any
    // following sibling nodes, like the spinner image.
    var link_node = Y.Node.create([
        '<div id="temp-username"> ',
        '  <img alt="" width="14" height="14" />',
        '  <span>Other Display Name</span>',
        '  <img id="temp-name-spinner" src="/@@/spinner" alt="" ',
        '       style="position:absolute;right:8px" /></div>'].join(''));
    link_node.one('img').set('src', img_src);
    link_node.replaceChild(
        document.createTextNode(display_name),
        link_node.one('span'));

    var subscribers = Y.one('#subscribers-links');
    var next = get_next_subscriber_node(subscription);
    if (next) {
        subscribers.insertBefore(link_node, next);
    } else {
        // Handle the case of no subscribers.
        var none_subscribers = Y.one('#none-subscribers');
        if (none_subscribers) {
            var none_parent = none_subscribers.get('parentNode');
            none_parent.removeChild(none_subscribers);
        }
        subscribers.appendChild(link_node);
    }

    // Fire a custom event to know it's safe to begin
    // any actual subscribing work.
    namespace.portlet.fire('bugs:nameloaded', subscription);
}

}, "0.1", {"requires": ["base", "oop", "node", "event", "io-base",
                        "json-parse", "substitute", "widget-position-ext",
                        "lazr.formoverlay", "lazr.anim", "lazr.base",
                        "lazr.overlay", "lazr.choiceedit", "lp.app.picker",
                        "lp.client",
                        "lp.client.plugins", "lp.bugs.subscriber",
                        "lp.bugs.subscribers_list",
                        "lp.bugs.bug_notification_level", "lp.app.errors"]});<|MERGE_RESOLUTION|>--- conflicted
+++ resolved
@@ -369,19 +369,11 @@
 function toggle_mute(do_next) {
     if (LP.links.me === undefined) {
         return;
-<<<<<<< HEAD
     }
     var link = Y.one('.menu-link-mute_subscription');
     if (Y.Lang.isNull(link)) {
         return;
     }
-=======
-    }
-    var link = Y.one('.menu-link-mute_subscription');
-    if (Y.Lang.isNull(link)) {
-        return;
-    }
->>>>>>> e8ab8df6
     return _get_toggle_mute(link)(null, do_next);
 }
 
