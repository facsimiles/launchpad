/* Copyright 2009-2011 Canonical Ltd.  This software is licensed under the
 * GNU Affero General Public License version 3 (see the file LICENSE).
 *
 * Form overlay widgets and subscriber handling for bug pages.
 *
 * @module bugs
 * @submodule bugtask_index
 */

YUI.add('lp.bugs.bugtask_index', function(Y) {

var namespace = Y.namespace('lp.bugs.bugtask_index');

// Override for testing
namespace.ANIM_DURATION = 1;

// lazr.FormOverlay objects.
var duplicate_form_overlay;
var privacy_form_overlay;

// The url of the page used to update bug duplicates.
var update_dupe_url;

// The launchpad js client used.
var lp_client;

// The launchpad client entry for the current bug.
var lp_bug_entry;

// The bug itself, taken from cache.
var bug_repr;

// Overlay related vars.
var error_overlay;
var submit_button_html =
    '<button type="submit" name="field.actions.change" ' +
    'value="Change" class="lazr-pos lazr-btn" >OK</button>';
var cancel_button_html =
    '<button type="button" name="field.actions.cancel" ' +
    'class="lazr-neg lazr-btn" >Cancel</button>';
var privacy_link;
var privacy_spinner;
var link_branch_link;

namespace.setup_bugtask_index = function() {
    /*
     * Check the page for links related to overlay forms and request the HTML
     * for these forms.
     */
    Y.on('load', function() {
        if (Y.UA.ie) {
            return;
        }
        // If the user is not logged in, then we need to defer to the
        // default behaviour.
        if (LP.links.me === undefined) {
            return;
        }

        setup_client_and_bug();

        // Look for the 'Mark as duplicate' links or the
        // 'change duplicate bug' link.
        var update_dupe_link = Y.one(
            '.menu-link-mark-dupe, #change_duplicate_bug');

        if (update_dupe_link) {
            // First things first, pre-load the mark-dupe form.
            update_dupe_url = update_dupe_link.get('href');
            var mark_dupe_form_url = update_dupe_url + '/++form++';

            var form_header = '<p>Marking this bug as a duplicate will,' +
                              ' by default, hide it from search results ' +
                              'listings.</p>';

            var has_dupes = Y.one('#portlet-duplicates');
            if (has_dupes !== null) {
                form_header = form_header +
                    '<p style="padding:2px 2px 0 36px;" ' +
                    'class="large-warning"><strong>Note:</strong> ' +
                    'This bug has duplicates of its own. ' +
                    'If you go ahead, they too will become duplicates of ' +
                    'the bug you specify here.  This cannot be undone.' +
                    '</p></div>';
            }

            duplicate_form_overlay = new Y.lazr.FormOverlay({
                headerContent: '<h2>Mark bug report as duplicate</h2>',
                form_header: form_header,
                form_submit_button: Y.Node.create(submit_button_html),
                form_cancel_button: Y.Node.create(cancel_button_html),
                centered: true,
                form_submit_callback: update_bug_duplicate,
                visible: false
            });
            duplicate_form_overlay.render('#duplicate-form-container');
            duplicate_form_overlay.loadFormContentAndRender(
                mark_dupe_form_url);

            // Add an on-click handler to any links found that displays
            // the form overlay.
            update_dupe_link.on('click', function(e) {
                // Only go ahead if we have received the form content by the
                // time the user clicks:
                if (duplicate_form_overlay){
                    e.preventDefault();
                    duplicate_form_overlay.show();
                    Y.DOM.byId('field.duplicateof').focus();
                }
            });
            // Add a class denoting them as js-action links.
            update_dupe_link.addClass('js-action');
        }

        privacy_link = Y.one('#privacy-link');

        if (privacy_link) {
            var privacy_link_url = privacy_link.getAttribute('href') +
              '/++form++';
            var privacy_div = Y.one('#privacy-text');
            var privacy_html = privacy_link.get('innerHTML') + ' ';
            privacy_div.set('innerHTML', privacy_html);
            var privacy_text = Y.one('#privacy-text');
            privacy_link = Y.Node.create(
                '<a id="privacy-link" class="sprite edit" title="[edit]">' +
                '<span class="invisible-link">edit</span>&nbsp;</a>');
            privacy_link.set('href', privacy_link_url);
            privacy_text.appendChild(privacy_link);
            privacy_spinner = Y.Node.create(
                '<img src="/@@/spinner" style="display: none" />');
            privacy_text.appendChild(privacy_spinner);


            privacy_form_overlay = new Y.lazr.FormOverlay({
                headerContent: '<h2>Change privacy settings</h2>',
                form_submit_button: Y.Node.create(submit_button_html),
                form_cancel_button: Y.Node.create(cancel_button_html),
                centered: true,
                form_submit_callback: update_privacy_settings,
                visible: false
            });
            privacy_form_overlay.render('#privacy-form-container');
            privacy_form_overlay.loadFormContentAndRender(privacy_link_url);
            privacy_link.on('click', function(e) {
                if (privacy_form_overlay) {
                    e.preventDefault();
                    privacy_form_overlay.show();
                    // XXX Abel Deuring 2009-04-23, bug 365462
                    // Y.one('#field.private') returns null.
                    // Seems that YUI does not like IDs containing a '.'
                    document.getElementById('field.private').focus();
                }
            });
            privacy_link.addClass('js-action');
        }
        setup_add_attachment();
        setup_link_branch_picker();
        namespace.setup_load_comments(true);
    }, window);
};


/*
 * Create the lp client and bug entry if we haven't done so already.
 *
 * @method setup_client_and_bug
 */
function setup_client_and_bug() {
    lp_client = new Y.lp.client.Launchpad();

    if (bug_repr === undefined) {
        bug_repr = LP.cache.bug;
        lp_bug_entry = new Y.lp.client.Entry(
            lp_client, bug_repr, bug_repr.self_link);
    }
}

/*
 * Update the bug duplicate via the LP API
 */
function update_bug_duplicate(data) {
    // XXX noodles 2009-03-17 bug=336866 It seems the etag
    // returned by lp_save() is incorrect. Remove it for now
    // so that the second save does not result in a '412
    // precondition failed' error.
    //
    // XXX deryck 2009-04-29 bug=369293 Also, this has to
    // happen before *any* call to lp_save now that bug
    // subscribing can be done inline.  Named operations
    // don't return new objects, making the cached bug's
    // etag invalid as well.
    lp_bug_entry.removeAttr('http_etag');

    // Hide the formoverlay:
    duplicate_form_overlay.hide();

    // Hide the dupe edit icon if it exists.
    var dupe_edit_icon = Y.one('#change_duplicate_bug');
    if (dupe_edit_icon !== null) {
        dupe_edit_icon.setStyle('display', 'none');
    }

    // Add the spinner...
    var dupe_span = Y.one('#mark-duplicate-text');
    dupe_span.removeClass('sprite bug-dupe');
    dupe_span.addClass('update-in-progress-message');

    // Set the new duplicate link on the bug entry.
    var new_dup_url = null;
    var new_dup_id = Y.Lang.trim(data['field.duplicateof'][0]);
    if (new_dup_id !== '') {
        var self_link = lp_bug_entry.get('self_link');
        var last_slash_index = self_link.lastIndexOf('/');
        new_dup_url = self_link.slice(0, last_slash_index+1) + new_dup_id;
    }
    var old_dup_url = lp_bug_entry.get('duplicate_of_link');
    lp_bug_entry.set('duplicate_of_link', new_dup_url);

    // Create a config for the lp_save method
    config = {
        on: {
            success: function(updated_entry) {
                dupe_span.removeClass('update-in-progress-message');
                lp_bug_entry = updated_entry;

                if (new_dup_url !== null) {
                    dupe_span.set('innerHTML', [
                        '<a id="change_duplicate_bug" ',
                        'title="Edit or remove linked duplicate bug" ',
                        'class="sprite edit"></a>',
                        'Duplicate of <a>bug #</a>'].join(""));
                    dupe_span.all('a').item(0)
                        .set('href', update_dupe_url);
                    dupe_span.all('a').item(1)
                        .set('href', '/bugs/' + new_dup_id)
                        .appendChild(document.createTextNode(new_dup_id));
                    var has_dupes = Y.one('#portlet-duplicates');
                    if (has_dupes !== null) {
                        has_dupes.get('parentNode').removeChild(has_dupes);
                    }
                    show_comment_on_duplicate_warning();
                } else {
                    dupe_span.addClass('sprite bug-dupe');
                    dupe_span.set('innerHTML', [
                        '<a class="menu-link-mark-dupe js-action">',
                        'Mark as duplicate</a>'].join(""));
                    dupe_span.one('a').set('href', update_dupe_url);
                    hide_comment_on_duplicate_warning();
                }
                Y.lp.anim.green_flash({
                    node: dupe_span,
                    duration: namespace.ANIM_DURATION
                    }).run();
                // ensure the new link is hooked up correctly:
                dupe_span.one('a').on(
                    'click', function(e){
                        e.preventDefault();
                        duplicate_form_overlay.show();
                        Y.DOM.byId('field.duplicateof').focus();
                    });
            },
            failure: function(id, request) {
                dupe_span.removeClass('update-in-progress-message');
                if (request.status === 400) {
                    duplicate_form_overlay.showError(
                        new_dup_id + ' is not a valid bug number or' +
                        ' nickname.');
                } else {
                    duplicate_form_overlay.showError(request.responseText);
                }
                duplicate_form_overlay.show();

                // Reset the lp_bug_entry.duplicate_of_link as it wasn't
                // updated.
                lp_bug_entry.set('duplicate_of_link', old_dup_url);

            }
        }
    };

    // And save the updated entry.
    lp_bug_entry.lp_save(config);
}

/*
 * Ensure that a warning about adding a comment to a duplicate bug
 * is displayed.
 *
 * @method show_comment_on_duplicate_warning
 */
var show_comment_on_duplicate_warning = function() {
    var duplicate_warning = Y.one('#warning-comment-on-duplicate');
    if (duplicate_warning === null) {
        var container = Y.one('#add-comment-form');
        var first_node = container.get('firstChild');
        duplicate_warning = Y.Node.create(
            ['<div class="warning message"',
             'id="warning-comment-on-duplicate">',
             'Remember, this bug report is a duplicate. ',
             'Comment here only if you think the duplicate status is wrong.',
             '</div>'].join(''));
        container.insertBefore(duplicate_warning, first_node);
    }
};

/*
 * Ensure that no warning about adding a comment to a duplicate bug
 * is displayed.
 *
 * @method hide_comment_on_duplicate_warning
 */
var hide_comment_on_duplicate_warning = function() {
    var duplicate_warning = Y.one('#warning-comment-on-duplicate');
    if (duplicate_warning !== null) {
        duplicate_warning.ancestor().removeChild(duplicate_warning);
    }
};


var update_privacy_settings = function(data) {
    // XXX noodles 2009-03-17 bug=336866 It seems the etag
    // returned by lp_save() is incorrect. Remove it for now
    // so that the second save does not result in a '412
    // precondition failed' error.
    //
    // XXX deryck 2009-04-29 bug=369293 Also, this has to
    // happen before *any* call to lp_save now that bug
    // subscribing can be done inline.  Named operations
    // don't return new objects, making the cached bug's
    // etag invalid as well.
    lp_bug_entry.removeAttr('http_etag');

    privacy_form_overlay.hide();

    var privacy_text = Y.one('#privacy-text');
    var privacy_div = Y.one('#privacy');
    privacy_link.setStyle('display', 'none');
    privacy_spinner.setStyle('display', 'inline');

    if (lp_client === undefined) {
        lp_client = new Y.lp.client.Launchpad();
    }

    if (lp_bug_entry === undefined) {
        var bug_repr = LP.cache.bug;
        lp_bug_entry = new Y.lp.client.Entry(
            lp_client, bug_repr, bug_repr.self_link);
    }

    var private_flag = data['field.private'] !== undefined;
    var security_related =
        data['field.security_related'] !== undefined;

    lp_bug_entry.set('private', private_flag);
    lp_bug_entry.set('security_related', security_related);
    var error_handler = new Y.lp.client.ErrorHandler();
    error_handler.clearProgressUI = function () {
        privacy_spinner.setStyle('display', 'none');
        privacy_link.setStyle('display', 'inline');
    };
    error_handler.showError = function (error_msg) {
        Y.lp.anim.red_flash({
            node: privacy_div,
            duration: namespace.ANIM_DURATION
            }).run();
        privacy_form_overlay.showError(error_msg);
        privacy_form_overlay.show();
    };

    var base_url = LP.cache.context.web_link;
    var submit_url = base_url+"/+secrecy";
    var qs = Y.lp.client.append_qs('', 'field.actions.change', 'Change');
    qs = Y.lp.client.append_qs(qs, 'field.private', private_flag?'on':'off');
    qs = Y.lp.client.append_qs(
        qs, 'field.security_related', security_related?'on':'off');
    var sub_list_node = Y.one('#other-bug-subscribers');
    var subscribers_list = sub_list_node.getData('subscribers_loader');
    var config = {
        method: "POST",
        headers: {'Accept': 'application/xhtml'},
        data: qs,
        on: {
            start: function () {
                subscribers_list.subscribers_list.startActivity(
                    'Updating subscribers...');
            },
            end: function () {
                subscribers_list.subscribers_list.stopActivity();
            },
            success: function (id, response) {
                if (response.responseText !== '') {
                    var result_data = Y.JSON.parse(response.responseText);
                    var subscribers = result_data.subscription_data;
                    subscribers_list._loadSubscribersFromList(subscribers);
                    var cache_data = result_data.cache_data;
                    var item;
                    for (item in cache_data) {
                        if (cache_data.hasOwnProperty(item)) {
                            LP.cache[item] = cache_data[item];
                        }
                    }
                    var ns = Y.lp.bugs.bugtask_index.portlets.subscription;
                    ns.update_subscription_status();
                }
                privacy_spinner.setStyle('display', 'none');
                privacy_link.setStyle('display', 'inline');

                if (private_flag) {
                    Y.one('body').replaceClass('public', 'private');
                    privacy_div.replaceClass('public', 'private');
                    privacy_text.set(
                        'innerHTML',
                        'This report is <strong>private</strong> ');
                    Y.lp.app.privacy.display_privacy_notification();
                } else {
                    Y.one('body').replaceClass('private', 'public');
                    privacy_div.replaceClass('private', 'public');
                    privacy_text.set(
                        'innerHTML', 'This report is public ');
                    Y.lp.app.privacy.hide_privacy_notification();
                }
                privacy_text.appendChild(privacy_link);
                privacy_text.appendChild(privacy_spinner);

                var security_message = Y.one('#security-message');
                if (security_related) {
                    if (security_message === null) {
                        var security_message_html = [
                            '<div style="',
                            '    margin-top: 0.5em;',
                            '    padding-right: 18px;',
                            '    center right no-repeat;"',
                            '    class="sprite security"',
                            '    id="security-message"',
                            '>Security vulnerability</div>'
                        ].join('');
                        security_message = Y.Node.create(
                           security_message_html);
                        privacy_div.appendChild(security_message);
                    }
                } else {
                    if (security_message !== null) {
                        privacy_div.removeChild(security_message);
                    }
                }
                Y.lp.client.display_notifications(
                    response.getResponseHeader('X-Lazr-Notifications'));
                Y.lp.anim.green_flash({
                    node: privacy_div,
                    duration: namespace.ANIM_DURATION
                    }).run();
            },
            failure: error_handler.getFailureHandler()
        }
    };
    lp_client.io_provider.io(submit_url, config);
};

/**
 * Do a preemptive search for branches that contain the current bug's ID.
 */
function do_pre_search(picker, bug_id) {
    if (!Y.Lang.isValue(bug_id)) {
        bug_id = LP.cache.bug.id;
    }
    picker.set('footer_slot', 'Loading suggestions...');
    // A very few bugs have small IDs.
    var original_min_search_chars = picker.get('min_search_chars');
    picker.set('min_search_chars', 0);
    picker.fire('search', bug_id.toString(), undefined, true);
    // Don't disable the search input box or the search button while
    // doing our search.
    picker.set('search_mode', false);
    picker.set('min_search_chars', original_min_search_chars);
}
// Expose to the namespace for testing.
namespace._do_pre_search = do_pre_search;


/**
 * Set up the link-a-related-branch picker.
 */
function setup_link_branch_picker() {
    setup_client_and_bug();

    var error_handler = new Y.lp.client.ErrorHandler();

    error_handler.clearProgressUI = function () {
        link_branch_link.toggleClass('update-in-progress-message');
    };
    error_handler.showError = function(error_msg) {
        Y.lp.app.errors.display_error(
           Y.one('.menu-link-addbranch'), error_msg);
    };

    function get_branch_and_link_to_bug(data) {
        var branch_url = data.api_uri;
        config = {
            on: {
                success: link_branch_to_bug,
                failure: error_handler.getFailureHandler()
            }
        };

        // Start the spinner and then grab the branch.
        link_branch_link.toggleClass('update-in-progress-message');
        lp_client.get(branch_url, config);
    }

    // Set up the picker itself.
    link_branch_link = Y.one('.menu-link-addbranch');
    if (Y.Lang.isValue(link_branch_link)) {
        var config = {
            header: 'Link a related branch',
            step_title: 'Search',
            picker_activator: '.menu-link-addbranch'
        };

        config.save = get_branch_and_link_to_bug;
        var picker = Y.lp.app.picker.create('Branch', config);
        // When the user clicks on "Link a related branch" do a search for
        // branches that contain the bug number (but only once).
        link_branch_link.once('click', function (e) {
            do_pre_search(picker);
        });
    }
}

/**
 * Link a branch to the current bug.
 * @param branch {Object} The branch to link to the bug, as returned by
 *                        the Launchpad API.
 */
function link_branch_to_bug(branch) {
    var error_handler = new Y.lp.client.ErrorHandler();
    error_handler.clearProgressUI = function () {
        link_branch_link.toggleClass('update-in-progress-message');
    };
    error_handler.showError = function(error_msg) {
        Y.lp.app.errors.display_error(
           Y.one('.menu-link-addbranch'), error_msg);
    };

    // Call linkBranch() on the bug.
    config = {
        on: {
            success: function(bug_branch_entry) {
                link_branch_link.toggleClass(
                    'update-in-progress-message');

                // Grab the XHTML representation of the branch and add
                // it to the list of branches.
                config = {
                    on: {
                        success: function(branch_html) {
                            add_branch_to_linked_branches(branch_html);
                        }
                    },
                    accept: Y.lp.client.XHTML
                };
                lp_client.get(bug_branch_entry.get('self_link'), config);
            },
            failure: error_handler.getFailureHandler()
        },
        parameters: {
            branch: branch.get('self_link')
        }
    };
    lp_client.named_post(
        lp_bug_entry.get('self_link'), 'linkBranch', config);
}

/**
 * Add a branch to the list of linked branches.
 *
 * @param branch_html {Object} The branch html to add to the list of
 *                    linked branches, as returned by the Launchpad API.
 */
function add_branch_to_linked_branches(branch_html) {
    var anim;
    var bug_branch_node = Y.Node.create(branch_html);
    var bug_branch_list = Y.one('#bug-branches');
    if (!Y.Lang.isValue(bug_branch_list)) {
        bug_branch_list = Y.Node.create(
            '<div id="bug-branches">' +
            '  <h2>Related branches</h2>' +
            '</div>');

        var bug_branch_container = Y.one('#bug-branches-container');
        bug_branch_container.appendChild(bug_branch_list);
        anim = Y.lp.anim.green_flash({
            node: bug_branch_list,
            duration: namespace.ANIM_DURATION
            });
    } else {
        anim = Y.lp.anim.green_flash({
            node: bug_branch_node,
            duration: namespace.ANIM_DURATION
            });
    }

    var existing_bug_branch_node = bug_branch_list.one(
        '#' + bug_branch_node.getAttribute('id'));
    if (!Y.Lang.isValue(existing_bug_branch_node)) {
        // Only add the bug branch to the page if it isn't there
        // already.
        bug_branch_list.appendChild(bug_branch_node);
    } else {
        // If the bug branch exists already, flash it.
        anim = Y.lp.anim.green_flash({
            node: existing_bug_branch_node,
            duration: namespace.ANIM_DURATION
            });
    }
    anim.run();
    // Fire of the generic branch linked event.
    Y.fire('lp:branch-linked', bug_branch_node);
}

var status_choice_data = [];

var update_maybe_confirmed_status = function() {
    // This would be better done via client-side MVC for the pertinent
    // bugtasks, but we don't have that yet.
    Y.Array.each(
        status_choice_data,
        function(rowdata) {
            if (rowdata.widget.get('value') === 'New') {
                lp_client.get(
                    rowdata.config.bugtask_path,
                    // We will silently fail.
                    // This is not critical functionality.
                    {on: {success: function(bugtask) {
                        var status = bugtask.get('status');
                        if (status !== rowdata.widget.get('value')) {
                            rowdata.widget.set('value', status);
                            rowdata.widget.fire('save');
                        }
                    }}});
            }
        }
    );
};

/**
 * Set up the bug task table.
 *
 * Called once on load, to initialize the page, and also when the contents of
 * the bug task table is replaced after an XHR call.
 *
 * @method setup_bugtask_table
 */
namespace.setup_bugtask_table = function() {
    var bugtask_data = LP.cache.bugtask_data;
    if (!Y.Lang.isValue(bugtask_data)) {
        return;
    }
    var picker_connect = Y.namespace('lp.app.picker.connect');
    var process_link = function(link) {
        // The link may already have been processed.
        if (link.hasClass('js-action')) {
            return;
        }
        var func_name = link.get('id');
        var connect_func = picker_connect[func_name];
        if (Y.Lang.isFunction(connect_func)) {
            connect_func();
        }
    };
    var id;
    for (id in bugtask_data) {
        if (bugtask_data.hasOwnProperty(id)) {
            var conf = bugtask_data[id];
<<<<<<< HEAD
            // We need to wire the target and assignee pickers in the
            // expandable bugtask edit form. This setup_bugtask_table() method
            // is called when the page loads as well as after replacing the
            // table. On page load, the pickers are wired by javascript
            // embedded in the picker tales so we need to ensure we handle
            // this case.
            var tr = Y.one('#' + conf.form_row_id);
            tr.all('a').each(process_link);
            // Now wire up the javascript widgets in the table row.
=======
            var form_row = Y.one('#' + conf.form_row_id);
            // If there's associated expandable bugtask form for the bug task,
            // we need to wire up the target and assignee pickers.
            // This setup_bugtask_table() method is called when the page loads
            // as well as after replacing the table. On page load, the pickers
            // are wired by javascript embedded in the picker tales so we need
            // to ensure we handle this case.
            if( form_row !== null ) {
                form_row.all('a').each(process_link);
            }
            // Now wire up any other javascript widgets in the table row.
>>>>>>> d30d3e7e
            namespace.setup_bugtask_row(conf);
        }
    }
};

/**
 * Show a spinner next to the delete icon.
 *
 * @method _showDeleteSpinner
 */
namespace._showDeleteSpinner = function(delete_link) {
    var spinner_node = Y.Node.create(
    '<img class="spinner" src="/@@/spinner" alt="Deleting..." />');
    delete_link.insertBefore(spinner_node, delete_link);
    delete_link.addClass('unseen');
};

/**
 * Hide the delete spinner.
 *
 * @method _hideDeleteSpinner
 */
namespace._hideDeleteSpinner = function(delete_link, show_link) {
    if( show_link ) {
        delete_link.removeClass('unseen');
    }
    var spinner = delete_link.get('parentNode').one('.spinner');
    if (spinner !== null) {
        spinner.remove();
    }
};

/**
 * Replace the currect bugtask table with a new one, ensuring all Javascript
 * widgets are correctly wired up.
 *
 * @method _render_bugtask_table
 */
namespace._render_bugtask_table = function(new_table) {
    var bugtask_table = Y.one('#affected-software');
    bugtask_table.replace(new_table);
    namespace.setup_bugtask_table();
};

/**
 * Prompt the user to confirm the deletion of the selected bugtask.
 * widgets are correctly wired up.
 *
 * @method _confirm_bugtask_delete
 */
namespace._confirm_bugtask_delete = function(delete_link, conf) {
    var delete_text_template = [
        '<p class="large-warning" style="padding:2px 2px 0 36px;">',
        '    You are about to mark bug "{bug}"<br>as no longer affecting',
        '    {target}.<br><br>',
        '    <strong>Please confirm you really want to do this.</strong>',
        '</p>'
        ].join('');
    var delete_text = Y.Lang.substitute(delete_text_template,
            {bug: conf.bug_title, target: conf.targetname});
    var co = new Y.lp.app.confirmationoverlay.ConfirmationOverlay({
        submit_fn: function() {
            namespace.delete_bugtask(delete_link, conf);
        },
        form_content: delete_text,
        headerContent: '<h2>Confirm bugtask deletion</h2>'
    });
    co.show();
};

/**
 * Redirect to a new URL. We need to break this out to allow testing.
 *
 * @method _redirect
 */
namespace._redirect = function(url) {
    window.location.replace(url);
};

/**
 * Process the result of the XHR request to delete a bugtask.
 *
 * @method _process_bugtask_delete_response
 */
namespace._process_bugtask_delete_response = function(
        response, bugtask_id, row_id, delete_link) {
    // The deleted row will fade out before being removed from the table.
    var animate_deletion = function(after_callback) {
        var row = Y.one('#' + row_id);
        row.setStyle('opacity', 1);
        row.addClass('transparent');
        var row_fade_out = new Y.Anim({
            node: row,
            to: {opacity: 0},
            duration: namespace.ANIM_DURATION
        });
        if( Y.Lang.isFunction(after_callback) ) {
            row_fade_out.on('end', after_callback);
        }
        row_fade_out.run();
    };

    // If the result is json, then we need to perform a redirect to a new
    // bugtask URL. This happens when the current bugtask is deleted and we
    // need to ensure all link URLS are correctly reset.
    var content_type = response.getResponseHeader('Content-type');
    if (content_type === 'application/json') {
        Y.lp.client.display_notifications(
            response.getResponseHeader('X-Lazr-Notifications'));
        var redirect = Y.JSON.parse(response.responseText);
        if( !Y.Lang.isValue(redirect) ) {
            namespace._hideDeleteSpinner(delete_link, false);
            return;
        }
        animate_deletion();
        namespace._redirect(redirect.bugtask_url);
        return;
    }
    // We have received HTML, so we replace the current bugtask table with a
    // new one.
    animate_deletion(function() {
        delete LP.cache.bugtask_data[bugtask_id];
        namespace._render_bugtask_table(response.responseText);
        Y.lp.client.display_notifications(
            response.getResponseHeader('X-Lazr-Notifications'));
    });
};

/**
 * Delete the bugtask defined by the delete_link using an XHR call.
 *
 * @method delete_bugtask
 */
namespace.delete_bugtask = function (delete_link, conf) {
    Y.lp.client.remove_notifications();
    var error_handler = new Y.lp.client.ErrorHandler();
    error_handler.showError = Y.bind(function (error_msg) {
        namespace._hideDeleteSpinner(delete_link, true);
        Y.lp.app.errors.display_error(undefined, error_msg);
    }, this);

    var submit_url = delete_link.get('href');
    var qs = Y.lp.client.append_qs(
        '', 'field.actions.delete_bugtask', 'Delete');
    var y_config = {
        method: "POST",
        headers: {'Accept': 'application/json; application/xhtml'},
        on: {
            start:
                Y.bind(namespace._showDeleteSpinner, namespace, delete_link),
            failure:
                error_handler.getFailureHandler(),
            success:
                function(id, response) {
                    namespace._process_bugtask_delete_response(
                            response, conf.id, conf.row_id, delete_link);
                }
        },
        data: qs
    };
    var io_provider = Y.lp.client.get_configured_io_provider(conf);
    io_provider.io(submit_url, y_config);
};

/**
 * Set up a bug task table row.
 *
 * Called once per row, on load, to initialize the page.
 *
 * @method setup_bugtasks_row
 */
namespace.setup_bugtask_row = function(conf) {
    if (Y.UA.ie) {
        return;
    }

    var tr = Y.one('#' + conf.row_id);
    var bugtarget_content = Y.one('#bugtarget-picker-' + conf.row_id);
    var status_content = tr.one('.status-content');
    var importance_content = tr.one('.importance-content');
    var assignee_content = Y.one('#assignee-picker-' + conf.row_id);
    var milestone_content = tr.one('.milestone-content');
    var delete_link = tr.one('.bugtask-delete');

    // Wire up the delete link.
    if (Y.Lang.isValue(LP.links.me) && Y.Lang.isValue(delete_link)
            && conf.user_can_delete) {
        delete_link.on('click', function (e) {
            e.preventDefault();
            namespace._confirm_bugtask_delete(delete_link, conf);
        });
    }

    // For some tasks, the row is just a placeholder and the status is tracked
    // in a separate series task. If there's no status_content widget, we know
    // this is one such row and we can bail out.
    if (status_content === null) {
        return;
    }

    if (Y.Lang.isValue(LP.cache.bug) &&
        Y.Lang.isValue(LP.cache.bug.duplicate_of_link)) {
        // If the bug is a duplicate, don't set the widget up and
        // cancel clicks on the edit links. Users most likely don't
        // want to edit the bugtasks.
        status_content.on('click', function(e) { e.halt(); });
        importance_content.on('click', function(e) { e.halt(); });
        return;
    }

    if ((LP.links.me !== undefined) &&
        (LP.links.me !== null))  {
        if (Y.Lang.isValue(bugtarget_content)) {
            if (conf.target_is_product) {
              var bugtarget_picker = Y.lp.app.picker.addPickerPatcher(
                        'Product',
                        conf.bugtask_path,
                        "target_link",
                        bugtarget_content.get('id'),
                        {"step_title": "Search projects",
                         "header": "Change project"});
            }
        }

        if (conf.user_can_edit_status) {
            var status_choice_edit = new Y.ChoiceSource({
                contentBox: status_content,
                value: conf.status_value,
                title: 'Change status to',
                items: conf.status_widget_items,
                elementToFlash: status_content.get('parentNode'),
                backgroundColor:
                    tr.hasClass('highlight') ? '#FFFF99' : '#FFFFFF'
            });
            status_choice_edit.showError = function(err) {
              Y.lp.app.errors.display_error(null, err);
            };
            status_choice_edit.on('save', function(e) {
                var cb = status_choice_edit.get('contentBox');
                Y.Array.each(conf.status_widget_items, function(item) {
                    if (item.value === status_choice_edit.get('value')) {
                        cb.addClass(item.css_class);
                    } else {
                        cb.removeClass(item.css_class);
                    }
                });
                // Set the inline form control's value, so that submitting
                // it won't override the value we just set.
                Y.one(document.getElementById(conf.prefix + '.status')).set(
                    'value', status_choice_edit.get('value'));
            });
            status_choice_edit.plug({
                fn: Y.lp.client.plugins.PATCHPlugin, cfg: {
                        patch: 'status',
                        resource: conf.bugtask_path}});
            status_choice_edit.render();
            status_choice_data.push(
                {widget: status_choice_edit, config: conf});
        }
        if (conf.user_can_edit_importance) {
            var importance_choice_edit = new Y.ChoiceSource({
                contentBox: importance_content,
                value: conf.importance_value,
                title: 'Change importance to',
                items: conf.importance_widget_items,
                elementToFlash: importance_content.get('parentNode'),
                backgroundColor:
                    tr.hasClass('highlight') ? '#FFFF99' : '#FFFFFF'
            });
            importance_choice_edit.showError = function(err) {
              Y.lp.app.errors.display_error(null, err);
            };
            importance_choice_edit.on('save', function(e) {
                var cb = importance_choice_edit.get('contentBox');
                Y.Array.each(conf.importance_widget_items, function(item) {
                    if (item.value === importance_choice_edit.get('value')) {
                        cb.addClass(item.css_class);
                    } else {
                        cb.removeClass(item.css_class);
                    }
                });
                // Set the inline form control's value, so that submitting
                // it won't override the value we just set.
                Y.one(document.getElementById(
                    conf.prefix + '.importance')).set(
                        'value', importance_choice_edit.get('value'));
            });
            importance_choice_edit.plug({
                fn: Y.lp.client.plugins.PATCHPlugin, cfg: {
                        patch: 'importance',
                        resource: conf.bugtask_path}});
            importance_choice_edit.render();
        }
    }

    if (Y.Lang.isValue(milestone_content) && conf.user_can_edit_milestone) {
        var milestone_choice_edit = new Y.NullChoiceSource({
            contentBox: milestone_content,
            value: conf.milestone_value,
            title: 'Target to milestone',
            items: conf.milestone_widget_items,
            elementToFlash: milestone_content.get('parentNode'),
            backgroundColor: tr.hasClass('highlight') ? '#FFFF99' : '#FFFFFF',
            clickable_content: false
        });
        milestone_choice_edit.showError = function(err) {
            Y.lp.app.errors.display_error(null, err);
        };
        milestone_choice_edit.plug({
            fn: Y.lp.client.plugins.PATCHPlugin, cfg: {
                    patch: 'milestone_link',
                    resource: conf.bugtask_path}});
        milestone_choice_edit.after('save', function() {
            var new_value = milestone_choice_edit.get('value');
            if (Y.Lang.isValue(new_value)) {
                // XXX Tom Berger 2009-08-25 Bug #316694:
                // This is a slightly nasty hack that saves us from the need
                // to have a more established way of getting the web URL of
                // an API object. Once such a solution is available we should
                // fix this.
                milestone_content.one('.value').setAttribute(
                    'href', new_value.replace('/api/devel', ''));
            }
            // Set the inline form control's value, so that submitting
            // it won't override the value we just set.
            var inline_combo = Y.one(
                document.getElementById(conf.prefix + '.milestone'));
            if (Y.Lang.isValue(inline_combo)) {
            inline_combo.set('value', null);
                Y.Array.each(
                   milestone_choice_edit.get('items'), function(item) {
                    if (item.value === milestone_choice_edit.get('value')) {
                        inline_combo.all('option').each(function(opt) {
                            if (opt.get('innerHTML') === item.name) {
                                opt.set('selected', true);
                            }
                        });
                    }
                });
            }
            // Force redrawing the UI
            milestone_choice_edit._uiClearWaiting();
        });
        milestone_content.one('.nulltext').on(
            'click',
            milestone_choice_edit.onClick,
            milestone_choice_edit);
        milestone_choice_edit.render();
    }
    if (Y.Lang.isValue(assignee_content) && conf.user_can_edit_assignee) {
        // A validation callback called by the picker when the user selects
        // an assignee. We check to see if an assignee is a contributor and if
        // they are not, the user is asked to confirm their selection.
        var validate_assignee = function(picker, value, save_fn, cancel_fn) {
            if (value === null || !Y.Lang.isValue(value.api_uri)) {
                if (Y.Lang.isFunction(save_fn)) {
                    save_fn();
                    return;
                }
            }
            var assignee_uri = Y.lp.client.normalize_uri(value.api_uri);
            assignee_uri = Y.lp.client.get_absolute_uri(assignee_uri);
            var error_handler = new Y.lp.client.ErrorHandler();
            error_handler.showError = function(error_msg) {
                Y.lp.app.errors.display_error(null, error_msg);
            };

            var process_contributor_result = function(contributor_info) {
                var is_contributor = contributor_info.is_contributor;
                if (!is_contributor) {
                    // Handle assignment to non contributor
                    var person = Y.Escape.html(contributor_info.person_name);
                    var pillar = Y.Escape.html(contributor_info.pillar_name);
                    var yesno_content_template =
                        "<p>{person_name} did not previously have any " +
                        "assigned bugs in {pillar}.</p>" +
                        "<p>Do you really want to assign them to this bug?"+
                        "</p>";
                    var yesno_content = Y.Lang.substitute(
                            yesno_content_template,
                            {person_name: person, pillar: pillar});
                    Y.lp.app.picker.yesno_save_confirmation(
                            picker, yesno_content, "Assign", "Choose Again",
                            save_fn, cancel_fn);
                } else {
                    if (Y.Lang.isFunction(save_fn)) {
                        save_fn();
                    }
                }
            };

            var y_config =  {
                on: {
                    success: process_contributor_result,
                    failure: error_handler.getFailureHandler()
                },
                parameters: {
                    person: assignee_uri
                }
            };
            lp_client.named_get(
                    conf.bugtask_path, "getContributorInfo", y_config);
        };

        var step_title;
        if (conf.hide_assignee_team_selection) {
            step_title = null;
        } else {
            step_title =
                (conf.assignee_vocabulary === 'ValidAssignee') ?
                "Search for people or teams" :
                "Select a team of which you are a member";
        }
        var assignee_picker = Y.lp.app.picker.addPickerPatcher(
            conf.assignee_vocabulary,
            conf.bugtask_path,
            "assignee_link",
            assignee_content.get('id'),
            {"picker_type": "person",
             "vocabulary_filters": conf.assignee_vocabulary_filters,
             "step_title": step_title,
             "header": "Change assignee",
             "selected_value": conf.assignee_value,
             "selected_value_metadata": conf.assignee_is_team?"team":"person",
             "assign_me_text": "Assign me",
             "remove_person_text": "Remove assignee",
             "remove_team_text": "Remove assigned team",
             "null_display_value": "Unassigned",
             "show_remove_button": conf.user_can_unassign,
             "show_assign_me_button": true,
             "validate_callback": validate_assignee});
        // Ordinary users can select only themselves and their teams.
        // Do not show the team selection, if a user is not a member
        // of any team,
        if (conf.hide_assignee_team_selection) {
            content_box = assignee_picker.get('contentBox');
            search_box = content_box.one('.yui3-picker-search-box');
            search_box.setStyle('display', 'none');
            var info = Y.Node.create('<p style="padding-top: 1em;"></p>')
                .set('text', 'You may only assign yourself because you are ' +
                'not affiliated with this project and do not have any team ' +
                'memberships.');
            search_box.insert(info, search_box);
        }
        assignee_picker.render();
    }

    // Set-up the expander on the bug task summary row.
    var icon_node = Y.one('tr#' + conf.row_id + ' a.bugtask-expander');
    var row_node = Y.one('tr#' + conf.form_row_id);
    if (Y.Lang.isValue(row_node)) {
        // When no row is present, this is bug task on a project with
        // multiple per-series tasks, so we do not need to set
        // the expander for the descriptive parent project task.
        var content_node = row_node.one('td form');
        var expander = new Y.lp.app.widgets.expander.Expander(
            icon_node, row_node, { animate_node: content_node });
        expander.setUp();
    }
};

/**
 * Set up the "me too" selection.
 *
 * Called once, on load, to initialize the page. Call this function if
 * the "me too" information is displayed on a bug page and the user is
 * logged in.
 *
 * @method setup_me_too
 */
namespace.setup_me_too = function(user_is_affected, others_affected_count) {
    // IE (7 & 8 tested) is stupid, stupid, stupid.
    if (Y.UA.ie) {
        return;
    }
    var me_too_content = Y.one('#affectsmetoo');
    var me_too_edit = new MeTooChoiceSource({
        contentBox: me_too_content, value: user_is_affected,
        elementToFlash: me_too_content,
        editicon: ".dynamic img.editicon",
        others_affected_count: others_affected_count
    });
    me_too_edit.render();
};

/**
 * This class is a derivative of ChoiceSource that handles the
 * specifics of editing "me too" option.
 *
 * @class MeTooChoiceSource
 * @extends ChoiceSource
 * @constructor
 */
function MeTooChoiceSource() {
    MeTooChoiceSource.superclass.constructor.apply(this, arguments);
}

MeTooChoiceSource.NAME = 'metoocs';
MeTooChoiceSource.NS = 'metoocs';

MeTooChoiceSource.ATTRS = {
    /**
     * The title is always the same, so bake it in here.
     *
     * @attribute title
     * @type String
     */
    title: {
        value: 'Does this bug affect you?'
    },

    /**
     * The items are always the same, so bake them in here.
     *
     * @attribute items
     * @type Array
     */
    items: {
        value: [
            { name: 'Yes, it affects me',
              value: true, disabled: false },
            { name: "No, it doesn't affect me",
              value: false, disabled: false }
        ]
    },

    /**
     * The number of other users currently affected by this bug.
     *
     * @attribute others_affected_count
     * @type Number
     */
    others_affected_count: {
        value: null
    }
};

// Put this in the bugs namespace so it can be accessed for testing.
namespace._MeTooChoiceSource = MeTooChoiceSource;

Y.extend(MeTooChoiceSource, Y.ChoiceSource, {
    initializer: function() {
        var widget = this;
        this.error_handler = new Y.lp.client.ErrorHandler();
        this.error_handler.clearProgressUI = function() {
            widget._uiClearWaiting();
        };
        this.error_handler.showError = function(error_msg) {
            widget.showError(error_msg);
        };
        // Set source_names.
        var others_affected_count = this.get('others_affected_count');
        var source_names = this._getSourceNames(others_affected_count);
        Y.each(this.get('items'), function(item) {
            if (source_names.hasOwnProperty(item.value)) {
                item.source_name = source_names[item.value];
            }
        });
    },

    /*
     * The results of _getSourceNames() should closely mirror the
     * results of BugTasksAndNominationsView.affected_statement and
     * anon_affected_statement.
     */
    _getSourceNames: function(others_affected_count) {
        var source_names = {};
        // What to say when the user is marked as affected.
        if (others_affected_count === 1) {
            source_names[true] = (
                'This bug affects you and 1 other person');
        }
        else if (others_affected_count > 1) {
            source_names[true] = (
                'This bug affects you and ' +
                others_affected_count + ' other people');
        }
        else {
            source_names[true] = 'This bug affects you';
        }
        // What to say when the user is marked as not affected.
        if (others_affected_count === 1) {
            source_names[false] = (
                'This bug affects 1 person, but not you');
        }
        else if (others_affected_count > 1) {
            source_names[false] = (
                'This bug affects ' + others_affected_count +
                ' people, but not you');
        }
        else {
            source_names[false] = "This bug doesn't affect you";
        }
        return source_names;
    },

    showError: function(err) {
        Y.lp.app.errors.display_error(null, err);
    },

    render: function() {
        MeTooChoiceSource.superclass.render.apply(this, arguments);
        // Force the ChoiceSource to be rendered inline.
        this.get('boundingBox').setStyle('display', 'inline');
        // Hide the static content and show the dynamic content.
        this.get('contentBox').one('.static').addClass('unseen');
        this.get('contentBox').one('.dynamic').removeClass('unseen');
    },

    _saveData: function() {
        // Set the widget to the 'waiting' state.
        this._uiSetWaiting();

        var value = this.getInput();
        var client =  new Y.lp.client.Launchpad();
        var widget = this;

        var config = {
            on: {
                success: function(entry) {
                    widget._uiClearWaiting();
                    MeTooChoiceSource.superclass._saveData.call(
                        widget, value);
                    if (value && widget.get('others_affected_count') > 0) {
                        // If we increased the affected count to 2 or more,
                        // maybe update the statuses of our bugtasks.
                        update_maybe_confirmed_status();
                    }
                },
                failure: this.error_handler.getFailureHandler()
            },
            parameters: {
                affected: value
            }
        };

        client.named_post(
            LP.cache.bug.self_link, 'markUserAffected', config);
    }
});
/*
 * Click handling to pass comment text to the attachment
 * page if there is a comment.
 *
 * @method setup_add_attachment
 */
function setup_add_attachment() {
    // Find zero or more links to modify.
    var attachment_link = Y.all('.menu-link-addcomment');
    attachment_link.on('click', function(e) {
        var comment_input = Y.one('[id="field.comment"]');
        if (comment_input.get('value') !== '') {
            var current_url = attachment_link.getAttribute('href');
            var attachment_url = current_url + '?field.comment=' +
                encodeURIComponent(comment_input.get('value'));
            attachment_link.setAttribute('href', attachment_url);
        }
    });
}

/**
 * Load more comments
 * @method load_more_comments
 * @param batched_comments_url {String} The URL from which to load
 *        comments.
 * @param comments_container {Node} The Node into which to place the
 *        comments.
 */
namespace.load_more_comments = function(batched_comments_url,
                                        comments_container,
                                        io_provider) {
    var spinner = Y.Node.create(
        '<img src="/@@/spinner" style="text_align: center; ' +
        'display: none" />');
    var spinner_span = Y.one('#more-comments-spinner');
    spinner_span.setStyle('display', 'inline');
    var handlers = {
        success: function(transactionid, response, args) {
            var new_comments_node =
                Y.Node.create("<div></div>");
            new_comments_node.set(
                'innerHTML', response.responseText);
            comments_container.setStyle('display', 'block');
            spinner_span.setStyle('display', 'none');
            comments_container.appendChild(new_comments_node);
            if (Y.Lang.isValue(Y.lp.anim)) {
                var success_anim = Y.lp.anim.green_flash(
                    {node: new_comments_node,
                    duration: namespace.ANIM_DURATION});
                success_anim.run();
            }
            batch_url_div = Y.one('#next-batch-url');
            if (Y.Lang.isValue(batch_url_div)) {
                batched_comments_url = batch_url_div.get(
                    'innerHTML');
                batch_url_div.remove();
                namespace.load_more_comments(
                    batched_comments_url, comments_container, io_provider);
            } else {
                // Remove the comments-hidden messages to avoid
                // confusion.
                Y.each(Y.all('.comments-hidden-message'), function(message) {
                    message.remove();
                });
                // Show the comment form, if available.
                var comment_form_container = Y.one(
                    '#add-comment-form-container');
                if (Y.Lang.isValue(comment_form_container)) {
                    comment_form_container.toggleClass('hidden');
                }
            }
        }
    };
    if (!Y.Lang.isValue(io_provider)) {
        io_provider = Y.lp.client.get_configured_io_provider();
    }
    var request = io_provider.io(batched_comments_url, {on: handlers});
};

/**
 * Set up the click handling for a single show-more-comments link.
 *
 * @method setup_show_more_comments_link
 * @param link {Node} The link to set up.
 * @param url {Object} The current batched_comments_url
 * @param container {Node} The node into which to load the comments.
 */
namespace.setup_show_more_comments_link = function(link, url, container) {
    link.on('click', function(e) {
        e.preventDefault();
        namespace.load_more_comments(url, container);
    });
    link.addClass('js-action');
};

/**
 *  Set up click handling to load the rest of the comments for the bug
 *  via javascript.
 *
 * @method setup_load_comments
 * @param load_more_comments {Boolean} If True, load_more_comments will
 *        be called immediately.
 */
namespace.setup_load_comments = function(load_more_comments) {
    var comments_container = Y.one('#comments-container');
    if (Y.Lang.isValue(comments_container)) {
        var current_offset = LP.cache.initial_comment_batch_offset;
        var batched_comments_url =
            LP.cache.context.self_link.replace('/api/devel', '') +
            "/+batched-comments?offset=" +
            current_offset;
        // Set up the show more comments links to be JSified. This gives
        // us a fallback should the initial load_more_comments call fail
        // for some reason, rather than leaving the user without any way
        // to view all the comments.
        var show_comments_links = Y.all('.show-comments-link');
        if (show_comments_links) {
            Y.each(show_comments_links, function(link) {
                namespace.setup_show_more_comments_link(
                    link, batched_comments_url, comments_container);
            });
        }
        if (load_more_comments === true) {
            namespace.load_more_comments(
                batched_comments_url, comments_container);
        }
    }
};


}, "0.1", {"requires": ["base", "oop", "node", "event", "io-base",
                        "json-parse", "substitute", "widget-position-ext",
                        "lazr.formoverlay", "lp.anim", "lazr.base",
                        "lazr.overlay", "lazr.choiceedit", "lp.app.picker",
                        "lp.bugs.bugtask_index.portlets.subscription",
                        "lp.app.widgets.expander", "lp.client", "escape",
                        "lp.client.plugins", "lp.app.errors",
                        "lp.app.privacy", "lp.app.confirmationoverlay"]});<|MERGE_RESOLUTION|>--- conflicted
+++ resolved
@@ -671,17 +671,6 @@
     for (id in bugtask_data) {
         if (bugtask_data.hasOwnProperty(id)) {
             var conf = bugtask_data[id];
-<<<<<<< HEAD
-            // We need to wire the target and assignee pickers in the
-            // expandable bugtask edit form. This setup_bugtask_table() method
-            // is called when the page loads as well as after replacing the
-            // table. On page load, the pickers are wired by javascript
-            // embedded in the picker tales so we need to ensure we handle
-            // this case.
-            var tr = Y.one('#' + conf.form_row_id);
-            tr.all('a').each(process_link);
-            // Now wire up the javascript widgets in the table row.
-=======
             var form_row = Y.one('#' + conf.form_row_id);
             // If there's associated expandable bugtask form for the bug task,
             // we need to wire up the target and assignee pickers.
@@ -693,7 +682,6 @@
                 form_row.all('a').each(process_link);
             }
             // Now wire up any other javascript widgets in the table row.
->>>>>>> d30d3e7e
             namespace.setup_bugtask_row(conf);
         }
     }
