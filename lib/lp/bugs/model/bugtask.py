--- conflicted
+++ resolved
@@ -361,14 +361,7 @@
     @property
     def target(self):
         """See `IBugTask`."""
-<<<<<<< HEAD
-        # We explicitly reference attributes here (rather than, say,
-        # IDistroBugTask.providedBy(self)), because we can't assume this
-        # task has yet been marked with the correct interface.
         return bug_target_from_key(
-=======
-        return determine_target(
->>>>>>> 38f84018
             self.product, self.productseries, self.distribution,
             self.distroseries, self.sourcepackagename)
 
@@ -1114,7 +1107,6 @@
             # current target, or reset it to None
             self.milestone = None
 
-<<<<<<< HEAD
         # Check if any series are involved. You can't retarget series
         # tasks.
         interfaces = set(providedBy(target))
@@ -1126,24 +1118,6 @@
 
         for name, value in flatten_target(target).iteritems():
             setattr(self, name, value)
-=======
-        if self.product:
-            if IProduct.providedBy(target):
-                self.product = target
-            else:
-                raise IllegalTarget(
-                    "Upstream bug tasks may only be re-targeted "
-                    "to another project.")
-        else:
-            if (IDistributionSourcePackage.providedBy(target) and
-                (target.distribution == self.target or
-                 target.distribution == self.target.distribution)):
-                self.sourcepackagename = target.sourcepackagename
-            else:
-                raise IllegalTarget(
-                    "Distribution bug tasks may only be re-targeted "
-                    "to a package in the same distribution.")
->>>>>>> 38f84018
 
         # After the target has changed, we need to recalculate the maximum bug
         # heat for the new and old targets.
