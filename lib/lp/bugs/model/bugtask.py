# Copyright 2009-2011 Canonical Ltd.  This software is licensed under the
# GNU Affero General Public License version 3 (see the file LICENSE).

# pylint: disable-msg=E0611,W0212

"""Classes that implement IBugTask and its related interfaces."""

__metaclass__ = type

__all__ = [
    'BugTaskDelta',
    'BugTaskToBugAdapter',
    'BugTaskMixin',
    'BugTask',
    'BugTaskSet',
    'NullBugTask',
    'bugtask_sort_key',
    'determine_target',
    'get_bug_privacy_filter',
    'get_related_bugtasks_search_params',
    'search_value_to_where_condition',
    ]


import datetime
from itertools import chain
from operator import attrgetter

from lazr.enum import (
    DBItem,
    Item,
    )
import pytz
from sqlobject import (
    ForeignKey,
    SQLObjectNotFound,
    StringCol,
    )
from sqlobject.sqlbuilder import SQLConstant
from storm.expr import (
    Alias,
    And,
    Desc,
    In,
    Join,
    LeftJoin,
    Not,
    Or,
    Select,
    SQL,
    )
from storm.info import ClassAlias
from storm.store import (
    EmptyResultSet,
    Store,
    )
from zope.component import getUtility
from zope.interface import (
    alsoProvides,
    implements,
    )
from zope.interface.interfaces import IMethod
from zope.security.proxy import (
    isinstance as zope_isinstance,
    removeSecurityProxy,
    )

from canonical.config import config
from canonical.database.constants import UTC_NOW
from canonical.database.datetimecol import UtcDateTimeCol
from canonical.database.enumcol import EnumCol
from canonical.database.nl_search import nl_phrase_search
from canonical.database.sqlbase import (
    block_implicit_flushes,
    convert_storm_clause_to_string,
    cursor,
    quote,
    quote_like,
    SQLBase,
    sqlvalues,
    )
from canonical.launchpad.components.decoratedresultset import (
    DecoratedResultSet,
    )
from canonical.launchpad.helpers import shortlist
from canonical.launchpad.interfaces.launchpad import ILaunchpadCelebrities
from canonical.launchpad.interfaces.lpstorm import IStore
from canonical.launchpad.searchbuilder import (
    all,
    any,
    greater_than,
    not_equals,
    NULL,
    )
from canonical.launchpad.webapp.interfaces import (
    DEFAULT_FLAVOR,
    ILaunchBag,
    IStoreSelector,
    MAIN_STORE,
    )
from lp.app.enums import ServiceUsage
from lp.app.errors import NotFoundError
from lp.bugs.interfaces.bug import IBugSet
from lp.bugs.interfaces.bugattachment import BugAttachmentType
from lp.bugs.interfaces.bugnomination import BugNominationStatus
from lp.bugs.interfaces.bugtask import (
    BUG_SUPERVISOR_BUGTASK_STATUSES,
    BugBlueprintSearch,
    BugBranchSearch,
    BugTaskImportance,
    BugTaskSearchParams,
    BugTaskStatus,
    BugTaskStatusSearch,
    ConjoinedBugTaskEditError,
    IBugTask,
    IBugTaskDelta,
    IBugTaskSet,
    IDistroBugTask,
    IDistroSeriesBugTask,
    IllegalRelatedBugTasksParams,
    IllegalTarget,
    INullBugTask,
    IProductSeriesBugTask,
    IUpstreamBugTask,
    RESOLVED_BUGTASK_STATUSES,
    UNRESOLVED_BUGTASK_STATUSES,
    UserCannotEditBugTaskAssignee,
    UserCannotEditBugTaskImportance,
    UserCannotEditBugTaskMilestone,
    UserCannotEditBugTaskStatus,
    )
from lp.bugs.model.bugnomination import BugNomination
from lp.bugs.model.bugsubscription import BugSubscription
from lp.bugs.model.structuralsubscription import (
    get_all_structural_subscriptions,
    get_structural_subscribers_for_bugtasks,
    get_structural_subscription_targets,
    StructuralSubscription,
    )
from lp.registry.interfaces.distribution import (
    IDistribution,
    IDistributionSet,
    )
from lp.registry.interfaces.distributionsourcepackage import (
    IDistributionSourcePackage,
    )
from lp.registry.interfaces.distroseries import (
    IDistroSeries,
    IDistroSeriesSet,
    )
from lp.registry.interfaces.milestone import (
    IMilestoneSet,
    IProjectGroupMilestone,
    )
from lp.registry.interfaces.person import (
    IPerson,
    validate_person,
    validate_public_person,
    )
from lp.registry.interfaces.product import (
    IProduct,
    IProductSet,
    )
from lp.registry.interfaces.productseries import (
    IProductSeries,
    IProductSeriesSet,
    )
from lp.registry.interfaces.projectgroup import IProjectGroup
from lp.registry.interfaces.sourcepackage import ISourcePackage
from lp.registry.interfaces.sourcepackagename import ISourcePackageNameSet
from lp.registry.model.pillar import pillar_sort_key
from lp.registry.model.sourcepackagename import SourcePackageName
from lp.services import features
from lp.services.propertycache import get_property_cache
from lp.soyuz.enums import PackagePublishingStatus
from lp.soyuz.model.publishing import SourcePackagePublishingHistory
from lp.soyuz.model.sourcepackagerelease import SourcePackageRelease


debbugsseveritymap = {
    None: BugTaskImportance.UNDECIDED,
    'wishlist': BugTaskImportance.WISHLIST,
    'minor': BugTaskImportance.LOW,
    'normal': BugTaskImportance.MEDIUM,
    'important': BugTaskImportance.HIGH,
    'serious': BugTaskImportance.HIGH,
    'grave': BugTaskImportance.HIGH,
    'critical': BugTaskImportance.CRITICAL,
    }


def bugtask_sort_key(bugtask):
    """A sort key for a set of bugtasks. We want:

          - products first, followed by their productseries tasks
          - distro tasks, followed by their distroseries tasks
          - ubuntu first among the distros
    """
    if bugtask.product:
        product_name = bugtask.product.name
        productseries_name = None
    elif bugtask.productseries:
        productseries_name = bugtask.productseries.name
        product_name = bugtask.productseries.product.name
    else:
        product_name = None
        productseries_name = None

    if bugtask.distribution:
        distribution_name = bugtask.distribution.name
    else:
        distribution_name = None

    if bugtask.distroseries:
        distroseries_name = bugtask.distroseries.version
        distribution_name = bugtask.distroseries.distribution.name
    else:
        distroseries_name = None

    if bugtask.sourcepackagename:
        sourcepackage_name = bugtask.sourcepackagename.name
    else:
        sourcepackage_name = None

    # Move ubuntu to the top.
    if distribution_name == 'ubuntu':
        distribution_name = '-'

    return (
        bugtask.bug.id, distribution_name, product_name, productseries_name,
        distroseries_name, sourcepackage_name)


def get_related_bugtasks_search_params(user, context, **kwargs):
    """Returns a list of `BugTaskSearchParams` which can be used to
    search for all tasks related to a user given by `context`.

    Which tasks are related to a user?
      * the user has to be either assignee or owner of this task
        OR
      * the user has to be subscriber or commenter to the underlying bug
        OR
      * the user is reporter of the underlying bug, but this condition
        is automatically fulfilled by the first one as each new bug
        always get one task owned by the bug reporter
    """
    assert IPerson.providedBy(context), "Context argument needs to be IPerson"
    relevant_fields = ('assignee', 'bug_subscriber', 'owner', 'bug_commenter',
                       'structural_subscriber')
    search_params = []
    for key in relevant_fields:
        # all these parameter default to None
        user_param = kwargs.get(key)
        if user_param is None or user_param == context:
            # we are only creating a `BugTaskSearchParams` object if
            # the field is None or equal to the context
            arguments = kwargs.copy()
            arguments[key] = context
            if key == 'owner':
                # Specify both owner and bug_reporter to try to
                # prevent the same bug (but different tasks)
                # being displayed.
                # see `PersonRelatedBugTaskSearchListingView.searchUnbatched`
                arguments['bug_reporter'] = context
            search_params.append(
                BugTaskSearchParams.fromSearchForm(user, **arguments))
    if len(search_params) == 0:
        # unable to search for related tasks to user_context because user
        # modified the query in an invalid way by overwriting all user
        # related parameters
        raise IllegalRelatedBugTasksParams(
            ('Cannot search for related tasks to \'%s\', at least one '
             'of these parameter has to be empty: %s'
                %(context.name, ", ".join(relevant_fields))))
    return search_params


def determine_target(product, productseries, distribution, distroseries,
                     sourcepackagename):
    """Returns the IBugTarget defined by the given arguments."""
    if product:
        return product
    elif productseries:
        return productseries
    elif distribution:
        if sourcepackagename:
            return distribution.getSourcePackage(
                sourcepackagename)
        else:
            return distribution
    elif distroseries:
        if sourcepackagename:
            return distroseries.getSourcePackage(
                sourcepackagename)
        else:
            return distroseries
    else:
        raise AssertionError("Unable to determine bugtask target.")


class BugTaskDelta:
    """See `IBugTaskDelta`."""

    implements(IBugTaskDelta)

    def __init__(self, bugtask, status=None, importance=None,
                 assignee=None, milestone=None, statusexplanation=None,
                 bugwatch=None, target=None):
        self.bugtask = bugtask

        self.assignee = assignee
        self.bugwatch = bugwatch
        self.importance = importance
        self.milestone = milestone
        self.status = status
        self.statusexplanation = statusexplanation
        self.target = target


class BugTaskMixin:
    """Mix-in class for some property methods of IBugTask implementations."""

    @property
    def bug_subscribers(self):
        """See `IBugTask`."""
        return tuple(
            chain(self.bug.getDirectSubscribers(),
                  self.bug.getIndirectSubscribers()))

    @property
    def bugtargetdisplayname(self):
        """See `IBugTask`."""
        return self.target.bugtargetdisplayname

    @property
    def bugtargetname(self):
        """See `IBugTask`."""
        return self.target.bugtargetname

    @property
    def target(self):
        """See `IBugTask`."""
        # We explicitly reference attributes here (rather than, say,
        # IDistroBugTask.providedBy(self)), because we can't assume this
        # task has yet been marked with the correct interface.
        return determine_target(
            self.product, self.productseries, self.distribution,
            self.distroseries, self.sourcepackagename)

    @property
    def related_tasks(self):
        """See `IBugTask`."""
        other_tasks = [
            task for task in self.bug.bugtasks if task != self]

        return other_tasks

    @property
    def pillar(self):
        """See `IBugTask`."""
        if self.product is not None:
            return self.product
        elif self.productseries is not None:
            return self.productseries.product
        elif self.distribution is not None:
            return self.distribution
        else:
            return self.distroseries.distribution

    @property
    def other_affected_pillars(self):
        """See `IBugTask`."""
        result = set()
        this_pillar = self.pillar
        for task in self.bug.bugtasks:
            that_pillar = task.pillar
            if that_pillar != this_pillar:
                result.add(that_pillar)
        return sorted(result, key=pillar_sort_key)


class NullBugTask(BugTaskMixin):
    """A null object for IBugTask.

    This class is used, for example, to be able to render a URL like:

      /products/evolution/+bug/5

    when bug #5 isn't yet reported in evolution.
    """
    implements(INullBugTask)

    def __init__(self, bug, product=None, productseries=None,
                 sourcepackagename=None, distribution=None,
                 distroseries=None):
        """Initialize a NullBugTask."""
        self.id = None
        self.bug = bug
        self.product = product
        self.productseries = productseries
        self.sourcepackagename = sourcepackagename
        self.distribution = distribution
        self.distroseries = distroseries

        # Mark the task with the correct interface, depending on its
        # context.
        if self.product:
            alsoProvides(self, IUpstreamBugTask)
        elif self.distribution:
            alsoProvides(self, IDistroBugTask)
        elif self.distroseries:
            alsoProvides(self, IDistroSeriesBugTask)
        elif self.productseries:
            alsoProvides(self, IProductSeriesBugTask)
        else:
            raise AssertionError('Unknown NullBugTask: %r.' % self)

        # Make us provide the interface by setting all required attributes
        # to None, and define the methods as raising NotImplementedError.
        # The attributes are set to None because it doesn't make
        # sense for these attributes to have a value when there is no
        # real task there. (In fact, it may make sense for these
        # values to be non-null, but I haven't yet found a use case
        # for it, and I don't think there's any point on designing for
        # that until we've encountered one.)
        def this_is_a_null_bugtask_method(*args, **kwargs):
            raise NotImplementedError

        for name, spec in INullBugTask.namesAndDescriptions(True):
            if not hasattr(self, name):
                if IMethod.providedBy(spec):
                    value = this_is_a_null_bugtask_method
                else:
                    value = None
                setattr(self, name, value)

    @property
    def title(self):
        """See `IBugTask`."""
        return 'Bug #%s is not in %s: "%s"' % (
            self.bug.id, self.bugtargetdisplayname, self.bug.title)


def BugTaskToBugAdapter(bugtask):
    """Adapt an IBugTask to an IBug."""
    return bugtask.bug


@block_implicit_flushes
def validate_target_attribute(self, attr, value):
    """Update the targetnamecache."""
    # Don't update targetnamecache during _init().
    if self._SO_creating:
        return value
    # Determine the new target attributes.
    target_params = dict(
        product=self.product,
        productseries=self.productseries,
        sourcepackagename=self.sourcepackagename,
        distribution=self.distribution,
        distroseries=self.distroseries)
    utility_iface_dict = {
        'productID': IProductSet,
        'productseriesID': IProductSeriesSet,
        'sourcepackagenameID': ISourcePackageNameSet,
        'distributionID': IDistributionSet,
        'distroseriesID': IDistroSeriesSet,
        }
    utility_iface = utility_iface_dict[attr]
    if value is None:
        target_params[attr[:-2]] = None
    else:
        target_params[attr[:-2]] = getUtility(utility_iface).get(value)

    # Use a NullBugTask to determine the new target.
    nulltask = NullBugTask(self.bug, **target_params)
    self.updateTargetNameCache(nulltask.target)

    return value


class PassthroughValue:
    """A wrapper to allow setting values on conjoined bug tasks."""

    def __init__(self, value):
        self.value = value


@block_implicit_flushes
def validate_conjoined_attribute(self, attr, value):
    # If the value has been wrapped in a _PassthroughValue instance,
    # then we are being updated by our conjoined master: pass the
    # value through without any checking.
    if isinstance(value, PassthroughValue):
        return value.value

    # If this bugtask has no bug yet, then we are probably being
    # instantiated.
    if self.bug is None:
        return value

    if self._isConjoinedBugTask():
        raise ConjoinedBugTaskEditError(
            "This task cannot be edited directly, it should be"
            " edited through its conjoined_master.")
    # The conjoined slave is updated before the master one because,
    # for distro tasks, conjoined_slave does a comparison on
    # sourcepackagename, and the sourcepackagenames will not match
    # if the conjoined master is altered before the conjoined slave!
    conjoined_bugtask = self.conjoined_slave
    if conjoined_bugtask:
        setattr(conjoined_bugtask, attr, PassthroughValue(value))

    return value


def validate_status(self, attr, value):
    if value not in self._NON_CONJOINED_STATUSES:
        return validate_conjoined_attribute(self, attr, value)
    else:
        return value


def validate_assignee(self, attr, value):
    value = validate_conjoined_attribute(self, attr, value)
    # Check if this person is valid and not None.
    return validate_person(self, attr, value)


@block_implicit_flushes
def validate_sourcepackagename(self, attr, value):
    is_passthrough = isinstance(value, PassthroughValue)
    value = validate_conjoined_attribute(self, attr, value)
    if not is_passthrough:
        self._syncSourcePackages(value)
    return validate_target_attribute(self, attr, value)


class BugTask(SQLBase, BugTaskMixin):
    """See `IBugTask`."""
    implements(IBugTask)
    _table = "BugTask"
    _defaultOrder = ['distribution', 'product', 'productseries',
                     'distroseries', 'milestone', 'sourcepackagename']
    _CONJOINED_ATTRIBUTES = (
        "status", "importance", "assigneeID", "milestoneID",
        "date_assigned", "date_confirmed", "date_inprogress",
        "date_closed", "date_incomplete", "date_left_new",
        "date_triaged", "date_fix_committed", "date_fix_released",
        "date_left_closed")
    _NON_CONJOINED_STATUSES = (BugTaskStatus.WONTFIX, )

    bug = ForeignKey(dbName='bug', foreignKey='Bug', notNull=True)
    product = ForeignKey(
        dbName='product', foreignKey='Product',
        notNull=False, default=None,
        storm_validator=validate_target_attribute)
    productseries = ForeignKey(
        dbName='productseries', foreignKey='ProductSeries',
        notNull=False, default=None,
        storm_validator=validate_target_attribute)
    sourcepackagename = ForeignKey(
        dbName='sourcepackagename', foreignKey='SourcePackageName',
        notNull=False, default=None,
        storm_validator=validate_sourcepackagename)
    distribution = ForeignKey(
        dbName='distribution', foreignKey='Distribution',
        notNull=False, default=None,
        storm_validator=validate_target_attribute)
    distroseries = ForeignKey(
        dbName='distroseries', foreignKey='DistroSeries',
        notNull=False, default=None,
        storm_validator=validate_target_attribute)
    milestone = ForeignKey(
        dbName='milestone', foreignKey='Milestone',
        notNull=False, default=None,
        storm_validator=validate_conjoined_attribute)
    status = EnumCol(
        dbName='status', notNull=True,
        schema=BugTaskStatus,
        default=BugTaskStatus.NEW,
        storm_validator=validate_status)
    statusexplanation = StringCol(dbName='statusexplanation', default=None)
    importance = EnumCol(
        dbName='importance', notNull=True,
        schema=BugTaskImportance,
        default=BugTaskImportance.UNDECIDED,
        storm_validator=validate_conjoined_attribute)
    assignee = ForeignKey(
        dbName='assignee', foreignKey='Person',
        storm_validator=validate_assignee,
        notNull=False, default=None)
    bugwatch = ForeignKey(dbName='bugwatch', foreignKey='BugWatch',
        notNull=False, default=None)
    date_assigned = UtcDateTimeCol(notNull=False, default=None,
        storm_validator=validate_conjoined_attribute)
    datecreated = UtcDateTimeCol(notNull=False, default=UTC_NOW)
    date_confirmed = UtcDateTimeCol(notNull=False, default=None,
        storm_validator=validate_conjoined_attribute)
    date_inprogress = UtcDateTimeCol(notNull=False, default=None,
        storm_validator=validate_conjoined_attribute)
    date_closed = UtcDateTimeCol(notNull=False, default=None,
        storm_validator=validate_conjoined_attribute)
    date_incomplete = UtcDateTimeCol(notNull=False, default=None,
        storm_validator=validate_conjoined_attribute)
    date_left_new = UtcDateTimeCol(notNull=False, default=None,
        storm_validator=validate_conjoined_attribute)
    date_triaged = UtcDateTimeCol(notNull=False, default=None,
        storm_validator=validate_conjoined_attribute)
    date_fix_committed = UtcDateTimeCol(notNull=False, default=None,
        storm_validator=validate_conjoined_attribute)
    date_fix_released = UtcDateTimeCol(notNull=False, default=None,
        storm_validator=validate_conjoined_attribute)
    date_left_closed = UtcDateTimeCol(notNull=False, default=None,
        storm_validator=validate_conjoined_attribute)
    owner = ForeignKey(
        dbName='owner', foreignKey='Person',
        storm_validator=validate_public_person, notNull=True)
    # The targetnamecache is a value that is only supposed to be set
    # when a bugtask is created/modified or by the
    # update-bugtask-targetnamecaches cronscript. For this reason it's
    # not exposed in the interface, and client code should always use
    # the bugtargetname and bugtargetdisplayname properties.
    #
    # This field is actually incorrectly named, since it currently
    # stores the bugtargetdisplayname.
    targetnamecache = StringCol(
        dbName='targetnamecache', notNull=False, default=None)

    @property
    def title(self):
        """See `IBugTask`."""
        return 'Bug #%s in %s: "%s"' % (
            self.bug.id, self.bugtargetdisplayname, self.bug.title)

    @property
    def bugtargetdisplayname(self):
        """See `IBugTask`."""
        return self.targetnamecache

    @property
    def age(self):
        """See `IBugTask`."""
        UTC = pytz.timezone('UTC')
        now = datetime.datetime.now(UTC)

        return now - self.datecreated

    @property
    def task_age(self):
        """See `IBugTask`."""
        return self.age.seconds

    # Several other classes need to generate lists of bug tasks, and
    # one thing they often have to filter for is completeness. We maintain
    # this single canonical query string here so that it does not have to be
    # cargo culted into Product, Distribution, ProductSeries etc
    completeness_clause = """
        BugTask.status IN ( %s )
        """ % ','.join([str(a.value) for a in RESOLVED_BUGTASK_STATUSES])

    @property
    def is_complete(self):
        """See `IBugTask`.

        Note that this should be kept in sync with the completeness_clause
        above.
        """
        return self.status in RESOLVED_BUGTASK_STATUSES

    def findSimilarBugs(self, user, limit=10):
        """See `IBugTask`."""
        if self.product is not None:
            context_params = {'product': self.product}
        elif (self.sourcepackagename is not None and
            self.distribution is not None):
            context_params = {
                'distribution': self.distribution,
                'sourcepackagename': self.sourcepackagename,
                }
        elif self.distribution is not None:
            context_params = {'distribution': self.distribution}
        else:
            raise AssertionError("BugTask doesn't have a searchable target.")

        matching_bugtasks = getUtility(IBugTaskSet).findSimilar(
            user, self.bug.title, **context_params)

        matching_bugs = getUtility(IBugSet).getDistinctBugsForBugTasks(
            matching_bugtasks, user, limit)

        # Make sure to exclude the bug of the current bugtask.
        return [bug for bug in matching_bugs if bug.id != self.bugID]

    def subscribe(self, person, subscribed_by):
        """See `IBugTask`."""
        return self.bug.subscribe(person, subscribed_by)

    def isSubscribed(self, person):
        """See `IBugTask`."""
        return self.bug.isSubscribed(person)

    def _syncSourcePackages(self, new_spnid):
        """Synchronize changes to source packages with other distrotasks.

        If one distroseriestask's source package is changed, all the
        other distroseriestasks with the same distribution and source
        package has to be changed, as well as the corresponding
        distrotask.
        """
        if self.bug is None:
            # The validator is being called on an incomplete bug task.
            return
        if self.distroseries is not None:
            distribution = self.distroseries.distribution
        else:
            distribution = self.distribution
        if distribution is not None:
            for bugtask in self.related_tasks:
                if bugtask.distroseries:
                    related_distribution = bugtask.distroseries.distribution
                else:
                    related_distribution = bugtask.distribution
                if (related_distribution == distribution and
                    bugtask.sourcepackagenameID == self.sourcepackagenameID):
                    bugtask.sourcepackagenameID = PassthroughValue(new_spnid)

    def getConjoinedMaster(self, bugtasks, bugtasks_by_package=None):
        """See `IBugTask`."""
        conjoined_master = None
        if IDistroBugTask.providedBy(self):
            if bugtasks_by_package is None:
                bugtasks_by_package = (
                    self.bug.getBugTasksByPackageName(bugtasks))
            bugtasks = bugtasks_by_package[self.sourcepackagename]
            possible_masters = [
                bugtask for bugtask in bugtasks
                if (bugtask.distroseries is not None and
                    bugtask.sourcepackagename == self.sourcepackagename)]
            # Return early, so that we don't have to get currentseries,
            # which is expensive.
            if len(possible_masters) == 0:
                return None
            current_series = self.distribution.currentseries
            for bugtask in possible_masters:
                if bugtask.distroseries == current_series:
                    conjoined_master = bugtask
                    break
        elif IUpstreamBugTask.providedBy(self):
            assert self.product.development_focusID is not None, (
                'A product should always have a development series.')
            devel_focusID = self.product.development_focusID
            for bugtask in bugtasks:
                if bugtask.productseriesID == devel_focusID:
                    conjoined_master = bugtask
                    break

        if (conjoined_master is not None and
            conjoined_master.status in self._NON_CONJOINED_STATUSES):
            conjoined_master = None
        return conjoined_master

    def _get_shortlisted_bugtasks(self):
        return shortlist(self.bug.bugtasks, longest_expected=200)

    @property
    def conjoined_master(self):
        """See `IBugTask`."""
        return self.getConjoinedMaster(self._get_shortlisted_bugtasks())

    @property
    def conjoined_slave(self):
        """See `IBugTask`."""
        conjoined_slave = None
        if IDistroSeriesBugTask.providedBy(self):
            distribution = self.distroseries.distribution
            if self.distroseries != distribution.currentseries:
                # Only current series tasks are conjoined.
                return None
            for bugtask in self._get_shortlisted_bugtasks():
                if (bugtask.distribution == distribution and
                    bugtask.sourcepackagename == self.sourcepackagename):
                    conjoined_slave = bugtask
                    break
        elif IProductSeriesBugTask.providedBy(self):
            product = self.productseries.product
            if self.productseries != product.development_focus:
                # Only development focus tasks are conjoined.
                return None
            for bugtask in self._get_shortlisted_bugtasks():
                if bugtask.product == product:
                    conjoined_slave = bugtask
                    break

        if (conjoined_slave is not None and
            self.status in self._NON_CONJOINED_STATUSES):
            conjoined_slave = None
        return conjoined_slave

    def _isConjoinedBugTask(self):
        """Return True when conjoined_master is not None, otherwise False."""
        return self.conjoined_master is not None

    def _syncFromConjoinedSlave(self):
        """Ensure the conjoined master is synched from its slave.

        This method should be used only directly after when the
        conjoined master has been created after the slave, to ensure
        that they are in sync from the beginning.
        """
        conjoined_slave = self.conjoined_slave

        for synched_attr in self._CONJOINED_ATTRIBUTES:
            slave_attr_value = getattr(conjoined_slave, synched_attr)
            # Bypass our checks that prevent setting attributes on
            # conjoined masters by calling the underlying sqlobject
            # setter methods directly.
            setattr(self, synched_attr, PassthroughValue(slave_attr_value))

    def _init(self, *args, **kw):
        """Marks the task when it's created or fetched from the database."""
        SQLBase._init(self, *args, **kw)

        # We check both the foreign key column and the reference so we
        # can detect unflushed references.  The reference check will
        # only be made if the FK is None, so no additional queries
        # will be executed.
        if self.productID is not None or self.product is not None:
            alsoProvides(self, IUpstreamBugTask)
        elif (self.productseriesID is not None or
              self.productseries is not None):
            alsoProvides(self, IProductSeriesBugTask)
        elif self.distroseriesID is not None or self.distroseries is not None:
            alsoProvides(self, IDistroSeriesBugTask)
        elif self.distributionID is not None or self.distribution is not None:
            # If nothing else, this is a distro task.
            alsoProvides(self, IDistroBugTask)
        else:
            raise AssertionError("Task %d is floating." % self.id)

    @property
    def target_uses_malone(self):
        """See `IBugTask`"""
        # XXX sinzui 2007-10-04 bug=149009:
        # This property is not needed. Code should inline this implementation.
        return (self.pillar.bug_tracking_usage == ServiceUsage.LAUNCHPAD)

    def transitionToMilestone(self, new_milestone, user):
        """See `IBugTask`."""
        if not self.userCanEditMilestone(user):
            raise UserCannotEditBugTaskMilestone(
                "User does not have sufficient permissions "
                "to edit the bug task milestone.")
        else:
            self.milestone = new_milestone

    def transitionToImportance(self, new_importance, user):
        """See `IBugTask`."""
        if not self.userCanEditImportance(user):
            raise UserCannotEditBugTaskImportance(
                "User does not have sufficient permissions "
                "to edit the bug task importance.")
        else:
            self.importance = new_importance

    def setImportanceFromDebbugs(self, severity):
        """See `IBugTask`."""
        try:
            self.importance = debbugsseveritymap[severity]
        except KeyError:
            raise ValueError('Unknown debbugs severity "%s".' % severity)
        return self.importance

    def canTransitionToStatus(self, new_status, user):
        """See `IBugTask`."""
        celebrities = getUtility(ILaunchpadCelebrities)
        if (self.status == BugTaskStatus.FIXRELEASED and
           (user.id == self.bug.ownerID or user.inTeam(self.bug.owner))):
            return True
        elif (user.inTeam(self.pillar.bug_supervisor) or
              user.inTeam(self.pillar.owner) or
              user.id == celebrities.bug_watch_updater.id or
              user.id == celebrities.bug_importer.id or
              user.id == celebrities.janitor.id):
            return True
        else:
            return (self.status not in (
                        BugTaskStatus.WONTFIX, BugTaskStatus.FIXRELEASED)
                    and new_status not in BUG_SUPERVISOR_BUGTASK_STATUSES)

    def transitionToStatus(self, new_status, user, when=None):
        """See `IBugTask`."""
        if not new_status or user is None:
            # This is mainly to facilitate tests which, unlike the
            # normal status form, don't always submit a status when
            # testing the edit form.
            return

        if not self.canTransitionToStatus(new_status, user):
            raise UserCannotEditBugTaskStatus(
                "Only Bug Supervisors may change status to %s." % (
                    new_status.title,))

        if self.status == new_status:
            # No change in the status, so nothing to do.
            return

        old_status = self.status
        self.status = new_status

        if new_status == BugTaskStatus.UNKNOWN:
            # Ensure that all status-related dates are cleared,
            # because it doesn't make sense to have any values set for
            # date_confirmed, date_closed, etc. when the status
            # becomes UNKNOWN.
            self.date_confirmed = None
            self.date_inprogress = None
            self.date_closed = None
            self.date_incomplete = None
            self.date_triaged = None
            self.date_fix_committed = None
            self.date_fix_released = None

            return

        if when is None:
            UTC = pytz.timezone('UTC')
            when = datetime.datetime.now(UTC)

        # Record the date of the particular kinds of transitions into
        # certain states.
        if ((old_status < BugTaskStatus.CONFIRMED) and
            (new_status >= BugTaskStatus.CONFIRMED)):
            # Even if the bug task skips the Confirmed status
            # (e.g. goes directly to Fix Committed), we'll record a
            # confirmed date at the same time anyway, otherwise we get
            # a strange gap in our data, and potentially misleading
            # reports.
            self.date_confirmed = when

        if ((old_status < BugTaskStatus.INPROGRESS) and
            (new_status >= BugTaskStatus.INPROGRESS)):
            # Same idea with In Progress as the comment above about
            # Confirmed.
            self.date_inprogress = when

        if (old_status == BugTaskStatus.NEW and
            new_status > BugTaskStatus.NEW and
            self.date_left_new is None):
            # This task is leaving the NEW status for the first time
            self.date_left_new = when

        # If the new status is equal to or higher
        # than TRIAGED, we record a `date_triaged`
        # to mark the fact that the task has passed
        # through this status.
        if (old_status < BugTaskStatus.TRIAGED and
            new_status >= BugTaskStatus.TRIAGED):
            # This task is now marked as TRIAGED
            self.date_triaged = when

        # If the new status is equal to or higher
        # than FIXCOMMITTED, we record a `date_fixcommitted`
        # to mark the fact that the task has passed
        # through this status.
        if (old_status < BugTaskStatus.FIXCOMMITTED and
            new_status >= BugTaskStatus.FIXCOMMITTED):
            # This task is now marked as FIXCOMMITTED
            self.date_fix_committed = when

        # If the new status is equal to or higher
        # than FIXRELEASED, we record a `date_fixreleased`
        # to mark the fact that the task has passed
        # through this status.
        if (old_status < BugTaskStatus.FIXRELEASED and
            new_status >= BugTaskStatus.FIXRELEASED):
            # This task is now marked as FIXRELEASED
            self.date_fix_released = when

        # Bugs can jump in and out of 'incomplete' status
        # and for just as long as they're marked incomplete
        # we keep a date_incomplete recorded for them.
        if new_status == BugTaskStatus.INCOMPLETE:
            self.date_incomplete = when
        else:
            self.date_incomplete = None

        if ((old_status in UNRESOLVED_BUGTASK_STATUSES) and
            (new_status in RESOLVED_BUGTASK_STATUSES)):
            self.date_closed = when

        if ((old_status in RESOLVED_BUGTASK_STATUSES) and
            (new_status in UNRESOLVED_BUGTASK_STATUSES)):
            self.date_left_closed = when

        # Ensure that we don't have dates recorded for state
        # transitions, if the bugtask has regressed to an earlier
        # workflow state. We want to ensure that, for example, a
        # bugtask that went New => Confirmed => New
        # has a dateconfirmed value of None.
        if new_status in UNRESOLVED_BUGTASK_STATUSES:
            self.date_closed = None

        if new_status < BugTaskStatus.CONFIRMED:
            self.date_confirmed = None

        if new_status < BugTaskStatus.INPROGRESS:
            self.date_inprogress = None

        if new_status < BugTaskStatus.TRIAGED:
            self.date_triaged = None

        if new_status < BugTaskStatus.FIXCOMMITTED:
            self.date_fix_committed = None

        if new_status < BugTaskStatus.FIXRELEASED:
            self.date_fix_released = None

    def _userCanSetAssignee(self, user):
        """Used by methods to check if user can assign or unassign bugtask."""
        celebrities = getUtility(ILaunchpadCelebrities)
        return (
            user.inTeam(self.pillar.bug_supervisor) or
            user.inTeam(self.pillar.owner) or
            user.inTeam(self.pillar.driver) or
            (self.distroseries is not None and
             user.inTeam(self.distroseries.driver)) or
            (self.productseries is not None and
             user.inTeam(self.productseries.driver)) or
            user.inTeam(celebrities.admin)
            or user == celebrities.bug_importer)

    def userCanSetAnyAssignee(self, user):
        """See `IBugTask`."""
        if user is None:
            return False
        elif self.pillar.bug_supervisor is None:
            return True
        else:
            return self._userCanSetAssignee(user)

    def userCanUnassign(self, user):
        """True if user can set the assignee to None.

        This option not shown for regular users unless they or their teams
        are the assignees. Project owners, drivers, bug supervisors and
        Launchpad admins can always unassign.
        """
        return user is not None and (
            user.inTeam(self.assignee) or self._userCanSetAssignee(user))

    def canTransitionToAssignee(self, assignee):
        """See `IBugTask`."""
        # All users can assign and unassign themselves and their teams,
        # but only project owners, bug supervisors, project/distribution
        # drivers and Launchpad admins can assign others.
        user = getUtility(ILaunchBag).user
        return (
            user is not None and (
                user.inTeam(assignee) or
                (assignee is None and self.userCanUnassign(user)) or
                self.userCanSetAnyAssignee(user)))

    def transitionToAssignee(self, assignee):
        """See `IBugTask`."""
        if assignee == self.assignee:
            # No change to the assignee, so nothing to do.
            return

        if not self.canTransitionToAssignee(assignee):
            raise UserCannotEditBugTaskAssignee(
                'Regular users can assign and unassign only themselves and '
                'their teams. Only project owners, bug supervisors, drivers '
                'and release managers can assign others.')

        now = datetime.datetime.now(pytz.UTC)
        if self.assignee and not assignee:
            # The assignee is being cleared, so clear the date_assigned
            # value.
            self.date_assigned = None
            # The bugtask is unassigned, so clear the _known_viewer cached
            # property for the bug.
            get_property_cache(self.bug)._known_viewers = set()
        if not self.assignee and assignee:
            # The task is going from not having an assignee to having
            # one, so record when this happened
            self.date_assigned = now

        self.assignee = assignee
        # Invalidate the old visibility cache for this bug and replace it with
        # the new assignee.
        if self.assignee is not None:
            get_property_cache(self.bug)._known_viewers = set(
                [self.assignee.id])

    def transitionToTarget(self, target):
        """See `IBugTask`.

        This method allows changing the target of some bug
        tasks. The rules it follows are similar to the ones
        enforced implicitly by the code in
        lib/canonical/launchpad/browser/bugtask.py#BugTaskEditView.
        """

        target_before_change = self.target

        if (self.milestone is not None and
            self.milestone.target != target):
            # If the milestone for this bugtask is set, we
            # have to make sure that it's a milestone of the
            # current target, or reset it to None
            self.milestone = None

        if IUpstreamBugTask.providedBy(self):
            if IProduct.providedBy(target):
                self.product = target
            else:
                raise IllegalTarget(
                    "Upstream bug tasks may only be re-targeted "
                    "to another project.")
        else:
            if (IDistributionSourcePackage.providedBy(target) and
                (target.distribution == self.target or
                 target.distribution == self.target.distribution)):
                self.sourcepackagename = target.sourcepackagename
            else:
                raise IllegalTarget(
                    "Distribution bug tasks may only be re-targeted "
                    "to a package in the same distribution.")

        # After the target has changed, we need to recalculate the maximum bug
        # heat for the new and old targets.
        if self.target != target_before_change:
            target_before_change.recalculateBugHeatCache()
            self.target.recalculateBugHeatCache()

    def updateTargetNameCache(self, newtarget=None):
        """See `IBugTask`."""
        if newtarget is None:
            newtarget = self.target
        targetname = newtarget.bugtargetdisplayname
        if self.targetnamecache != targetname:
            self.targetnamecache = targetname

    def getPackageComponent(self):
        """See `IBugTask`."""
        if ISourcePackage.providedBy(self.target):
            return self.target.latest_published_component
        if IDistributionSourcePackage.providedBy(self.target):
            spph = self.target.latest_overall_publication
            if spph:
                return spph.component
        return None

    def asEmailHeaderValue(self):
        """See `IBugTask`."""
        # Calculate an appropriate display value for the assignee.
        if self.assignee:
            if self.assignee.preferredemail:
                assignee_value = self.assignee.preferredemail.email
            else:
                # There is an assignee with no preferredemail, so we'll
                # "degrade" to the assignee.name. This might happen for teams
                # that don't have associated emails or when a bugtask was
                # imported from an external source and had its assignee set
                # automatically, even though the assignee may not even know
                # they have an account in Launchpad. :)
                assignee_value = self.assignee.name
        else:
            assignee_value = 'None'

        # Calculate an appropriate display value for the sourcepackage.
        if self.sourcepackagename:
            sourcepackagename_value = self.sourcepackagename.name
        else:
            # There appears to be no sourcepackagename associated with this
            # task.
            sourcepackagename_value = 'None'

        # Calculate an appropriate display value for the component, if the
        # target looks like some kind of source package.
        component = self.getPackageComponent()
        if component is None:
            component_name = 'None'
        else:
            component_name = component.name

        if IUpstreamBugTask.providedBy(self):
            header_value = 'product=%s;' % self.target.name
        elif IProductSeriesBugTask.providedBy(self):
            header_value = 'product=%s; productseries=%s;' % (
                self.productseries.product.name, self.productseries.name)
        elif IDistroBugTask.providedBy(self):
            header_value = ((
                'distribution=%(distroname)s; '
                'sourcepackage=%(sourcepackagename)s; '
                'component=%(componentname)s;') %
                {'distroname': self.distribution.name,
                 'sourcepackagename': sourcepackagename_value,
                 'componentname': component_name})
        elif IDistroSeriesBugTask.providedBy(self):
            header_value = ((
                'distribution=%(distroname)s; '
                'distroseries=%(distroseriesname)s; '
                'sourcepackage=%(sourcepackagename)s; '
                'component=%(componentname)s;') %
                {'distroname': self.distroseries.distribution.name,
                 'distroseriesname': self.distroseries.name,
                 'sourcepackagename': sourcepackagename_value,
                 'componentname': component_name})
        else:
            raise AssertionError('Unknown BugTask context: %r.' % self)

        # We only want to have a milestone field in the header if there's
        # a milestone set for the bug.
        if self.milestone:
            header_value += ' milestone=%s;' % self.milestone.name

        header_value += ((
            ' status=%(status)s; importance=%(importance)s; '
            'assignee=%(assignee)s;') %
            {'status': self.status.title,
             'importance': self.importance.title,
             'assignee': assignee_value})

        return header_value

    def getDelta(self, old_task):
        """See `IBugTask`."""
        valid_interfaces = [
            IUpstreamBugTask,
            IProductSeriesBugTask,
            IDistroBugTask,
            IDistroSeriesBugTask,
            ]

        # This tries to find a matching pair of bug tasks, i.e. where
        # both provide IUpstreamBugTask, or both IDistroBugTask.
        # Failing that, it drops off the bottom of the loop and raises
        # the TypeError.
        for interface in valid_interfaces:
            if interface.providedBy(self) and interface.providedBy(old_task):
                break
        else:
            raise TypeError(
                "Can't calculate delta on bug tasks of incompatible types: "
                "[%s, %s]." % (repr(old_task), repr(self)))

        # calculate the differences in the fields that both types of tasks
        # have in common
        changes = {}
        for field_name in ("target", "status", "importance",
                           "assignee", "bugwatch", "milestone"):
            old_val = getattr(old_task, field_name)
            new_val = getattr(self, field_name)
            if old_val != new_val:
                changes[field_name] = {}
                changes[field_name]["old"] = old_val
                changes[field_name]["new"] = new_val

        if changes:
            changes["bugtask"] = self
            return BugTaskDelta(**changes)
        else:
            return None

    def _userIsPillarEditor(self, user):
        """Can the user edit this tasks's pillar?"""
        if user is None:
            return False
        if IUpstreamBugTask.providedBy(self):
            pillar = self.product
        elif IProductSeriesBugTask.providedBy(self):
            pillar = self.productseries.product
        elif IDistroBugTask.providedBy(self):
            pillar = self.distribution
        else:
            pillar = self.distroseries.distribution
        return ((pillar.bug_supervisor is not None and
                 user.inTeam(pillar.bug_supervisor)) or
                pillar.userCanEdit(user))

    def userCanEditMilestone(self, user):
        """See `IBugTask`."""
        return self._userIsPillarEditor(user)

    def userCanEditImportance(self, user):
        """See `IBugTask`."""
        celebs = getUtility(ILaunchpadCelebrities)
        return (self._userIsPillarEditor(user) or
                user == celebs.bug_watch_updater or
                user == celebs.bug_importer)


def search_value_to_where_condition(search_value):
    """Convert a search value to a WHERE condition.

        >>> search_value_to_where_condition(any(1, 2, 3))
        'IN (1,2,3)'
        >>> search_value_to_where_condition(any()) is None
        True
        >>> search_value_to_where_condition(not_equals('foo'))
        "!= 'foo'"
        >>> search_value_to_where_condition(greater_than('foo'))
        "> 'foo'"
        >>> search_value_to_where_condition(1)
        '= 1'
        >>> search_value_to_where_condition(NULL)
        'IS NULL'

    """
    if zope_isinstance(search_value, any):
        # When an any() clause is provided, the argument value
        # is a list of acceptable filter values.
        if not search_value.query_values:
            return None
        return "IN (%s)" % ",".join(sqlvalues(*search_value.query_values))
    elif zope_isinstance(search_value, not_equals):
        return "!= %s" % sqlvalues(search_value.value)
    elif zope_isinstance(search_value, greater_than):
        return "> %s" % sqlvalues(search_value.value)
    elif search_value is not NULL:
        return "= %s" % sqlvalues(search_value)
    else:
        # The argument value indicates we should match
        # only NULL values for the column named by
        # arg_name.
        return "IS NULL"


def get_bug_privacy_filter(user):
    """An SQL filter for search results that adds privacy-awareness."""
    return get_bug_privacy_filter_with_decorator(user)[0]


def _nocache_bug_decorator(obj):
    """A pass through decorator for consistency.

    :seealso: get_bug_privacy_filter_with_decorator
    """
    return obj


def _make_cache_user_can_view_bug(user):
    """Curry a decorator for bugtask queries to cache permissions.

    :seealso: get_bug_privacy_filter_with_decorator
    """
    userid = user.id

    def cache_user_can_view_bug(bugtask):
        get_property_cache(bugtask.bug)._known_viewers = set([userid])
        return bugtask
    return cache_user_can_view_bug


def get_bug_privacy_filter_with_decorator(user):
    """Return a SQL filter to limit returned bug tasks.

    :return: A SQL filter, a decorator to cache visibility in a resultset that
        returns BugTask objects.
    """
    if user is None:
        return "Bug.private = FALSE", _nocache_bug_decorator
    admin_team = getUtility(ILaunchpadCelebrities).admin
    if user.inTeam(admin_team):
        return "", _nocache_bug_decorator
    # A subselect is used here because joining through
    # TeamParticipation is only relevant to the "user-aware"
    # part of the WHERE condition (i.e. the bit below.) The
    # other half of this condition (see code above) does not
    # use TeamParticipation at all.
    return ("""
        (Bug.private = FALSE OR EXISTS (
             SELECT BugSubscription.bug
             FROM BugSubscription, TeamParticipation
             WHERE TeamParticipation.person = %(personid)s AND
                   TeamParticipation.team = BugSubscription.person AND
                   BugSubscription.bug = Bug.id
             UNION
             SELECT BugTask.bug
             FROM BugTask, TeamParticipation
             WHERE TeamParticipation.person = %(personid)s AND
                   TeamParticipation.team = BugTask.assignee AND
                   BugTask.bug = Bug.id
                   ))
                     """ % sqlvalues(personid=user.id),
        _make_cache_user_can_view_bug(user))


def build_tag_set_query(joiner, tags):
    """Return an SQL snippet to find whether a bug matches the given tags.

    The tags are sorted so that testing the generated queries is
    easier and more reliable.

    This SQL is designed to be a sub-query where the parent SQL defines
    Bug.id. It evaluates to TRUE or FALSE, indicating whether the bug
    with Bug.id matches against the tags passed.

    Returns None if no tags are passed.

    :param joiner: The SQL set term used to join the individual tag
        clauses, typically "INTERSECT" or "UNION".
    :param tags: An iterable of valid tag names (not prefixed minus
        signs, not wildcards).
    """
    tags = list(tags)
    if tags == []:
        return None

    joiner = " %s " % joiner
    return "EXISTS (%s)" % joiner.join(
        "SELECT TRUE FROM BugTag WHERE " +
            "BugTag.bug = Bug.id AND BugTag.tag = %s" % quote(tag)
        for tag in sorted(tags))


def _build_tag_set_query_any(tags):
    """Return a query fragment for bugs matching any tag.

    :param tags: An iterable of valid tags without - or + and not wildcards.
    :return: A string SQL query fragment or None if no tags were provided.
    """
    tags = sorted(tags)
    if tags == []:
        return None
    return "EXISTS (%s)" % (
        "SELECT TRUE FROM BugTag"
        " WHERE BugTag.bug = Bug.id"
        " AND BugTag.tag IN %s") % sqlvalues(tags)


def build_tag_search_clause(tags_spec):
    """Return a tag search clause.

    :param tags_spec: An instance of `any` or `all` containing tag
        "specifications". A tag specification is a valid tag name
        optionally prefixed by a minus sign (denoting "not"), or an
        asterisk (denoting "any tag"), again optionally prefixed by a
        minus sign (and thus denoting "not any tag").
    """
    tags = set(tags_spec.query_values)
    wildcards = [tag for tag in tags if tag in ('*', '-*')]
    tags.difference_update(wildcards)
    include = [tag for tag in tags if not tag.startswith('-')]
    exclude = [tag[1:] for tag in tags if tag.startswith('-')]

    # Should we search for all specified tags or any of them?
    find_all = zope_isinstance(tags_spec, all)

    if find_all:
        # How to combine an include clause and an exclude clause when
        # both are generated.
        combine_with = 'AND'
        # The set of bugs that have *all* of the tags requested for
        # *inclusion*.
        include_clause = build_tag_set_query("INTERSECT", include)
        # The set of bugs that have *any* of the tags requested for
        # *exclusion*.
        exclude_clause = _build_tag_set_query_any(exclude)
    else:
        # How to combine an include clause and an exclude clause when
        # both are generated.
        combine_with = 'OR'
        # The set of bugs that have *any* of the tags requested for
        # inclusion.
        include_clause = _build_tag_set_query_any(include)
        # The set of bugs that have *all* of the tags requested for
        # exclusion.
        exclude_clause = build_tag_set_query("INTERSECT", exclude)

    # Search for the *presence* of any tag.
    if '*' in wildcards:
        # Only clobber the clause if not searching for all tags.
        if include_clause == None or not find_all:
            include_clause = (
                "EXISTS (SELECT TRUE FROM BugTag WHERE BugTag.bug = Bug.id)")

    # Search for the *absence* of any tag.
    if '-*' in wildcards:
        # Only clobber the clause if searching for all tags.
        if exclude_clause == None or find_all:
            exclude_clause = (
                "EXISTS (SELECT TRUE FROM BugTag WHERE BugTag.bug = Bug.id)")

    # Combine the include and exclude sets.
    if include_clause != None and exclude_clause != None:
        return "(%s %s NOT %s)" % (
            include_clause, combine_with, exclude_clause)
    elif include_clause != None:
        return "%s" % include_clause
    elif exclude_clause != None:
        return "NOT %s" % exclude_clause
    else:
        # This means that there were no tags (wildcard or specific) to
        # search for (which is allowed, even if it's a bit weird).
        return None


class BugTaskSet:
    """See `IBugTaskSet`."""
    implements(IBugTaskSet)

    _ORDERBY_COLUMN = None

    _open_resolved_upstream = """
                EXISTS (
                    SELECT TRUE FROM BugTask AS RelatedBugTask
                    WHERE RelatedBugTask.bug = BugTask.bug
                        AND RelatedBugTask.id != BugTask.id
                        AND ((
                            RelatedBugTask.bugwatch IS NOT NULL AND
                            RelatedBugTask.status %s)
                            OR (
                            RelatedBugTask.product IS NOT NULL AND
                            RelatedBugTask.bugwatch IS NULL AND
                            RelatedBugTask.status %s))
                    )
                """

    title = "A set of bug tasks"

    @property
    def open_bugtask_search(self):
        """See `IBugTaskSet`."""
        return BugTaskSearchParams(
            user=getUtility(ILaunchBag).user,
            status=any(*UNRESOLVED_BUGTASK_STATUSES),
            omit_dupes=True)

    def get(self, task_id):
        """See `IBugTaskSet`."""
        # XXX: JSK: 2007-12-19: This method should probably return
        # None when task_id is not present. See:
        # https://bugs.launchpad.net/launchpad/+bug/123592
        try:
            bugtask = BugTask.get(task_id)
        except SQLObjectNotFound:
            raise NotFoundError("BugTask with ID %s does not exist." %
                                str(task_id))
        return bugtask

    def getBugTasks(self, bug_ids):
        """See `IBugTaskSet`."""
        from lp.bugs.model.bug import Bug
        store = getUtility(IStoreSelector).get(MAIN_STORE, DEFAULT_FLAVOR)
        origin = [BugTask, Join(Bug, BugTask.bug == Bug.id)]
        columns = (Bug, BugTask)
        result = store.using(*origin).find(columns, Bug.id.is_in(bug_ids))
        bugs_and_tasks = {}
        for bug, task in result:
            if bug not in bugs_and_tasks:
                bugs_and_tasks[bug] = []
            bugs_and_tasks[bug].append(task)
        return bugs_and_tasks

    def getBugTaskBadgeProperties(self, bugtasks):
        """See `IBugTaskSet`."""
        # Import locally to avoid circular imports.
        from lp.blueprints.model.specificationbug import SpecificationBug
        from lp.bugs.model.bug import Bug
        from lp.bugs.model.bugbranch import BugBranch

        bug_ids = set(bugtask.bugID for bugtask in bugtasks)
        bug_ids_with_specifications = set(IStore(SpecificationBug).find(
            SpecificationBug.bugID,
            SpecificationBug.bugID.is_in(bug_ids)))
        bug_ids_with_branches = set(IStore(BugBranch).find(
                BugBranch.bugID, BugBranch.bugID.is_in(bug_ids)))
        # Badging looks up milestones too : eager load into the storm cache.
        milestoneset = getUtility(IMilestoneSet)
        # And trigger a load:
        milestone_ids = set(map(attrgetter('milestoneID'), bugtasks))
        milestone_ids.discard(None)
        if milestone_ids:
            list(milestoneset.getByIds(milestone_ids))

        # Check if the bugs are cached. If not, cache all uncached bugs
        # at once to avoid one query per bugtask. We could rely on the
        # Storm cache, but this is explicit.
        bugs = dict(
            (bug.id, bug)
            for bug in IStore(Bug).find(Bug, Bug.id.is_in(bug_ids)).cached())
        uncached_ids = bug_ids.difference(bug_id for bug_id in bugs)
        if len(uncached_ids) > 0:
            bugs.update(dict(IStore(Bug).find((Bug.id, Bug),
                                              Bug.id.is_in(uncached_ids))))

        badge_properties = {}
        for bugtask in bugtasks:
            bug = bugs[bugtask.bugID]
            badge_properties[bugtask] = {
                'has_specification':
                    bug.id in bug_ids_with_specifications,
                'has_branch':
                    bug.id in bug_ids_with_branches,
                'has_patch':
                    bug.latest_patch_uploaded is not None,
                }

        return badge_properties

    def getMultiple(self, task_ids):
        """See `IBugTaskSet`."""
        # Ensure we have a sequence of bug task IDs:
        task_ids = [int(task_id) for task_id in task_ids]
        # Query the database, returning the results in a dictionary:
        if len(task_ids) > 0:
            tasks = BugTask.select('id in %s' % sqlvalues(task_ids))
            return dict([(task.id, task) for task in tasks])
        else:
            return {}

    def findSimilar(self, user, summary, product=None, distribution=None,
                    sourcepackagename=None):
        """See `IBugTaskSet`."""
        if not summary:
            return EmptyResultSet()
        # Avoid circular imports.
        from lp.bugs.model.bug import Bug
        search_params = BugTaskSearchParams(user)
        constraint_clauses = ['BugTask.bug = Bug.id']
        if product:
            search_params.setProduct(product)
            constraint_clauses.append(
                'BugTask.product = %s' % sqlvalues(product))
        elif distribution:
            search_params.setDistribution(distribution)
            constraint_clauses.append(
                'BugTask.distribution = %s' % sqlvalues(distribution))
            if sourcepackagename:
                search_params.sourcepackagename = sourcepackagename
                constraint_clauses.append(
                    'BugTask.sourcepackagename = %s' % sqlvalues(
                        sourcepackagename))
        else:
            raise AssertionError('Need either a product or distribution.')

        search_params.fast_searchtext = nl_phrase_search(
            summary, Bug, ' AND '.join(constraint_clauses), ['BugTask'])
        return self.search(search_params, _noprejoins=True)

    def _buildStatusClause(self, status):
        """Return the SQL query fragment for search by status.

        Called from `buildQuery` or recursively."""
        if zope_isinstance(status, any):
            return '(' + ' OR '.join(
                self._buildStatusClause(dbitem)
                for dbitem
                in status.query_values) + ')'
        elif zope_isinstance(status, not_equals):
            return '(NOT %s)' % self._buildStatusClause(status.value)
        elif zope_isinstance(status, DBItem):
            with_response = (
                status == BugTaskStatusSearch.INCOMPLETE_WITH_RESPONSE)
            without_response = (
                status == BugTaskStatusSearch.INCOMPLETE_WITHOUT_RESPONSE)
            if with_response or without_response:
                status_clause = (
                    '(BugTask.status = %s) ' %
                    sqlvalues(BugTaskStatus.INCOMPLETE))
                if with_response:
                    status_clause += ("""
                        AND (Bug.date_last_message IS NOT NULL
                             AND BugTask.date_incomplete <=
                                 Bug.date_last_message)
                        """)
                elif without_response:
                    status_clause += ("""
                        AND (Bug.date_last_message IS NULL
                             OR BugTask.date_incomplete >
                                Bug.date_last_message)
                        """)
                else:
                    assert with_response != without_response
                return status_clause
            else:
                return '(BugTask.status = %s)' % sqlvalues(status)
        else:
            raise AssertionError(
                'Unrecognized status value: %s' % repr(status))

    def _buildExcludeConjoinedClause(self, milestone):
        """Exclude bugtasks with a conjoined master.

        This search option only makes sense when searching for bugtasks
        for a milestone.  Only bugtasks for a project or a distribution
        can have a conjoined master bugtask, which is a bugtask on the
        project's development focus series or the distribution's
        currentseries. The project bugtask or the distribution bugtask
        will always have the same milestone set as its conjoined master
        bugtask, if it exists on the bug. Therefore, this prevents a lot
        of bugs having two bugtasks listed in the results. However, it
        is ok if a bug has multiple bugtasks in the results as long as
        those other bugtasks are on other series.
        """
        # XXX: EdwinGrubbs 2010-12-15 bug=682989
        # (ConjoinedMaster.bug == X) produces the wrong sql, but
        # (ConjoinedMaster.bugID == X) works right. This bug applies to
        # all foreign keys on the ClassAlias.

        # Perform a LEFT JOIN to the conjoined master bugtask.  If the
        # conjoined master is not null, it gets filtered out.
        ConjoinedMaster = ClassAlias(BugTask, 'ConjoinedMaster')
        extra_clauses = ["ConjoinedMaster.id IS NULL"]
        if milestone.distribution is not None:
            current_series = milestone.distribution.currentseries
            join = LeftJoin(
                ConjoinedMaster,
                And(ConjoinedMaster.bugID == BugTask.bugID,
                    BugTask.distributionID == milestone.distribution.id,
                    ConjoinedMaster.distroseriesID == current_series.id,
                    Not(ConjoinedMaster.status.is_in(
                            BugTask._NON_CONJOINED_STATUSES))))
            join_tables = [(ConjoinedMaster, join)]
        else:
            # Prevent import loop.
            from lp.registry.model.milestone import Milestone
            from lp.registry.model.product import Product
            if IProjectGroupMilestone.providedBy(milestone):
                # Since an IProjectGroupMilestone could have bugs with
                # bugtasks on two different projects, the project
                # bugtask is only excluded by a development focus series
                # bugtask on the same project.
                joins = [
                    Join(Milestone, BugTask.milestone == Milestone.id),
                    LeftJoin(Product, BugTask.product == Product.id),
                    LeftJoin(
                        ConjoinedMaster,
                        And(ConjoinedMaster.bugID == BugTask.bugID,
                            ConjoinedMaster.productseriesID
                                == Product.development_focusID,
                            Not(ConjoinedMaster.status.is_in(
                                    BugTask._NON_CONJOINED_STATUSES)))),
                    ]
                # join.right is the table name.
                join_tables = [(join.right, join) for join in joins]
            elif milestone.product is not None:
                dev_focus_id = (
                    milestone.product.development_focusID)
                join = LeftJoin(
                    ConjoinedMaster,
                    And(ConjoinedMaster.bugID == BugTask.bugID,
                        BugTask.productID == milestone.product.id,
                        ConjoinedMaster.productseriesID == dev_focus_id,
                        Not(ConjoinedMaster.status.is_in(
                                BugTask._NON_CONJOINED_STATUSES))))
                join_tables = [(ConjoinedMaster, join)]
            else:
                raise AssertionError(
                    "A milestone must always have either a project, "
                    "project group, or distribution")
        return (join_tables, extra_clauses)

    def buildQuery(self, params):
        """Build and return an SQL query with the given parameters.

        Also return the clauseTables and orderBy for the generated query.

        :return: A query, the tables to query, ordering expression and a
            decorator to call on each returned row.
        """
        assert zope_isinstance(params, BugTaskSearchParams)
        if not isinstance(params, BugTaskSearchParams):
            # Browser code let this get wrapped, unwrap it here as its just a
            # dumb data store that has no security implications.
            params = removeSecurityProxy(params)
        from lp.bugs.model.bug import Bug
        extra_clauses = ['Bug.id = BugTask.bug']
        clauseTables = [BugTask, Bug]
        join_tables = []
        decorators = []
        has_duplicate_results = False

        # These arguments can be processed in a loop without any other
        # special handling.
        standard_args = {
            'bug': params.bug,
            'importance': params.importance,
            'product': params.product,
            'distribution': params.distribution,
            'distroseries': params.distroseries,
            'productseries': params.productseries,
            'assignee': params.assignee,
            'sourcepackagename': params.sourcepackagename,
            'owner': params.owner,
            'date_closed': params.date_closed,
        }

        # Loop through the standard, "normal" arguments and build the
        # appropriate SQL WHERE clause. Note that arg_value will be one
        # of:
        #
        # * a searchbuilder.any object, representing a set of acceptable
        #   filter values
        # * a searchbuilder.NULL object
        # * an sqlobject
        # * a dbschema item
        # * None (meaning no filter criteria specified for that arg_name)
        #
        # XXX: kiko 2006-03-16:
        # Is this a good candidate for becoming infrastructure in
        # canonical.database.sqlbase?
        for arg_name, arg_value in standard_args.items():
            if arg_value is None:
                continue
            where_cond = search_value_to_where_condition(arg_value)
            if where_cond is not None:
                extra_clauses.append("BugTask.%s %s" % (arg_name, where_cond))

        if params.status is not None:
            extra_clauses.append(self._buildStatusClause(params.status))

        if params.milestone:
            if IProjectGroupMilestone.providedBy(params.milestone):
                where_cond = """
                    IN (SELECT Milestone.id
                        FROM Milestone, Product
                        WHERE Milestone.product = Product.id
                            AND Product.project = %s
                            AND Milestone.name = %s)
                """ % sqlvalues(params.milestone.target,
                                params.milestone.name)
            else:
                where_cond = search_value_to_where_condition(params.milestone)
            extra_clauses.append("BugTask.milestone %s" % where_cond)

            if params.exclude_conjoined_tasks:
                tables, clauses = self._buildExcludeConjoinedClause(
                    params.milestone)
                join_tables += tables
                extra_clauses += clauses
        elif params.exclude_conjoined_tasks:
            raise ValueError(
                "BugTaskSearchParam.exclude_conjoined cannot be True if "
                "BugTaskSearchParam.milestone is not set")


        if params.project:
            # Prevent circular import problems.
            from lp.registry.model.product import Product
            clauseTables.append(Product)
            extra_clauses.append("BugTask.product = Product.id")
            if isinstance(params.project, any):
                extra_clauses.append("Product.project IN (%s)" % ",".join(
                    [str(proj.id) for proj in params.project.query_values]))
            elif params.project is NULL:
                extra_clauses.append("Product.project IS NULL")
            else:
                extra_clauses.append("Product.project = %d" %
                                     params.project.id)

        if params.omit_dupes:
            extra_clauses.append("Bug.duplicateof is NULL")

        if params.omit_targeted:
            extra_clauses.append("BugTask.distroseries is NULL AND "
                                 "BugTask.productseries is NULL")

        if params.has_cve:
            extra_clauses.append("BugTask.bug IN "
                                 "(SELECT DISTINCT bug FROM BugCve)")

        if params.attachmenttype is not None:
            if params.attachmenttype == BugAttachmentType.PATCH:
                extra_clauses.append("Bug.latest_patch_uploaded IS NOT NULL")
            else:
                attachment_clause = (
                    "Bug.id IN (SELECT bug from BugAttachment WHERE %s)")
                if isinstance(params.attachmenttype, any):
                    where_cond = "BugAttachment.type IN (%s)" % ", ".join(
                        sqlvalues(*params.attachmenttype.query_values))
                else:
                    where_cond = "BugAttachment.type = %s" % sqlvalues(
                        params.attachmenttype)
                extra_clauses.append(attachment_clause % where_cond)

        if params.searchtext:
            extra_clauses.append(self._buildSearchTextClause(params))

        if params.fast_searchtext:
            extra_clauses.append(self._buildFastSearchTextClause(params))

        if params.subscriber is not None:
            clauseTables.append(BugSubscription)
            extra_clauses.append("""Bug.id = BugSubscription.bug AND
                    BugSubscription.person = %(personid)s""" %
                    sqlvalues(personid=params.subscriber.id))

        if params.structural_subscriber is not None:
            ssub_match_product = (
                BugTask.productID ==
                StructuralSubscription.productID)
            ssub_match_productseries = (
                BugTask.productseriesID ==
                StructuralSubscription.productseriesID)
            # Prevent circular import problems.
            from lp.registry.model.product import Product
            ssub_match_project = And(
                Product.projectID ==
                StructuralSubscription.projectID,
                BugTask.product == Product.id)
            ssub_match_distribution = (
                BugTask.distributionID ==
                StructuralSubscription.distributionID)
            ssub_match_sourcepackagename = (
                BugTask.sourcepackagenameID ==
                StructuralSubscription.sourcepackagenameID)
            ssub_match_null_sourcepackagename = (
                StructuralSubscription.sourcepackagename == None)
            ssub_match_distribution_with_optional_package = And(
                ssub_match_distribution, Or(
                    ssub_match_sourcepackagename,
                    ssub_match_null_sourcepackagename))
            ssub_match_distribution_series = (
                BugTask.distroseriesID ==
                StructuralSubscription.distroseriesID)
            ssub_match_milestone = (
                BugTask.milestoneID ==
                StructuralSubscription.milestoneID)

            join_clause = Or(
                ssub_match_product,
                ssub_match_productseries,
                ssub_match_project,
                ssub_match_distribution_with_optional_package,
                ssub_match_distribution_series,
                ssub_match_milestone)

            join_tables.append(
                (Product, LeftJoin(Product, And(
                                BugTask.productID == Product.id,
                                Product.active))))
            join_tables.append(
                (StructuralSubscription,
                 Join(StructuralSubscription, join_clause)))
            extra_clauses.append(
                'StructuralSubscription.subscriber = %s'
                % sqlvalues(params.structural_subscriber))
            has_duplicate_results = True


        # Remove bugtasks from deactivated products, if necessary.
        # We don't have to do this if
        # 1) We're searching on bugtasks for a specific product
        # 2) We're searching on bugtasks for a specific productseries
        # 3) We're searching on bugtasks for a distribution
        # 4) We're searching for bugtasks for a distroseries
        # because in those instances we don't have arbitrary products which
        # may be deactivated showing up in our search.
        if (params.product is None and
            params.distribution is None and
            params.productseries is None and
            params.distroseries is None):
            # Prevent circular import problems.
            from lp.registry.model.product import Product
            extra_clauses.append(
                "(Bugtask.product IS NULL OR Product.active = TRUE)")
            join_tables.append(
                (Product, LeftJoin(Product, And(
                                BugTask.productID == Product.id,
                                Product.active))))

        if params.component:
            clauseTables += [SourcePackagePublishingHistory,
                             SourcePackageRelease]
            distroseries = None
            if params.distribution:
                distroseries = params.distribution.currentseries
            elif params.distroseries:
                distroseries = params.distroseries
            assert distroseries, (
                "Search by component requires a context with a distribution "
                "or distroseries.")

            if zope_isinstance(params.component, any):
                component_ids = sqlvalues(*params.component.query_values)
            else:
                component_ids = sqlvalues(params.component)

            distro_archive_ids = [
                archive.id
                for archive in distroseries.distribution.all_distro_archives]
            extra_clauses.extend(["""
            BugTask.sourcepackagename =
                SourcePackageRelease.sourcepackagename AND
            SourcePackageRelease.id =
                SourcePackagePublishingHistory.sourcepackagerelease AND
            SourcePackagePublishingHistory.distroseries = %s AND
            SourcePackagePublishingHistory.archive IN %s AND
            SourcePackagePublishingHistory.component IN %s AND
            SourcePackagePublishingHistory.status = %s
            """ % sqlvalues(distroseries,
                            distro_archive_ids,
                            component_ids,
                            PackagePublishingStatus.PUBLISHED)])

        upstream_clause = self._buildUpstreamClause(params)
        if upstream_clause:
            extra_clauses.append(upstream_clause)

        if params.tag:
            tag_clause = build_tag_search_clause(params.tag)
            if tag_clause is not None:
                extra_clauses.append(tag_clause)

        # XXX Tom Berger 2008-02-14:
        # We use StructuralSubscription to determine
        # the bug supervisor relation for distribution source
        # packages, following a conversion to use this object.
        # We know that the behaviour remains the same, but we
        # should change the terminology, or re-instate
        # PackageBugSupervisor, since the use of this relation here
        # is not for subscription to notifications.
        # See bug #191809
        if params.bug_supervisor:
            bug_supervisor_clause = """BugTask.id IN (
                SELECT BugTask.id FROM BugTask, Product
                WHERE BugTask.product = Product.id
                    AND Product.bug_supervisor = %(bug_supervisor)s
                UNION ALL
                SELECT BugTask.id
                FROM BugTask, StructuralSubscription
                WHERE
                  BugTask.distribution = StructuralSubscription.distribution
                    AND BugTask.sourcepackagename =
                        StructuralSubscription.sourcepackagename
                    AND StructuralSubscription.subscriber = %(bug_supervisor)s
                UNION ALL
                SELECT BugTask.id FROM BugTask, Distribution
                WHERE BugTask.distribution = Distribution.id
                    AND Distribution.bug_supervisor = %(bug_supervisor)s
                )""" % sqlvalues(bug_supervisor=params.bug_supervisor)
            extra_clauses.append(bug_supervisor_clause)

        if params.bug_reporter:
            bug_reporter_clause = (
                "BugTask.bug = Bug.id AND Bug.owner = %s" % sqlvalues(
                    params.bug_reporter))
            extra_clauses.append(bug_reporter_clause)

        if params.bug_commenter:
            bug_commenter_clause = """
            BugTask.id IN (
                SELECT DISTINCT BugTask.id FROM BugTask, BugMessage, Message
                WHERE Message.owner = %(bug_commenter)s
                    AND Message.id = BugMessage.message
                    AND BugTask.bug = BugMessage.bug
                    AND BugMessage.index > 0
            )
            """ % sqlvalues(bug_commenter=params.bug_commenter)
            extra_clauses.append(bug_commenter_clause)

        if params.affects_me:
            params.affected_user = params.user
        if params.affected_user:
            affected_user_clause = """
            BugTask.id IN (
                SELECT BugTask.id FROM BugTask, BugAffectsPerson
                WHERE BugTask.bug = BugAffectsPerson.bug
                AND BugAffectsPerson.person = %(affected_user)s
                AND BugAffectsPerson.affected = TRUE
            )
            """ % sqlvalues(affected_user=params.affected_user)
            extra_clauses.append(affected_user_clause)

        if params.nominated_for:
            mappings = sqlvalues(
                target=params.nominated_for,
                nomination_status=BugNominationStatus.PROPOSED)
            if IDistroSeries.providedBy(params.nominated_for):
                mappings['target_column'] = 'distroseries'
            elif IProductSeries.providedBy(params.nominated_for):
                mappings['target_column'] = 'productseries'
            else:
                raise AssertionError(
                    'Unknown nomination target: %r.' % params.nominated_for)
            nominated_for_clause = """
                BugNomination.bug = BugTask.bug AND
                BugNomination.%(target_column)s = %(target)s AND
                BugNomination.status = %(nomination_status)s
                """ % mappings
            extra_clauses.append(nominated_for_clause)
            clauseTables.append(BugNomination)

        clause, decorator = get_bug_privacy_filter_with_decorator(params.user)
        if clause:
            extra_clauses.append(clause)
            decorators.append(decorator)

        hw_clause = self._buildHardwareRelatedClause(params)
        if hw_clause is not None:
            extra_clauses.append(hw_clause)

        if zope_isinstance(params.linked_branches, Item):
            if params.linked_branches == BugBranchSearch.BUGS_WITH_BRANCHES:
                extra_clauses.append(
                    """EXISTS (
                        SELECT id FROM BugBranch WHERE BugBranch.bug=Bug.id)
                    """)
            elif (params.linked_branches ==
                  BugBranchSearch.BUGS_WITHOUT_BRANCHES):
                extra_clauses.append(
                    """NOT EXISTS (
                        SELECT id FROM BugBranch WHERE BugBranch.bug=Bug.id)
                    """)
        elif zope_isinstance(params.linked_branches, (any, all, int)):
            # A specific search term has been supplied.
            extra_clauses.append(
                """EXISTS (
                    SELECT TRUE FROM BugBranch WHERE BugBranch.bug=Bug.id AND
                    BugBranch.branch %s)
                """ % search_value_to_where_condition(params.linked_branches))

        linked_blueprints_clause = self._buildBlueprintRelatedClause(params)
        if linked_blueprints_clause is not None:
            extra_clauses.append(linked_blueprints_clause)

        if params.modified_since:
            extra_clauses.append(
                "Bug.date_last_updated > %s" % (
                    sqlvalues(params.modified_since,)))

        if params.created_since:
            extra_clauses.append(
                "BugTask.datecreated > %s" % (
                    sqlvalues(params.created_since,)))

        orderby_arg = self._processOrderBy(params)

        query = " AND ".join(extra_clauses)

        if not decorators:
            decorator = lambda x: x
        else:

            def decorator(obj):
                for decor in decorators:
                    obj = decor(obj)
                return obj
        return (
            query, clauseTables, orderby_arg, decorator, join_tables,
            has_duplicate_results)

    def _buildUpstreamClause(self, params):
        """Return an clause for returning upstream data if the data exists.

        This method will handles BugTasks that do not have upstream BugTasks
        as well as thoses that do.
        """
        upstream_clauses = []
        if params.pending_bugwatch_elsewhere:
            if params.product:
                # Include only bugtasks that do no have bug watches that
                # belong to a product that does not use Malone.
                pending_bugwatch_elsewhere_clause = """
                    EXISTS (
                        SELECT TRUE
                        FROM BugTask AS RelatedBugTask
                            LEFT OUTER JOIN Product AS OtherProduct
                                ON RelatedBugTask.product = OtherProduct.id
                        WHERE RelatedBugTask.bug = BugTask.bug
                            AND RelatedBugTask.id = BugTask.id
                            AND RelatedBugTask.bugwatch IS NULL
                            AND OtherProduct.official_malone IS FALSE
                            AND RelatedBugTask.status != %s)
                    """ % sqlvalues(BugTaskStatus.INVALID)
            else:
                # Include only bugtasks that have other bugtasks on targets
                # not using Malone, which are not Invalid, and have no bug
                # watch.
                pending_bugwatch_elsewhere_clause = """
                    EXISTS (
                        SELECT TRUE
                        FROM BugTask AS RelatedBugTask
                            LEFT OUTER JOIN Distribution AS OtherDistribution
                                ON RelatedBugTask.distribution =
                                    OtherDistribution.id
                            LEFT OUTER JOIN Product AS OtherProduct
                                ON RelatedBugTask.product = OtherProduct.id
                        WHERE RelatedBugTask.bug = BugTask.bug
                            AND RelatedBugTask.id != BugTask.id
                            AND RelatedBugTask.bugwatch IS NULL
                            AND (
                                OtherDistribution.official_malone IS FALSE
                                OR OtherProduct.official_malone IS FALSE)
                            AND RelatedBugTask.status != %s)
                    """ % sqlvalues(BugTaskStatus.INVALID)

            upstream_clauses.append(pending_bugwatch_elsewhere_clause)

        if params.has_no_upstream_bugtask:
            # Find all bugs that has no product bugtask. We limit the
            # SELECT by matching against BugTask.bug to make the query
            # faster.
            has_no_upstream_bugtask_clause = """
                NOT EXISTS (SELECT TRUE
                            FROM BugTask AS OtherBugTask
                            WHERE OtherBugTask.bug = BugTask.bug
                                AND OtherBugTask.product IS NOT NULL)
            """
            upstream_clauses.append(has_no_upstream_bugtask_clause)

        # Our definition of "resolved upstream" means:
        #
        # * bugs with bugtasks linked to watches that are invalid,
        #   fixed committed or fix released
        #
        # * bugs with upstream bugtasks that are fix committed or fix released
        #
        # This definition of "resolved upstream" should address the use
        # cases we gathered at UDS Paris (and followup discussions with
        # seb128, sfllaw, et al.)
        if params.resolved_upstream:
            statuses_for_watch_tasks = [
                BugTaskStatus.INVALID,
                BugTaskStatus.FIXCOMMITTED,
                BugTaskStatus.FIXRELEASED]
            statuses_for_upstream_tasks = [
                BugTaskStatus.FIXCOMMITTED,
                BugTaskStatus.FIXRELEASED]

            only_resolved_upstream_clause = self._open_resolved_upstream % (
                    search_value_to_where_condition(
                        any(*statuses_for_watch_tasks)),
                    search_value_to_where_condition(
                        any(*statuses_for_upstream_tasks)))
            upstream_clauses.append(only_resolved_upstream_clause)
        if params.open_upstream:
            statuses_for_open_tasks = [
                BugTaskStatus.NEW,
                BugTaskStatus.INCOMPLETE,
                BugTaskStatus.CONFIRMED,
                BugTaskStatus.INPROGRESS,
                BugTaskStatus.UNKNOWN]
            only_open_upstream_clause = self._open_resolved_upstream % (
                    search_value_to_where_condition(
                        any(*statuses_for_open_tasks)),
                    search_value_to_where_condition(
                        any(*statuses_for_open_tasks)))
            upstream_clauses.append(only_open_upstream_clause)

        if upstream_clauses:
            upstream_clause = " OR ".join(upstream_clauses)
            return '(%s)' % upstream_clause
        return None

    def _buildSearchTextClause(self, params):
        """Build the clause for searchtext."""
        assert params.fast_searchtext is None, (
            'Cannot use fast_searchtext at the same time as searchtext.')

        searchtext_quoted = quote(params.searchtext)
        searchtext_like_quoted = quote_like(params.searchtext)

        if params.orderby is None:
            # Unordered search results aren't useful, so sort by relevance
            # instead.
            params.orderby = [
                SQLConstant("-rank(Bug.fti, ftq(%s))" % searchtext_quoted),
                SQLConstant(
                    "-rank(BugTask.fti, ftq(%s))" % searchtext_quoted)]

        comment_clause = """BugTask.id IN (
            SELECT BugTask.id
            FROM BugTask, BugMessage,Message, MessageChunk
            WHERE BugMessage.bug = BugTask.bug
                AND BugMessage.message = Message.id
                AND Message.id = MessageChunk.message
                AND MessageChunk.fti @@ ftq(%s))""" % searchtext_quoted
        text_search_clauses = [
            "Bug.fti @@ ftq(%s)" % searchtext_quoted,
            "BugTask.fti @@ ftq(%s)" % searchtext_quoted,
            ]
        no_targetnamesearch = bool(features.getFeatureFlag(
            'malone.disable_targetnamesearch'))
        if not no_targetnamesearch:
            text_search_clauses.append(
                "BugTask.targetnamecache ILIKE '%%' || %s || '%%'" % (
                searchtext_like_quoted))
        # Due to performance problems, whether to search in comments is
        # controlled by a config option.
        if config.malone.search_comments:
            text_search_clauses.append(comment_clause)
        return "(%s)" % " OR ".join(text_search_clauses)

    def _buildFastSearchTextClause(self, params):
        """Build the clause to use for the fast_searchtext criteria."""
        assert params.searchtext is None, (
            'Cannot use searchtext at the same time as fast_searchtext.')

        fast_searchtext_quoted = quote(params.fast_searchtext)

        if params.orderby is None:
            # Unordered search results aren't useful, so sort by relevance
            # instead.
            params.orderby = [
                SQLConstant("-rank(Bug.fti, ftq(%s))" %
                fast_searchtext_quoted)]

        return "Bug.fti @@ ftq(%s)" % fast_searchtext_quoted

    def _buildHardwareRelatedClause(self, params):
        """Hardware related SQL expressions and tables for bugtask searches.

        :return: (tables, clauses) where clauses is a list of SQL expressions
            which limit a bugtask search to bugs related to a device or
            driver specified in search_params. If search_params contains no
            hardware related data, empty lists are returned.
        :param params: A `BugTaskSearchParams` instance.

        Device related WHERE clauses are returned if
        params.hardware_bus, params.hardware_vendor_id,
        params.hardware_product_id are all not None.
        """
        # Avoid cyclic imports.
        from lp.hardwaredb.model.hwdb import (
            HWSubmission, HWSubmissionBug, HWSubmissionDevice,
            _userCanAccessSubmissionStormClause,
            make_submission_device_statistics_clause)
        from lp.bugs.model.bug import Bug, BugAffectsPerson

        bus = params.hardware_bus
        vendor_id = params.hardware_vendor_id
        product_id = params.hardware_product_id
        driver_name = params.hardware_driver_name
        package_name = params.hardware_driver_package_name

        if (bus is not None and vendor_id is not None and
            product_id is not None):
            tables, clauses = make_submission_device_statistics_clause(
                bus, vendor_id, product_id, driver_name, package_name, False)
        elif driver_name is not None or package_name is not None:
            tables, clauses = make_submission_device_statistics_clause(
                None, None, None, driver_name, package_name, False)
        else:
            return None

        tables.append(HWSubmission)
        tables.append(Bug)
        clauses.append(HWSubmissionDevice.submission == HWSubmission.id)
        bug_link_clauses = []
        if params.hardware_owner_is_bug_reporter:
            bug_link_clauses.append(
                HWSubmission.ownerID == Bug.ownerID)
        if params.hardware_owner_is_affected_by_bug:
            bug_link_clauses.append(
                And(BugAffectsPerson.personID == HWSubmission.ownerID,
                    BugAffectsPerson.bug == Bug.id,
                    BugAffectsPerson.affected))
            tables.append(BugAffectsPerson)
        if params.hardware_owner_is_subscribed_to_bug:
            bug_link_clauses.append(
                And(BugSubscription.person_id == HWSubmission.ownerID,
                    BugSubscription.bug_id == Bug.id))
            tables.append(BugSubscription)
        if params.hardware_is_linked_to_bug:
            bug_link_clauses.append(
                And(HWSubmissionBug.bugID == Bug.id,
                    HWSubmissionBug.submissionID == HWSubmission.id))
            tables.append(HWSubmissionBug)

        if len(bug_link_clauses) == 0:
            return None

        clauses.append(Or(*bug_link_clauses))
        clauses.append(_userCanAccessSubmissionStormClause(params.user))

        tables = [convert_storm_clause_to_string(table) for table in tables]
        clauses = ['(%s)' % convert_storm_clause_to_string(clause)
                   for clause in clauses]
        clause = 'Bug.id IN (SELECT DISTINCT Bug.id from %s WHERE %s)' % (
            ', '.join(tables), ' AND '.join(clauses))
        return clause

    def _buildBlueprintRelatedClause(self, params):
        """Find bugs related to Blueprints, or not."""
        linked_blueprints = params.linked_blueprints
        if linked_blueprints == BugBlueprintSearch.BUGS_WITH_BLUEPRINTS:
            return "EXISTS (%s)" % (
                "SELECT 1 FROM SpecificationBug"
                " WHERE SpecificationBug.bug = Bug.id")
        elif linked_blueprints == BugBlueprintSearch.BUGS_WITHOUT_BLUEPRINTS:
            return "NOT EXISTS (%s)" % (
                "SELECT 1 FROM SpecificationBug"
                " WHERE SpecificationBug.bug = Bug.id")
        else:
            return None

    def buildOrigin(self, join_tables, prejoin_tables, clauseTables):
        """Build the parameter list for Store.using().

        :param join_tables: A sequence of tables that should be joined
            as returned by buildQuery(). Each element has the form
            (table, join), where table is the table to join and join
            is a Storm Join or LeftJoin instance.
        :param prejoin_tables: A sequence of tables that should additionally
            be joined. Each element has the form (table, join),
            where table is the table to join and join is a Storm Join
            or LeftJoin instance.
        :param clauseTables: A sequence of tables that should appear in
            the FROM clause of a query. The join condition is defined in
            the WHERE clause.

        Tables may appear simultaneously in join_tables, prejoin_tables
        and in clauseTables. This method ensures that each table
        appears exactly once in the returned sequence.
        """
        origin = [BugTask]
        already_joined = set(origin)
        for table, join in join_tables:
            if table not in already_joined:
                origin.append(join)
                already_joined.add(table)
        for table, join in prejoin_tables:
            if table not in already_joined:
                origin.append(join)
                already_joined.add(table)
        for table in clauseTables:
            if table not in already_joined:
                origin.append(table)
        return origin

    def _search(self, resultrow, prejoins, pre_iter_hook, params, *args):
        """Return a Storm result set for the given search parameters.

        :param resultrow: The type of data returned by the query.
        :param prejoins: A sequence of Storm SQL row instances which are
            pre-joined.
        :param pre_iter_hook: An optional pre-iteration hook used for eager
            loading bug targets for list views.
        :param params: A BugTaskSearchParams instance.
        :param args: optional additional BugTaskSearchParams instances,
        """
        store = IStore(BugTask)
        [query, clauseTables, orderby, bugtask_decorator, join_tables,
        has_duplicate_results] = self.buildQuery(params)
        if len(args) == 0:
            if has_duplicate_results:
                origin = self.buildOrigin(join_tables, [], clauseTables)
                outer_origin = self.buildOrigin([], prejoins, [])
                subquery = Select(BugTask.id, where=SQL(query), tables=origin)
                resultset = store.using(*outer_origin).find(
                    resultrow, In(BugTask.id, subquery))
            else:
                origin = self.buildOrigin(join_tables, prejoins, clauseTables)
                resultset = store.using(*origin).find(resultrow, query)
            if prejoins:
                decorator = lambda row: bugtask_decorator(row[0])
            else:
                decorator = bugtask_decorator

            resultset.order_by(orderby)
            return DecoratedResultSet(resultset, result_decorator=decorator,
                pre_iter_hook=pre_iter_hook)

        bugtask_fti = SQL('BugTask.fti')
        inner_resultrow = (BugTask, bugtask_fti)
        origin = self.buildOrigin(join_tables, [], clauseTables)
        resultset = store.using(*origin).find(inner_resultrow, query)

        decorators = [bugtask_decorator]
        for arg in args:
            [query, clauseTables, ignore, decorator, join_tables,
             has_duplicate_results] = self.buildQuery(arg)
            origin = self.buildOrigin(join_tables, [], clauseTables)
            next_result = store.using(*origin).find(inner_resultrow, query)
            resultset = resultset.union(next_result)
            # NB: assumes the decorators are all compatible.
            # This may need revisiting if e.g. searches on behalf of different
            # users are combined.
            decorators.append(decorator)

        def prejoin_decorator(row):
            bugtask = row[0]
            for decorator in decorators:
                bugtask = decorator(bugtask)
            return bugtask

        def simple_decorator(bugtask):
            for decorator in decorators:
                bugtask = decorator(bugtask)
            return bugtask

        origin = [Alias(resultset._get_select(), "BugTask")]
        if prejoins:
            origin += [join for table, join in prejoins]
            decorator = prejoin_decorator
        else:
            decorator = simple_decorator

        result = store.using(*origin).find(resultrow)
        result.order_by(orderby)
        return DecoratedResultSet(result, result_decorator=decorator,
            pre_iter_hook=pre_iter_hook)

    def search(self, params, *args, **kwargs):
        """See `IBugTaskSet`.

        :param _noprejoins: Private internal parameter to BugTaskSet which
            disables all use of prejoins : consolidated from code paths that
            claim they were inefficient and unwanted.
        :param prejoins: A sequence of tuples (table, table_join) which
            which should be pre-joined in addition to the default prejoins.
            This parameter has no effect if _noprejoins is True.
        """
        # Prevent circular import problems.
        from lp.registry.model.product import Product
        from lp.bugs.model.bug import Bug
        _noprejoins = kwargs.get('_noprejoins', False)
        if _noprejoins:
            prejoins = []
            resultrow = BugTask
            eager_load = None
        else:
            requested_joins = kwargs.get('prejoins', [])
            # NB: We could save later work by predicting what sort of
            # targets we might be interested in here, but as at any
            # point we're dealing with relatively few results, this is
            # likely to be a small win.
            prejoins = [
                (Bug, Join(Bug, BugTask.bug == Bug.id))] + requested_joins

            def eager_load(results):
                product_ids = set([row[0].productID for row in results])
                product_ids.discard(None)
                pkgname_ids = set(
                    [row[0].sourcepackagenameID for row in results])
                pkgname_ids.discard(None)
                store = IStore(BugTask)
                if product_ids:
                    list(store.find(Product, Product.id.is_in(product_ids)))
                if pkgname_ids:
                    list(store.find(SourcePackageName,
                        SourcePackageName.id.is_in(pkgname_ids)))
            resultrow = (BugTask, Bug)
            additional_result_objects = [
                table for table, join in requested_joins
                if table not in resultrow]
            resultrow = resultrow + tuple(additional_result_objects)
        return self._search(resultrow, prejoins, eager_load, params, *args)

    def searchBugIds(self, params):
        """See `IBugTaskSet`."""
        return self._search(BugTask.bugID, [], None, params).result_set

    def countBugs(self, params, group_on):
        """See `IBugTaskSet`."""
        resultset = self._search(
            group_on + (SQL("COUNT(Distinct BugTask.bug)"),),
            [], None, params).result_set
        # We group on the related field:
        resultset.group_by(*group_on)
        resultset.order_by()
        result = {}
        for row in resultset:
            result[row[:-1]] = row[-1]
        return result

    def getPrecachedNonConjoinedBugTasks(self, user, milestone):
        """See `IBugTaskSet`."""
        params = BugTaskSearchParams(
            user, milestone=milestone,
            orderby=['status', '-importance', 'id'],
            omit_dupes=True, exclude_conjoined_tasks=True)
        return self.search(params)

    def createTask(self, bug, owner, product=None, productseries=None,
                   distribution=None, distroseries=None,
                   sourcepackagename=None,
                   status=IBugTask['status'].default,
                   importance=IBugTask['importance'].default,
                   assignee=None, milestone=None):
        """See `IBugTaskSet`."""
        if not status:
            status = IBugTask['status'].default
        if not importance:
            importance = IBugTask['importance'].default
        if not assignee:
            assignee = None
        if not milestone:
            milestone = None

        if not bug.private and bug.security_related:
            if product and product.security_contact:
                bug.subscribe(product.security_contact, owner)
            elif distribution and distribution.security_contact:
                bug.subscribe(distribution.security_contact, owner)

        assert (product or productseries or distribution or distroseries), (
            'Got no bugtask target.')

        non_target_create_params = dict(
            bug=bug,
            status=status,
            importance=importance,
            assignee=assignee,
            owner=owner,
            milestone=milestone)
        bugtask = BugTask(
            product=product,
            productseries=productseries,
            distribution=distribution,
            distroseries=distroseries,
            sourcepackagename=sourcepackagename,
            **non_target_create_params)

        if distribution:
            # Create tasks for accepted nominations if this is a source
            # package addition.
            accepted_nominations = [
                nomination for nomination in bug.getNominations(distribution)
                if nomination.isApproved()]
            for nomination in accepted_nominations:
                accepted_series_task = BugTask(
                    distroseries=nomination.distroseries,
                    sourcepackagename=sourcepackagename,
                    **non_target_create_params)
                accepted_series_task.updateTargetNameCache()

        if bugtask.conjoined_slave:
            bugtask._syncFromConjoinedSlave()

        bugtask.updateTargetNameCache()
        del get_property_cache(bug).bugtasks
        # Because of block_implicit_flushes, it is possible for a new bugtask
        # to be queued in appropriately, which leads to Bug.bugtasks not
        # finding the bugtask.
        Store.of(bugtask).flush()
        return bugtask

    def getStatusCountsForProductSeries(self, user, product_series):
        """See `IBugTaskSet`."""
        if user is None:
            bug_privacy_filter = 'AND Bug.private = FALSE'
        else:
            # Since the count won't reveal sensitive information, and
            # since the get_bug_privacy_filter() check for non-admins is
            # costly, don't filter those bugs at all.
            bug_privacy_filter = ''
        cur = cursor()

        # The union is actually much faster than a LEFT JOIN with the
        # Milestone table, since postgres optimizes it to perform index
        # scans instead of sequential scans on the BugTask table.
        query = """
            SELECT status, count(*)
            FROM (
                SELECT BugTask.status
                FROM BugTask
                    JOIN Bug ON BugTask.bug = Bug.id
                WHERE
                    BugTask.productseries = %(series)s
                    %(privacy)s

                UNION ALL

                SELECT BugTask.status
                FROM BugTask
                    JOIN Bug ON BugTask.bug = Bug.id
                    JOIN Milestone ON BugTask.milestone = Milestone.id
                WHERE
                    BugTask.productseries IS NULL
                    AND Milestone.productseries = %(series)s
                    %(privacy)s
                ) AS subquery
            GROUP BY status
            """ % dict(series=quote(product_series),
                       privacy=bug_privacy_filter)

        cur.execute(query)
        return cur.fetchall()

    def findExpirableBugTasks(self, min_days_old, user,
                              bug=None, target=None, limit=None):
        """See `IBugTaskSet`.

        The list of Incomplete bugtasks is selected from products and
        distributions that use Launchpad to track bugs. To qualify for
        expiration, the bug and its bugtasks meet the follow conditions:

        1. The bug is inactive; the last update of the is older than
            Launchpad expiration age.
        2. The bug is not a duplicate.
        3. The bug does not have any other valid bugtasks.
        4. The bugtask belongs to a project with enable_bug_expiration set
           to True.
        5. The bugtask has the status Incomplete.
        6. The bugtask is not assigned to anyone.
        7. The bugtask does not have a milestone.

        Bugtasks cannot transition to Invalid automatically unless they meet
        all the rules stated above.

        This implementation returns the master of the master-slave conjoined
        pairs of bugtasks. Slave conjoined bugtasks are not included in the
        list because they can only be expired by calling the master bugtask's
        transitionToStatus() method. See 'Conjoined Bug Tasks' in
        c.l.doc/bugtasks.txt.

        Only bugtasks the specified user has permission to view are
        returned. The Janitor celebrity has permission to view all bugs.
        """
        if bug is None:
            bug_clause = ''
        else:
            bug_clause = 'AND Bug.id = %s' % sqlvalues(bug)

        if user == getUtility(ILaunchpadCelebrities).janitor:
            # The janitor needs access to all bugs.
            bug_privacy_filter = ''
        else:
            bug_privacy_filter = get_bug_privacy_filter(user)
            if bug_privacy_filter != '':
                bug_privacy_filter = "AND " + bug_privacy_filter
        unconfirmed_bug_condition = self._getUnconfirmedBugCondition()
        (target_join, target_clause) = self._getTargetJoinAndClause(target)
        query = """
            BugTask.bug = Bug.id
            AND BugTask.id IN (
                SELECT BugTask.id
                FROM BugTask
                    JOIN Bug ON BugTask.bug = Bug.id
                    LEFT JOIN BugWatch on Bug.id = BugWatch.bug
                """ + target_join + """
                WHERE
                """ + target_clause + """
                """ + bug_clause + """
                """ + bug_privacy_filter + """
                    AND BugTask.status = %s
                    AND BugTask.assignee IS NULL
                    AND BugTask.milestone IS NULL
                    AND Bug.duplicateof IS NULL
                    AND Bug.date_last_updated < CURRENT_TIMESTAMP
                        AT TIME ZONE 'UTC' - interval '%s days'
                    AND BugWatch.id IS NULL
            )""" % sqlvalues(BugTaskStatus.INCOMPLETE, min_days_old)
        expirable_bugtasks = BugTask.select(
            query + unconfirmed_bug_condition,
            clauseTables=['Bug'],
            orderBy='Bug.date_last_updated')
        if limit is not None:
            expirable_bugtasks = expirable_bugtasks.limit(limit)
        return expirable_bugtasks

    def _getUnconfirmedBugCondition(self):
        """Return the SQL to filter out BugTasks that has been confirmed

        A bugtasks cannot expire if the bug is, has been, or
        will be, confirmed to be legitimate. Once the bug is considered
        valid for one target, it is valid for all targets.
        """
        statuses_not_preventing_expiration = [
            BugTaskStatus.INVALID, BugTaskStatus.INCOMPLETE,
            BugTaskStatus.WONTFIX]

        unexpirable_status_list = [
            status for status in BugTaskStatus.items
            if status not in statuses_not_preventing_expiration]

        return """
             AND NOT EXISTS (
                SELECT TRUE
                FROM BugTask AS RelatedBugTask
                WHERE RelatedBugTask.bug = BugTask.bug
                    AND RelatedBugTask.status IN %s)
            """ % sqlvalues(unexpirable_status_list)

    TARGET_SELECT = {
        IDistribution: """
            SELECT Distribution.id, NULL, NULL, NULL,
                Distribution.id, NULL
            FROM Distribution
            WHERE Distribution.enable_bug_expiration IS TRUE""",
        IDistroSeries: """
            SELECT NULL, DistroSeries.id, NULL, NULL,
                Distribution.id, NULL
            FROM DistroSeries
                JOIN Distribution
                    ON DistroSeries.distribution = Distribution.id
            WHERE Distribution.enable_bug_expiration IS TRUE""",
        IProduct: """
            SELECT NULL, NULL, Product.id, NULL,
                NULL, Product.id
            FROM Product
            WHERE Product.enable_bug_expiration IS TRUE""",
        IProductSeries: """
            SELECT NULL, NULL, NULL, ProductSeries.id,
                NULL, Product.id
            FROM ProductSeries
                JOIN Product
                    ON ProductSeries.Product = Product.id
            WHERE Product.enable_bug_expiration IS TRUE""",
        }

    TARGET_JOIN_CLAUSE = {
        IDistribution: "BugTask.distribution = target.distribution",
        IDistroSeries: "BugTask.distroseries = target.distroseries",
        IProduct: "BugTask.product = target.product",
        IProductSeries: "BugTask.productseries = target.productseries",
        }

    def _getJoinForTargets(self, *targets):
        """Build the UNION of the sub-query for the given set of targets."""
        selects = ' UNION '.join(
            self.TARGET_SELECT[target] for target in targets)
        join_clause = ' OR '.join(
            self.TARGET_JOIN_CLAUSE[target] for target in targets)
        # We create this rather bizarre looking structure
        # because we must replicate the behaviour of BugTask since
        # we are joining to it. So when distroseries is set,
        # distribution should be NULL. The two pillar columns will
        # be used in the WHERE clause.
        return """
        JOIN (
            SELECT 0 AS distribution, 0 AS distroseries,
                   0 AS product , 0 AS productseries,
                   0 AS distribution_pillar, 0 AS product_pillar
            UNION %s
            ) target
            ON (%s)""" % (selects, join_clause)

    def _getTargetJoinAndClause(self, target):
        """Return a SQL join clause to a `BugTarget`.

        :param target: A supported BugTarget or None. The target param must
            be either a Distribution, DistroSeries, Product, or ProductSeries.
            If target is None, the clause joins BugTask to all the supported
            BugTarget tables.
        :raises NotImplementedError: If the target is an IProjectGroup,
            ISourcePackage, or an IDistributionSourcePackage.
        :raises AssertionError: If the target is not a known implementer of
            `IBugTarget`
        """
        if target is None:
            target_join = self._getJoinForTargets(
                IDistribution, IDistroSeries, IProduct, IProductSeries)
            target_clause = "TRUE IS TRUE"
        elif IDistribution.providedBy(target):
            target_join = self._getJoinForTargets(
                IDistribution, IDistroSeries)
            target_clause = "target.distribution_pillar = %s" % sqlvalues(
                target)
        elif IDistroSeries.providedBy(target):
            target_join = self._getJoinForTargets(IDistroSeries)
            target_clause = "BugTask.distroseries = %s" % sqlvalues(target)
        elif IProduct.providedBy(target):
            target_join = self._getJoinForTargets(IProduct, IProductSeries)
            target_clause = "target.product_pillar = %s" % sqlvalues(target)
        elif IProductSeries.providedBy(target):
            target_join = self._getJoinForTargets(IProductSeries)
            target_clause = "BugTask.productseries = %s" % sqlvalues(target)
        elif (IProjectGroup.providedBy(target)
              or ISourcePackage.providedBy(target)
              or IDistributionSourcePackage.providedBy(target)):
            raise NotImplementedError(
                "BugTarget %s is not supported by ." % target)
        else:
            raise AssertionError("Unknown BugTarget type.")

        return (target_join, target_clause)

    def maintainedBugTasks(self, person, minimportance=None,
                           showclosed=False, orderBy=None, user=None):
        """See `IBugTaskSet`."""
        filters = ['BugTask.bug = Bug.id',
                   'BugTask.product = Product.id',
                   'Product.owner = TeamParticipation.team',
                   'TeamParticipation.person = %s' % person.id]

        if not showclosed:
            committed = BugTaskStatus.FIXCOMMITTED
            filters.append('BugTask.status < %s' % sqlvalues(committed))

        if minimportance is not None:
            filters.append(
                'BugTask.importance >= %s' % sqlvalues(minimportance))

        privacy_filter = get_bug_privacy_filter(user)
        if privacy_filter:
            filters.append(privacy_filter)

        # We shouldn't show duplicate bug reports.
        filters.append('Bug.duplicateof IS NULL')

        return BugTask.select(" AND ".join(filters),
            clauseTables=['Product', 'TeamParticipation', 'BugTask', 'Bug'])

    def getOpenBugTasksPerProduct(self, user, products):
        """See `IBugTaskSet`."""
        # Local import of Bug to avoid import loop.
        from lp.bugs.model.bug import Bug
        store = getUtility(IStoreSelector).get(MAIN_STORE, DEFAULT_FLAVOR)
        origin = [
            Bug,
            Join(BugTask, BugTask.bug == Bug.id),
            ]

        product_ids = [product.id for product in products]
        conditions = And(BugTask.status.is_in(UNRESOLVED_BUGTASK_STATUSES),
                         Bug.duplicateof == None,
                         BugTask.productID.is_in(product_ids))

        privacy_filter = get_bug_privacy_filter(user)
        if privacy_filter != '':
            conditions = And(conditions, privacy_filter)
        result = store.using(*origin).find(
            (BugTask.productID, SQL('COUNT(*)')),
            conditions)

        result = result.group_by(BugTask.productID)
        # The result will return a list of product ids and counts,
        # which will be converted into key-value pairs in the dictionary.
        return dict(result)

    def getOrderByColumnDBName(self, col_name):
        """See `IBugTaskSet`."""
        if BugTaskSet._ORDERBY_COLUMN is None:
            # Local import of Bug to avoid import loop.
            from lp.bugs.model.bug import Bug
            BugTaskSet._ORDERBY_COLUMN = {
                "id": BugTask.bugID,
                "importance": BugTask.importance,
                # TODO: sort by their name?
                "assignee": BugTask.assigneeID,
                "targetname": BugTask.targetnamecache,
                "status": BugTask.status,
                "title": Bug.title,
                "milestone": BugTask.milestoneID,
                "dateassigned": BugTask.date_assigned,
                "datecreated": BugTask.datecreated,
                "date_last_updated": Bug.date_last_updated,
                "date_closed": BugTask.date_closed,
                "number_of_duplicates": Bug.number_of_duplicates,
                "message_count": Bug.message_count,
                "users_affected_count": Bug.users_affected_count,
                "heat": Bug.heat,
                "latest_patch_uploaded": Bug.latest_patch_uploaded,
                }
        return BugTaskSet._ORDERBY_COLUMN[col_name]

    def _processOrderBy(self, params):
        """Process the orderby parameter supplied to search().

        This method ensures the sort order will be stable, and converting
        the string supplied to actual column names.

        :return: A Storm order_by tuple.
        """
        # Local import of Bug to avoid import loop.
        from lp.bugs.model.bug import Bug
        orderby = params.orderby
        if orderby is None:
            orderby = []
        elif not zope_isinstance(orderby, (list, tuple)):
            orderby = [orderby]

        orderby_arg = []
        # This set contains columns which are, in practical terms,
        # unique. When these columns are used as sort keys, they ensure
        # the sort will be consistent. These columns will be used to
        # decide whether we need to add the BugTask.bug and BugTask.id
        # columns to make the sort consistent over runs -- which is good
        # for the user and essential for the test suite.
        unambiguous_cols = set([
            BugTask.date_assigned,
            BugTask.datecreated,
            Bug.datecreated,
            Bug.date_last_updated])
        # Bug ID is unique within bugs on a product or source package.
        if (params.product or
            (params.distribution and params.sourcepackagename) or
            (params.distroseries and params.sourcepackagename)):
            in_unique_context = True
        else:
            in_unique_context = False

        if in_unique_context:
            unambiguous_cols.add(BugTask.bug)

        # Translate orderby keys into corresponding Table.attribute
        # strings.
        ambiguous = True
        for orderby_col in orderby:
            if isinstance(orderby_col, SQLConstant):
                orderby_arg.append(orderby_col)
                continue
            if orderby_col.startswith("-"):
                col = self.getOrderByColumnDBName(orderby_col[1:])
                order_clause = Desc(col)
            else:
                col = self.getOrderByColumnDBName(orderby_col)
                order_clause = col
            if col in unambiguous_cols:
                ambiguous = False
            orderby_arg.append(order_clause)

        if ambiguous:
            if in_unique_context:
                orderby_arg.append(BugTask.bugID)
            else:
                orderby_arg.append(BugTask.id)

        return tuple(orderby_arg)

    def getBugCountsForPackages(self, user, packages):
        """See `IBugTaskSet`."""
        distributions = sorted(
            set(package.distribution for package in packages),
            key=attrgetter('name'))
        counts = []
        for distribution in distributions:
            counts.extend(self._getBugCountsForDistribution(
                user, distribution, packages))
        return counts

    def _getBugCountsForDistribution(self, user, distribution, packages):
        """Get bug counts by package, belonging to the given distribution.

        See `IBugTask.getBugCountsForPackages` for more information.
        """
        packages = [
            package for package in packages
            if package.distribution == distribution]
        package_name_ids = [
            package.sourcepackagename.id for package in packages]

        open_bugs_cond = (
            'BugTask.status %s' % search_value_to_where_condition(
                any(*UNRESOLVED_BUGTASK_STATUSES)))

        sum_template = "SUM(CASE WHEN %s THEN 1 ELSE 0 END) AS %s"
        sums = [
            sum_template % (open_bugs_cond, 'open_bugs'),
            sum_template % (
                'BugTask.importance %s' % search_value_to_where_condition(
                    BugTaskImportance.CRITICAL), 'open_critical_bugs'),
            sum_template % (
                'BugTask.assignee IS NULL', 'open_unassigned_bugs'),
            sum_template % (
                'BugTask.status %s' % search_value_to_where_condition(
                    BugTaskStatus.INPROGRESS), 'open_inprogress_bugs'),
            sum_template % (
                'BugTask.importance %s' % search_value_to_where_condition(
                    BugTaskImportance.HIGH), 'open_high_bugs'),
            ]

        conditions = [
            'Bug.id = BugTask.bug',
            open_bugs_cond,
            'BugTask.sourcepackagename IN %s' % sqlvalues(package_name_ids),
            'BugTask.distribution = %s' % sqlvalues(distribution),
            'Bug.duplicateof is NULL',
            ]
        privacy_filter = get_bug_privacy_filter(user)
        if privacy_filter:
            conditions.append(privacy_filter)

        query = """SELECT BugTask.distribution,
                          BugTask.sourcepackagename,
                          %(sums)s
                   FROM BugTask, Bug
                   WHERE %(conditions)s
                   GROUP BY BugTask.distribution, BugTask.sourcepackagename"""
        cur = cursor()
        cur.execute(query % dict(
            sums=', '.join(sums), conditions=' AND '.join(conditions)))
        distribution_set = getUtility(IDistributionSet)
        sourcepackagename_set = getUtility(ISourcePackageNameSet)
        packages_with_bugs = set()
        counts = []
        for (distro_id, spn_id, open_bugs,
             open_critical_bugs, open_unassigned_bugs,
             open_inprogress_bugs,
             open_high_bugs) in shortlist(cur.fetchall()):
            distribution = distribution_set.get(distro_id)
            sourcepackagename = sourcepackagename_set.get(spn_id)
            source_package = distribution.getSourcePackage(sourcepackagename)
            # XXX: Bjorn Tillenius 2006-12-15:
            # Add a tuple instead of the distribution package
            # directly, since DistributionSourcePackage doesn't define a
            # __hash__ method.
            packages_with_bugs.add((distribution, sourcepackagename))
            package_counts = dict(
                package=source_package,
                open=open_bugs,
                open_critical=open_critical_bugs,
                open_unassigned=open_unassigned_bugs,
                open_inprogress=open_inprogress_bugs,
                open_high=open_high_bugs,
                )
            counts.append(package_counts)

        # Only packages with open bugs were included in the query. Let's
        # add the rest of the packages as well.
        all_packages = set(
            (distro_package.distribution, distro_package.sourcepackagename)
            for distro_package in packages)
        for distribution, sourcepackagename in all_packages.difference(
                packages_with_bugs):
            package_counts = dict(
                package=distribution.getSourcePackage(sourcepackagename),
                open=0, open_critical=0, open_unassigned=0,
                open_inprogress=0, open_high=0)
            counts.append(package_counts)

        return counts

    def getStructuralSubscriptionTargets(self, bugtasks):
        """Return (bugtask, target) pairs for each target of the bugtasks.

        Each bugtask may be responsible theoretically for 0 or more targets.
        In practice, each generates one, two or three.
        """
        return get_structural_subscription_targets(bugtasks)

    def getAllStructuralSubscriptions(self, bugtasks, recipient=None):
        """See `IBugTaskSet`."""
<<<<<<< HEAD
        targets = [target for bugtask, target
                   in self.getStructuralSubscriptionTargets(bugtasks)]
        if len(targets) == 0:
            return EmptyResultSet()
        union = lambda left, right: (
            removeSecurityProxy(left).union(
                removeSecurityProxy(right)))
        queries = (
            target.getSubscriptions(recipient) for target in targets)
        return reduce(union, queries)

    def getStructuralSubscribers(self, bugtasks, recipients=None, level=None):
        """See `IBugTaskSet`."""
        query_arguments = list(
            self.getStructuralSubscriptionTargets(bugtasks))

        if len(query_arguments) == 0:
            return EmptyResultSet()

        if level is None:
            # If level is not specified, default to NOTHING so that all
            # subscriptions are found.
            level = BugNotificationLevel.NOTHING

        # Build the query.
        union = lambda left, right: (
            removeSecurityProxy(left).union(
                removeSecurityProxy(right)))
        queries = (
            target.getSubscriptionsForBugTask(bugtask, level)
            for bugtask, target in query_arguments)
        subscriptions = reduce(union, queries)

        # Pull all the subscriptions in.
        subscriptions = list(subscriptions)

        # Prepare a query for the subscribers.
        from lp.registry.model.person import Person
        subscribers = IStore(Person).find(
            Person, Person.id.is_in(
                removeSecurityProxy(subscription).subscriberID
                for subscription in subscriptions))

        if recipients is not None:
            # We need to process subscriptions, so pull all the
            # subscribers into the cache, then update recipients
            # with the subscriptions.
            subscribers = list(subscribers)
            for subscription in subscriptions:
                recipients.addStructuralSubscriber(
                    subscription.subscriber, subscription.target)

        return subscribers
=======
        return get_all_structural_subscriptions(bugtasks, recipient)

    def getStructuralSubscribers(self, bugtasks, recipients=None, level=None):
        """See `IBugTaskSet`."""
        return get_structural_subscribers_for_bugtasks(
            bugtasks, recipients, level)
>>>>>>> 250583a7
<|MERGE_RESOLUTION|>--- conflicted
+++ resolved
@@ -3118,65 +3118,9 @@
 
     def getAllStructuralSubscriptions(self, bugtasks, recipient=None):
         """See `IBugTaskSet`."""
-<<<<<<< HEAD
-        targets = [target for bugtask, target
-                   in self.getStructuralSubscriptionTargets(bugtasks)]
-        if len(targets) == 0:
-            return EmptyResultSet()
-        union = lambda left, right: (
-            removeSecurityProxy(left).union(
-                removeSecurityProxy(right)))
-        queries = (
-            target.getSubscriptions(recipient) for target in targets)
-        return reduce(union, queries)
-
-    def getStructuralSubscribers(self, bugtasks, recipients=None, level=None):
-        """See `IBugTaskSet`."""
-        query_arguments = list(
-            self.getStructuralSubscriptionTargets(bugtasks))
-
-        if len(query_arguments) == 0:
-            return EmptyResultSet()
-
-        if level is None:
-            # If level is not specified, default to NOTHING so that all
-            # subscriptions are found.
-            level = BugNotificationLevel.NOTHING
-
-        # Build the query.
-        union = lambda left, right: (
-            removeSecurityProxy(left).union(
-                removeSecurityProxy(right)))
-        queries = (
-            target.getSubscriptionsForBugTask(bugtask, level)
-            for bugtask, target in query_arguments)
-        subscriptions = reduce(union, queries)
-
-        # Pull all the subscriptions in.
-        subscriptions = list(subscriptions)
-
-        # Prepare a query for the subscribers.
-        from lp.registry.model.person import Person
-        subscribers = IStore(Person).find(
-            Person, Person.id.is_in(
-                removeSecurityProxy(subscription).subscriberID
-                for subscription in subscriptions))
-
-        if recipients is not None:
-            # We need to process subscriptions, so pull all the
-            # subscribers into the cache, then update recipients
-            # with the subscriptions.
-            subscribers = list(subscribers)
-            for subscription in subscriptions:
-                recipients.addStructuralSubscriber(
-                    subscription.subscriber, subscription.target)
-
-        return subscribers
-=======
         return get_all_structural_subscriptions(bugtasks, recipient)
 
     def getStructuralSubscribers(self, bugtasks, recipients=None, level=None):
         """See `IBugTaskSet`."""
         return get_structural_subscribers_for_bugtasks(
-            bugtasks, recipients, level)
->>>>>>> 250583a7
+            bugtasks, recipients, level)