--- conflicted
+++ resolved
@@ -22,13 +22,9 @@
     load_people,
     StructuralSubscriptionSet,
     )
-<<<<<<< HEAD
-=======
 from lp.bugs.security import (
     PublicToAllOrPrivateToExplicitSubscribersForBugTask,
     )
-from lp.registry.enum import BugNotificationLevel
->>>>>>> dd16c76b
 from lp.registry.model.person import Person
 from lp.testing import (
     person_logged_in,
