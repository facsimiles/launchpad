# Copyright 2009-2012 Canonical Ltd.  This software is licensed under the
# GNU Affero General Public License version 3 (see the file LICENSE).

# pylint: disable-msg=E0611,W0212

"""Launchpad bug-related database table classes."""

__metaclass__ = type

__all__ = [
    'Bug',
    'BugAffectsPerson',
    'BugBecameQuestionEvent',
    'BugMute',
    'BugSet',
    'BugTag',
    'FileBugData',
    'get_also_notified_subscribers',
    'get_bug_tags',
    'get_bug_tags_open_count',
    ]


from cStringIO import StringIO
from email.Utils import make_msgid
from functools import wraps
from itertools import chain
import operator
import re

from lazr.lifecycle.event import (
    ObjectCreatedEvent,
    ObjectDeletedEvent,
    ObjectModifiedEvent,
    )
from lazr.lifecycle.snapshot import Snapshot
import pytz
from sqlobject import (
    BoolCol,
    ForeignKey,
    IntCol,
    SQLMultipleJoin,
    SQLObjectNotFound,
    SQLRelatedJoin,
    StringCol,
    )
from storm.expr import (
    And,
    Desc,
    In,
    Join,
    LeftJoin,
    Max,
    Not,
    Or,
    Select,
    SQL,
    Sum,
    Union,
    )
from storm.info import ClassAlias
from storm.locals import (
    DateTime,
    Int,
    Reference,
    )
from storm.store import (
    EmptyResultSet,
    Store,
    )
from zope.component import getUtility
from zope.contenttype import guess_content_type
from zope.event import notify
from zope.interface import (
    implements,
    providedBy,
    )
from zope.security.interfaces import Unauthorized
from zope.security.proxy import (
    ProxyFactory,
    removeSecurityProxy,
    )

from lp.answers.interfaces.questiontarget import IQuestionTarget
from lp.app.enums import ServiceUsage
from lp.app.errors import (
    NotFoundError,
    SubscriptionPrivacyViolation,
    UserCannotUnsubscribePerson,
    )
from lp.app.interfaces.launchpad import ILaunchpadCelebrities
from lp.app.interfaces.services import IService
from lp.app.validators import LaunchpadValidationError
from lp.bugs.adapters.bug import convert_to_information_type
from lp.bugs.adapters.bugchange import (
    BranchLinkedToBug,
    BranchUnlinkedFromBug,
    BugConvertedToQuestion,
    BugDuplicateChange,
    BugWatchAdded,
    BugWatchRemoved,
    SeriesNominated,
    UnsubscribedFromBug,
    )
from lp.bugs.enums import BugNotificationLevel
from lp.bugs.errors import (
    BugCannotBePrivate,
    InvalidDuplicateValue,
    )
from lp.bugs.interfaces.bug import (
    IBug,
    IBugBecameQuestionEvent,
    IBugMute,
    IBugSet,
    IFileBugData,
    )
from lp.bugs.interfaces.bugactivity import IBugActivitySet
from lp.bugs.interfaces.bugattachment import (
    BugAttachmentType,
    IBugAttachmentSet,
    )
from lp.bugs.interfaces.bugmessage import IBugMessageSet
from lp.bugs.interfaces.bugnomination import (
    BugNominationStatus,
    NominationError,
    NominationSeriesObsoleteError,
    )
from lp.bugs.interfaces.bugnotification import IBugNotificationSet
from lp.bugs.interfaces.bugtask import (
    BugTaskStatus,
    BugTaskStatusSearch,
    IBugTask,
    IBugTaskSet,
    UNRESOLVED_BUGTASK_STATUSES,
    )
from lp.bugs.interfaces.bugtracker import BugTrackerType
from lp.bugs.interfaces.bugwatch import IBugWatchSet
from lp.bugs.interfaces.cve import ICveSet
from lp.bugs.interfaces.hasbug import IHasBug
from lp.bugs.mail.bugnotificationrecipients import BugNotificationRecipients
from lp.bugs.model.bugactivity import BugActivity
from lp.bugs.model.bugattachment import BugAttachment
from lp.bugs.model.bugbranch import BugBranch
from lp.bugs.model.bugcve import BugCve
from lp.bugs.model.bugmessage import BugMessage
from lp.bugs.model.bugnomination import BugNomination
from lp.bugs.model.bugnotification import BugNotification
from lp.bugs.model.bugsubscription import BugSubscription
from lp.bugs.model.bugtarget import OfficialBugTag
from lp.bugs.model.bugtask import (
    BugTask,
    bugtask_sort_key,
    )
from lp.bugs.model.bugwatch import BugWatch
from lp.bugs.model.structuralsubscription import (
    get_structural_subscribers,
    get_structural_subscriptions,
    )
from lp.code.interfaces.branchcollection import IAllBranches
from lp.hardwaredb.interfaces.hwdb import IHWSubmissionBugSet
from lp.registry.enums import (
    InformationType,
    PRIVATE_INFORMATION_TYPES,
    SECURITY_INFORMATION_TYPES,
    )
from lp.registry.interfaces.accesspolicy import (
    IAccessArtifactGrantSource,
    IAccessArtifactSource,
    IAccessPolicyGrantSource,
    IAccessPolicySource,
    )
from lp.registry.interfaces.distribution import IDistribution
from lp.registry.interfaces.distroseries import IDistroSeries
from lp.registry.interfaces.person import (
    IPersonSet,
    validate_person,
    validate_public_person,
    )
from lp.registry.interfaces.product import IProduct
from lp.registry.interfaces.productseries import IProductSeries
from lp.registry.interfaces.role import IPersonRoles
from lp.registry.interfaces.series import SeriesStatus
from lp.registry.interfaces.sharingjob import (
    IRemoveArtifactSubscriptionsJobSource,
    )
from lp.registry.interfaces.sourcepackage import ISourcePackage
from lp.registry.model.accesspolicy import reconcile_access_for_artifact
from lp.registry.model.person import (
    Person,
    person_sort_key,
    PersonSet,
    )
from lp.registry.model.pillar import pillar_sort_key
from lp.registry.model.teammembership import TeamParticipation
from lp.services.config import config
from lp.services.database.constants import UTC_NOW
from lp.services.database.datetimecol import UtcDateTimeCol
from lp.services.database.decoratedresultset import DecoratedResultSet
from lp.services.database.enumcol import EnumCol
from lp.services.database.lpstorm import IStore
from lp.services.database.sqlbase import (
    cursor,
    SQLBase,
    sqlvalues,
    )
from lp.services.database.stormbase import StormBase
from lp.services.features import getFeatureFlag
from lp.services.fields import DuplicateBug
from lp.services.helpers import shortlist
from lp.services.librarian.interfaces import ILibraryFileAliasSet
from lp.services.librarian.model import (
    LibraryFileAlias,
    LibraryFileContent,
    )
from lp.services.messages.interfaces.message import (
    IMessage,
    IndexedMessage,
    )
from lp.services.messages.model.message import (
    Message,
    MessageChunk,
    MessageSet,
    )
from lp.services.propertycache import (
    cachedproperty,
    clear_property_cache,
    get_property_cache,
    )
from lp.services.webapp.authorization import check_permission
from lp.services.webapp.interfaces import ILaunchBag


_bug_tag_query_template = """
        SELECT %(columns)s FROM %(tables)s WHERE
            %(condition)s GROUP BY BugTag.tag ORDER BY BugTag.tag"""


def snapshot_bug_params(bug_params):
    """Return a snapshot of a `CreateBugParams` object."""
    return Snapshot(
        bug_params, names=[
            "owner", "title", "comment", "description", "msg",
            "datecreated", "information_type", "distribution",
            "sourcepackagename", "product", "status", "subscribers", "tags",
            "subscribe_owner", "filed_by", "importance", "milestone",
            "assignee", "cve"])


class BugTag(SQLBase):
    """A tag belonging to a bug."""

    bug = ForeignKey(dbName='bug', foreignKey='Bug', notNull=True)
    tag = StringCol(notNull=True)


def get_bug_tags(context_clause):
    """Return all the bug tags as a list of strings.

    context_clause is a SQL condition clause, limiting the tags to a
    specific context. The SQL clause can only use the BugTask table to
    choose the context.
    """
    from_tables = ['BugTag', 'BugTask']
    select_columns = ['BugTag.tag']
    conditions = ['BugTag.bug = BugTask.bug', '(%s)' % context_clause]

    cur = cursor()
    cur.execute(_bug_tag_query_template % dict(
            columns=', '.join(select_columns),
            tables=', '.join(from_tables),
            condition=' AND '.join(conditions)))
    return shortlist([row[0] for row in cur.fetchall()])


def get_bug_tags_open_count(context_condition, user, tag_limit=0,
    include_tags=None):
    """Worker for IBugTarget.getUsedBugTagsWithOpenCounts.

    See `IBugTarget` for details.

    The only change is that this function takes a SQL expression for limiting
    the found tags.
    :param context_condition: A Storm SQL expression, limiting the
        used tags to a specific context. Only the BugSummary table may be
        used to choose the context. If False then no query will be performed
        (and {} returned).
    """
    # Circular fail.
    from lp.bugs.model.bugsummary import (
        BugSummary,
        get_bugsummary_filter_for_user,
        )
    tags = {}
    if include_tags:
        tags = dict((tag, 0) for tag in include_tags)
    where_conditions = [
        BugSummary.status.is_in(UNRESOLVED_BUGTASK_STATUSES),
        BugSummary.tag != None,
        context_condition,
        ]

    # Apply the privacy filter.
    store = IStore(BugSummary)
    user_with, user_where = get_bugsummary_filter_for_user(user)
    if user_with:
        store = store.with_(user_with)
    where_conditions.extend(user_where)

    sum_count = Sum(BugSummary.count)
    tag_count_columns = (BugSummary.tag, sum_count)

    # Always query for used
    def _query(*args):
        return store.find(tag_count_columns, *(where_conditions + list(args))
            ).group_by(BugSummary.tag).having(sum_count != 0).order_by(
            Desc(Sum(BugSummary.count)), BugSummary.tag)
    used = _query()
    if tag_limit:
        used = used[:tag_limit]
    if include_tags:
        # Union in a query for just include_tags.
        used = used.union(_query(BugSummary.tag.is_in(include_tags)))
    tags.update(dict(used))
    return tags


class BugBecameQuestionEvent:
    """See `IBugBecameQuestionEvent`."""
    implements(IBugBecameQuestionEvent)

    def __init__(self, bug, question, user):
        self.bug = bug
        self.question = question
        self.user = user


class Bug(SQLBase):
    """A bug."""

    implements(IBug)

    _defaultOrder = '-id'

    # db field names
    name = StringCol(unique=True, default=None)
    title = StringCol(notNull=True)
    description = StringCol(notNull=False,
                            default=None)
    owner = ForeignKey(
        dbName='owner', foreignKey='Person',
        storm_validator=validate_public_person, notNull=True)
    duplicateof = ForeignKey(
        dbName='duplicateof', foreignKey='Bug', default=None)
    datecreated = UtcDateTimeCol(notNull=True, default=UTC_NOW)
    date_last_updated = UtcDateTimeCol(notNull=True, default=UTC_NOW)
    date_made_private = UtcDateTimeCol(notNull=False, default=None)
    who_made_private = ForeignKey(
        dbName='who_made_private', foreignKey='Person',
        storm_validator=validate_public_person, default=None)
    information_type = EnumCol(
        enum=InformationType, notNull=True, default=InformationType.PUBLIC)

    # useful Joins
    activity = SQLMultipleJoin('BugActivity', joinColumn='bug', orderBy='id')
    messages = SQLRelatedJoin('Message', joinColumn='bug',
                           otherColumn='message',
                           intermediateTable='BugMessage',
                           prejoins=['owner'],
                           orderBy=['datecreated', 'id'])
    bug_messages = SQLMultipleJoin(
        'BugMessage', joinColumn='bug', orderBy='index')
    watches = SQLMultipleJoin(
        'BugWatch', joinColumn='bug', orderBy=['bugtracker', 'remotebug'])
    cves = SQLRelatedJoin('Cve', intermediateTable='BugCve',
        orderBy='sequence', joinColumn='bug', otherColumn='cve')
    cve_links = SQLMultipleJoin('BugCve', joinColumn='bug', orderBy='id')
    duplicates = SQLMultipleJoin(
        'Bug', joinColumn='duplicateof', orderBy='id')
    specifications = SQLRelatedJoin('Specification', joinColumn='bug',
        otherColumn='specification', intermediateTable='SpecificationBug',
        orderBy='-datecreated')
    questions = SQLRelatedJoin('Question', joinColumn='bug',
        otherColumn='question', intermediateTable='QuestionBug',
        orderBy='-datecreated')
    linked_branches = SQLMultipleJoin(
        'BugBranch', joinColumn='bug', orderBy='id')
    date_last_message = UtcDateTimeCol(default=None)
    number_of_duplicates = IntCol(notNull=True, default=0)
    message_count = IntCol(notNull=True, default=0)
    users_affected_count = IntCol(notNull=True, default=0)
    users_unaffected_count = IntCol(notNull=True, default=0)
    heat = IntCol(notNull=True, default=0)
    heat_last_updated = UtcDateTimeCol(default=None)
    latest_patch_uploaded = UtcDateTimeCol(default=None)

    @property
    def private(self):
        return self.information_type in PRIVATE_INFORMATION_TYPES

    @property
    def security_related(self):
        return self.information_type in SECURITY_INFORMATION_TYPES

    @cachedproperty
    def _subscriber_cache(self):
        """Caches known subscribers."""
        return set()

    @cachedproperty
    def _subscriber_dups_cache(self):
        """Caches known subscribers to dupes."""
        return set()

    @cachedproperty
    def _unsubscribed_cache(self):
        """Cache known non-subscribers."""
        return set()

    @property
    def latest_patch(self):
        """See `IBug`."""
        # We want to retrieve the most recently added bug attachment
        # that is of type BugAttachmentType.PATCH. In order to find
        # this attachment, we should in theory sort by
        # BugAttachment.message.datecreated. Since we don't have
        # an index for Message.datecreated, such a query would be
        # quite slow. We search instead for the BugAttachment with
        # the largest ID for a given bug. This is "nearly" equivalent
        # to searching the record with the maximum value of
        # message.datecreated: The only exception is the rare case when
        # two BugAttachment records are simultaneuosly added to the same
        # bug, where bug_attachment_1.id < bug_attachment_2.id, while
        # the Message record for bug_attachment_2 is created before
        # the Message record for bug_attachment_1. The difference of
        # the datecreated values of the Message records is in this case
        # probably smaller than one second and the selection of the
        # "most recent" patch anyway somewhat arbitrary.
        return Store.of(self).find(
            BugAttachment, BugAttachment.id == Select(
                Max(BugAttachment.id),
                And(BugAttachment.bug == self.id,
                    BugAttachment.type == BugAttachmentType.PATCH))).one()

    @property
    def comment_count(self):
        """See `IBug`."""
        return self.message_count - 1

    @property
    def users_affected(self):
        """See `IBug`."""
        return Store.of(self).find(
            Person, BugAffectsPerson.person == Person.id,
            BugAffectsPerson.affected,
            BugAffectsPerson.bug == self)

    @property
    def users_unaffected(self):
        """See `IBug`."""
        return Store.of(self).find(
            Person, BugAffectsPerson.person == Person.id,
            Not(BugAffectsPerson.affected),
            BugAffectsPerson.bug == self)

    @property
    def user_ids_affected_with_dupes(self):
        """Return all IDs of Persons affected by this bug and its dupes.
        The return value is a Storm expression.  Running a query with
        this expression returns a result that may contain the same ID
        multiple times, for example if that person is affected via
        more than one duplicate."""
        return Union(
            Select(Person.id,
                   And(BugAffectsPerson.person == Person.id,
                       BugAffectsPerson.affected,
                       BugAffectsPerson.bug == self)),
            Select(Person.id,
                   And(BugAffectsPerson.person == Person.id,
                       BugAffectsPerson.bug == Bug.id,
                       BugAffectsPerson.affected,
                       Bug.duplicateof == self.id)))

    @property
    def users_affected_with_dupes(self):
        """See `IBug`."""
        return Store.of(self).find(
            Person,
            Person.id.is_in(self.user_ids_affected_with_dupes))

    @property
    def users_affected_count_with_dupes(self):
        """See `IBug`."""
        return self.users_affected_with_dupes.count()

    @property
    def other_users_affected_count_with_dupes(self):
        """See `IBug`."""
        current_user = getUtility(ILaunchBag).user
        if not current_user:
            return self.users_affected_count_with_dupes
        return self.users_affected_with_dupes.find(
            Person.id != current_user.id).count()

    @property
    def indexed_messages(self):
        """See `IMessageTarget`."""
        # Note that this is a decorated result set, so will cache its
        # value (in the absence of slices)
        return self._indexed_messages(include_content=True)

    def _indexed_messages(self, include_content=False, include_parents=True):
        """Get the bugs messages, indexed.

        :param include_content: If True retrieve the content for the messages
            too.
        :param include_parents: If True retrieve the object for parent
            messages too. If False the parent attribute will be *forced* to
            None to reduce database lookups.
        """
        # Make all messages be 'in' the main bugtask.
        inside = self.default_bugtask
        store = Store.of(self)
        message_by_id = {}
        to_messages = lambda rows: [row[0] for row in rows]

        def eager_load_owners(messages):
            # Because we may have multiple owners, we spend less time
            # in storm with very large bugs by not joining and instead
            # querying a second time. If this starts to show high db
            # time, we can left outer join instead.
            owner_ids = set(message.ownerID for message in messages)
            owner_ids.discard(None)
            if not owner_ids:
                return
            list(store.find(Person, Person.id.is_in(owner_ids)))

        def eager_load_content(messages):
            # To avoid the complexity of having multiple rows per
            # message, or joining in the database (though perhaps in
            # future we should do that), we do a single separate query
            # for the message content.
            message_ids = set(message.id for message in messages)
            chunks = store.find(
                MessageChunk, MessageChunk.messageID.is_in(message_ids))
            chunks.order_by(MessageChunk.id)
            chunk_map = {}
            for chunk in chunks:
                message_chunks = chunk_map.setdefault(chunk.messageID, [])
                message_chunks.append(chunk)
            for message in messages:
                if message.id not in chunk_map:
                    continue
                cache = get_property_cache(message)
                cache.text_contents = Message.chunks_text(
                    chunk_map[message.id])

        def eager_load(rows):
            messages = to_messages(rows)
            eager_load_owners(messages)
            if include_content:
                eager_load_content(messages)

        def index_message(row):
            # convert row to an IndexedMessage
            if include_parents:
                message, parent, bugmessage = row
                if parent is not None:
                    # If there is an IndexedMessage available as parent, use
                    # that to reduce on-demand parent lookups.
                    parent = message_by_id.get(parent.id, parent)
            else:
                message, bugmessage = row
                parent = None  # parent attribute is not going to be accessed.
            index = bugmessage.index
            result = IndexedMessage(message, inside, index, parent)
            if include_parents:
                # This message may be the parent for another: stash it to
                # permit use.
                message_by_id[message.id] = result
            return result
        if include_parents:
            ParentMessage = ClassAlias(Message)
            ParentBugMessage = ClassAlias(BugMessage)
            tables = [
                Message,
                Join(
                    BugMessage,
                    BugMessage.messageID == Message.id),
                LeftJoin(
                    Join(
                        ParentMessage,
                        ParentBugMessage,
                        ParentMessage.id == ParentBugMessage.messageID),
                    And(
                        Message.parent == ParentMessage.id,
                        ParentBugMessage.bugID == self.id)),
                ]
            results = store.using(*tables).find(
                (Message, ParentMessage, BugMessage),
                BugMessage.bugID == self.id,
                )
        else:
            lookup = Message, BugMessage
            results = store.find(lookup,
                BugMessage.bugID == self.id,
                BugMessage.messageID == Message.id,
                )
        results.order_by(BugMessage.index)
        return DecoratedResultSet(results, index_message,
            pre_iter_hook=eager_load)

    @property
    def displayname(self):
        """See `IBug`."""
        dn = 'Bug #%d' % self.id
        if self.name:
            dn += ' (' + self.name + ')'
        return dn

    @cachedproperty
    def bugtasks(self):
        """See `IBug`."""
        # \o/ circular imports.
        from lp.registry.model.distribution import Distribution
        from lp.registry.model.distroseries import DistroSeries
        from lp.registry.model.product import Product
        from lp.registry.model.productseries import ProductSeries
        from lp.registry.model.sourcepackagename import SourcePackageName
        store = Store.of(self)
        tasks = list(store.find(BugTask, BugTask.bugID == self.id))
        # The bugtasks attribute is iterated in the API and web
        # services, so it needs to preload all related data otherwise
        # late evaluation is triggered in both places. Separately,
        # bugtask_sort_key requires the related products, series,
        # distros, distroseries and source package names to be loaded.
        ids = set(map(operator.attrgetter('assigneeID'), tasks))
        ids.update(map(operator.attrgetter('ownerID'), tasks))
        ids.discard(None)
        if ids:
            list(getUtility(IPersonSet).getPrecachedPersonsFromIDs(
                ids, need_validity=True))

        def load_something(attrname, klass):
            ids = set(map(operator.attrgetter(attrname), tasks))
            ids.discard(None)
            if not ids:
                return
            list(store.find(klass, klass.id.is_in(ids)))
        load_something('productID', Product)
        load_something('productseriesID', ProductSeries)
        load_something('distributionID', Distribution)
        load_something('distroseriesID', DistroSeries)
        load_something('sourcepackagenameID', SourcePackageName)
        list(store.find(BugWatch, BugWatch.bugID == self.id))
        return sorted(tasks, key=bugtask_sort_key)

    @property
    def default_bugtask(self):
        """See `IBug`."""
        return Store.of(self).find(
            BugTask, bug=self).order_by(BugTask.id).first()

    @property
    def is_complete(self):
        """See `IBug`."""
        for task in self.bugtasks:
            if not task.is_complete:
                return False
        return True

    @property
    def affected_pillars(self):
        """See `IBug`."""
        result = set()
        for task in self.bugtasks:
            result.add(task.pillar)
        return sorted(result, key=pillar_sort_key)

    @property
    def permits_expiration(self):
        """See `IBug`.

        This property checks the general state of the bug to determine if
        expiration is permitted *if* a bugtask were to qualify for expiration.
        This property does not check the bugtask preconditions to identify
        a specific bugtask that can expire.

        :See: `IBug.can_expire` or `BugTaskSet.findExpirableBugTasks` to
            check or get a list of bugs that can expire.
        """
        # Bugs cannot be expired if any bugtask is valid.
        expirable_status_list = [
            BugTaskStatus.INCOMPLETE, BugTaskStatus.INVALID,
            BugTaskStatus.WONTFIX]
        has_an_expirable_bugtask = False
        for bugtask in self.bugtasks:
            if bugtask.status not in expirable_status_list:
                # We found an unexpirable bugtask; the bug cannot expire.
                return False
            if (bugtask.status == BugTaskStatus.INCOMPLETE
                and bugtask.pillar.enable_bug_expiration):
                # This bugtasks meets the basic conditions to expire.
                has_an_expirable_bugtask = True

        return has_an_expirable_bugtask

    @property
    def can_expire(self):
        """See `IBug`.

        Only Incomplete bug reports that affect a single pillar with
        enabled_bug_expiration set to True can be expired. To qualify for
        expiration, the bug and its bugtasks meet the follow conditions:

        1. The bug is inactive; the last update of the bug is older than
            Launchpad expiration age.
        2. The bug is not a duplicate.
        3. The bug has at least one message (a request for more information).
        4. The bug does not have any other valid bugtasks.
        5. The bugtask belongs to a project with enable_bug_expiration set
           to True.
        6. The bugtask has the status Incomplete.
        7. The bugtask is not assigned to anyone.
        8. The bugtask does not have a milestone.
        """
        # IBugTaskSet.findExpirableBugTasks() is the authoritative determiner
        # if a bug can expire, but it is expensive. We do a general check
        # to verify the bug permits expiration before using IBugTaskSet to
        # determine if a bugtask can cause expiration.
        if not self.permits_expiration:
            return False

        days_old = config.malone.days_before_expiration
        # Do the search as the Janitor, to ensure that this bug can be
        # found, even if it's private. We don't have access to the user
        # calling this property. If the user has access to view this
        # property, he has permission to see the bug, so we're not
        # exposing something we shouldn't. The Janitor has access to
        # view all bugs.
        bugtasks = getUtility(IBugTaskSet).findExpirableBugTasks(
            days_old, getUtility(ILaunchpadCelebrities).janitor, bug=self)
        return bugtasks.count() > 0

    def isExpirable(self, days_old=None):
        """See `IBug`."""

        # If days_old is None read it from the Launchpad configuration
        # and use that value
        if days_old is None:
            days_old = config.malone.days_before_expiration

        # IBugTaskSet.findExpirableBugTasks() is the authoritative determiner
        # if a bug can expire, but it is expensive. We do a general check
        # to verify the bug permits expiration before using IBugTaskSet to
        # determine if a bugtask can cause expiration.
        if not self.permits_expiration:
            return False

        # Do the search as the Janitor, to ensure that this bug can be
        # found, even if it's private. We don't have access to the user
        # calling this property. If the user has access to view this
        # property, he has permission to see the bug, so we're not
        # exposing something we shouldn't. The Janitor has access to
        # view all bugs.
        bugtasks = getUtility(IBugTaskSet).findExpirableBugTasks(
            days_old, getUtility(ILaunchpadCelebrities).janitor, bug=self)
        return bugtasks.count() > 0

    @cachedproperty
    def initial_message(self):
        """See `IBug`."""
        store = Store.of(self)
        messages = store.find(
            Message,
            BugMessage.bug == self,
            BugMessage.message == Message.id).order_by('id')
        return messages.first()

    @cachedproperty
    def official_tags(self):
        """See `IBug`."""
        # Da circle of imports forces the locals.
        from lp.registry.model.distribution import Distribution
        from lp.registry.model.product import Product
        table = OfficialBugTag
        table = LeftJoin(
            table,
            Distribution,
            OfficialBugTag.distribution_id == Distribution.id)
        table = LeftJoin(
            table,
            Product,
            OfficialBugTag.product_id == Product.id)
        # When this method is typically called it already has the necessary
        # info in memory, so rather than rejoin with Product etc, we do this
        # bit in Python. If reviewing performance here feel free to change.
        clauses = []
        for task in self.bugtasks:
            clauses.append(
                # Storm cannot compile proxied objects.
                removeSecurityProxy(task.target._getOfficialTagClause()))
        clause = Or(*clauses)
        return list(Store.of(self).using(table).find(OfficialBugTag.tag,
            clause).order_by(OfficialBugTag.tag).config(distinct=True))

    def followup_subject(self):
        """See `IBug`."""
        return 'Re: ' + self.title

    @property
    def has_patches(self):
        """See `IBug`."""
        return self.latest_patch_uploaded is not None

    def subscribe(self, person, subscribed_by, suppress_notify=True,
                  level=None):
        """See `IBug`."""
        if person.is_team and self.private and person.anyone_can_join():
            error_msg = ("Open and delegated teams cannot be subscribed "
                "to private bugs.")
            raise SubscriptionPrivacyViolation(error_msg)
        # first look for an existing subscription
        for sub in self.subscriptions:
            if sub.person.id == person.id:
                if level is not None:
                    sub.bug_notification_level = level
                    # Should subscribed_by be changed in this case?  Until
                    # proven otherwise, we will answer with "no."
                return sub

        if level is None:
            level = BugNotificationLevel.COMMENTS

        sub = BugSubscription(
            bug=self, person=person, subscribed_by=subscribed_by,
            bug_notification_level=level)

        # Ensure that the subscription has been flushed.
        Store.of(sub).flush()

        # Grant the subscriber access if they can't see the bug but only if
        # there is at least one bugtask for which access can be checked.
        if self.default_bugtask:
            service = getUtility(IService, 'sharing')
            bugs, ignored = service.getVisibleArtifacts(person, bugs=[self])
            if not bugs:
                service.ensureAccessGrants(
                    [person], subscribed_by, bugs=[self],
                    ignore_permissions=True)

        # In some cases, a subscription should be created without
        # email notifications.  suppress_notify determines if
        # notifications are sent.
        if suppress_notify is False:
            notify(ObjectCreatedEvent(sub, user=subscribed_by))

        self.updateHeat()
        return sub

    def unsubscribe(self, person, unsubscribed_by, **kwargs):
        """See `IBug`."""
        # Drop cached subscription info.
        clear_property_cache(self)
        # Ensure the unsubscriber is in the _known_viewer cache for the bug so
        # that the permissions are such that the operation can succeed.
        get_property_cache(self)._known_viewers = set([unsubscribed_by.id])
        if person is None:
            person = unsubscribed_by

        ignore_permissions = kwargs.get('ignore_permissions', False)
        recipients = kwargs.get('recipients')
        for sub in self.subscriptions:
            if sub.person.id == person.id:
                if (not ignore_permissions
                        and not sub.canBeUnsubscribedByUser(unsubscribed_by)):
                    raise UserCannotUnsubscribePerson(
                        '%s does not have permission to unsubscribe %s.' % (
                            unsubscribed_by.displayname,
                            person.displayname))

                self.addChange(UnsubscribedFromBug(
                        when=UTC_NOW, person=unsubscribed_by,
                        unsubscribed_user=person, **kwargs),
                    recipients=recipients)
                store = Store.of(sub)
                store.remove(sub)
                # Make sure that the subscription removal has been
                # flushed so that code running with implicit flushes
                # disabled see the change.
                store.flush()
                self.updateHeat()
                del get_property_cache(self)._known_viewers

                # Revoke access to bug
                artifacts_to_delete = getUtility(
                    IAccessArtifactSource).find([self])
                getUtility(IAccessArtifactGrantSource).revokeByArtifact(
                    artifacts_to_delete, [person])
                return

    def unsubscribeFromDupes(self, person, unsubscribed_by):
        """See `IBug`."""
        if person is None:
            person = unsubscribed_by

        bugs_unsubscribed = []
        for dupe in self.duplicates:
            if dupe.isSubscribed(person):
                dupe.unsubscribe(person, unsubscribed_by)
                bugs_unsubscribed.append(dupe)

        return bugs_unsubscribed

    def isSubscribed(self, person):
        """See `IBug`."""
        return self.personIsDirectSubscriber(person)

    def isSubscribedToDupes(self, person):
        """See `IBug`."""
        return self.personIsSubscribedToDuplicate(person)

    def _getMutes(self, person):
        store = Store.of(self)
        mutes = store.find(
            BugMute,
            BugMute.bug == self,
            BugMute.person == person)
        return mutes

    def isMuted(self, person):
        """See `IBug`."""
        mutes = self._getMutes(person)
        return not mutes.is_empty()

    def mute(self, person, muted_by):
        """See `IBug`."""
        if person is None:
            # This may be a webservice request.
            person = muted_by
        assert not person.is_team, (
            "Muting a subscription for entire team is not allowed.")

        # If it's already muted, ignore the request.
        mutes = self._getMutes(person)
        if mutes.is_empty():
            mute = BugMute(person, self)
            Store.of(mute).flush()
        else:
            # It's already muted, pass.
            pass

    def unmute(self, person, unmuted_by):
        """See `IBug`."""
        store = Store.of(self)
        if person is None:
            # This may be a webservice request.
            person = unmuted_by
        mutes = self._getMutes(person)
        store.remove(mutes.one())
        return self.getSubscriptionForPerson(person)

    @property
    def subscriptions(self):
        """The set of `BugSubscriptions` for this bug."""
        # XXX: kiko 2006-09-23: Why is subscriptions ordered by ID?
        results = Store.of(self).find(
            (Person, BugSubscription),
            BugSubscription.person_id == Person.id,
            BugSubscription.bug_id == self.id).order_by(BugSubscription.id)
        return DecoratedResultSet(results, operator.itemgetter(1))

    def getSubscriptionInfo(self, level=None):
        """See `IBug`."""
        if level is None:
            level = BugNotificationLevel.LIFECYCLE
        return BugSubscriptionInfo(self, level)

    def getDirectSubscriptions(self):
        """See `IBug`."""
        return self.getSubscriptionInfo().direct_subscriptions

    def getDirectSubscribers(self, recipients=None, level=None):
        """See `IBug`.

        The recipients argument is private and not exposed in the
        interface. If a BugNotificationRecipients instance is supplied,
        the relevant subscribers and rationales will be registered on
        it.
        """
        if level is None:
            level = BugNotificationLevel.LIFECYCLE
        direct_subscribers = (
            self.getSubscriptionInfo(level).direct_subscribers)
        if recipients is not None:
            for subscriber in direct_subscribers:
                recipients.addDirectSubscriber(subscriber)
        return direct_subscribers.sorted

    def getDirectSubscribersWithDetails(self):
        """See `IBug`."""
        SubscribedBy = ClassAlias(Person, name="subscribed_by")
        results = Store.of(self).find(
            (Person, SubscribedBy, BugSubscription),
            BugSubscription.person_id == Person.id,
            BugSubscription.bug_id == self.id,
            BugSubscription.subscribed_by_id == SubscribedBy.id,
            Not(In(BugSubscription.person_id,
                   Select(BugMute.person_id, BugMute.bug_id == self.id)))
            ).order_by(Person.displayname)
        return results

    def getIndirectSubscribers(self, recipients=None, level=None):
        """See `IBug`.

        See the comment in getDirectSubscribers for a description of the
        recipients argument.
        """
        # "Also notified" and duplicate subscribers are mutually
        # exclusive, so return both lists.
        indirect_subscribers = chain(
            self.getAlsoNotifiedSubscribers(recipients, level),
            self.getSubscribersFromDuplicates(recipients, level))

        # Remove security proxy for the sort key, but return
        # the regular proxied object.
        return sorted(
            indirect_subscribers,
            # XXX: GavinPanella 2011-12-12 bug=911752: Use person_sort_key.
            key=lambda x: removeSecurityProxy(x).displayname)

    def getSubscriptionsFromDuplicates(self, recipients=None):
        """See `IBug`."""
        if self.private:
            return []
        # For each subscription to each duplicate of this bug, find the
        # earliest subscription for each subscriber. Eager load the
        # subscribers.
        return DecoratedResultSet(
            IStore(BugSubscription).find(
                (Person, BugSubscription),
                Bug.duplicateof == self,
                BugSubscription.bug_id == Bug.id,
                BugSubscription.person_id == Person.id).order_by(
                    BugSubscription.person_id,
                    BugSubscription.date_created,
                    BugSubscription.id
                    ).config(distinct=(BugSubscription.person_id,)),
            operator.itemgetter(1))

    def getSubscribersFromDuplicates(self, recipients=None, level=None):
        """See `IBug`.

        See the comment in getDirectSubscribers for a description of the
        recipients argument.
        """
        if level is None:
            level = BugNotificationLevel.LIFECYCLE
        info = self.getSubscriptionInfo(level)
        if recipients is not None:
            list(self.duplicates)  # Pre-load duplicate bugs.
            info.duplicate_only_subscribers  # Pre-load subscribers.
            for subscription in info.duplicate_only_subscriptions:
                recipients.addDupeSubscriber(
                    subscription.person, subscription.bug)
        return info.duplicate_only_subscribers.sorted

    def getSubscribersForPerson(self, person):
        """See `IBug."""

        assert person is not None

        def cache_unsubscribed(rows):
            if not rows:
                self._unsubscribed_cache.add(person)

        def cache_subscriber(row):
            subscriber, subscription = row
            if subscription.bug_id == self.id:
                self._subscriber_cache.add(subscriber)
            else:
                self._subscriber_dups_cache.add(subscriber)
            return subscriber
        return DecoratedResultSet(Store.of(self).find(
             # Return people and subscriptions
            (Person, BugSubscription),
            # For this bug or its duplicates
            Or(
                Bug.id == self.id,
                Bug.duplicateof == self.id),
            # Get subscriptions for these bugs
            BugSubscription.bug_id == Bug.id,
            # Filter by subscriptions to any team person is in.
            # Note that teamparticipation includes self-participation entries
            # (person X is in the team X)
            TeamParticipation.person == person.id,
            # XXX: Storm fails to compile this, so manually done.
            # bug=https://bugs.launchpad.net/storm/+bug/627137
            # RBC 20100831
            SQL("""TeamParticipation.team = BugSubscription.person"""),
            # Join in the Person rows we want
            # XXX: Storm fails to compile this, so manually done.
            # bug=https://bugs.launchpad.net/storm/+bug/627137
            # RBC 20100831
            SQL("""Person.id = TeamParticipation.team"""),
            ).order_by(Person.name).config(
                distinct=(Person.name, BugSubscription.person_id)),
            cache_subscriber, pre_iter_hook=cache_unsubscribed)

    def getSubscriptionForPerson(self, person):
        """See `IBug`."""
        store = Store.of(self)
        return store.find(
            BugSubscription,
            BugSubscription.person == person,
            BugSubscription.bug == self).one()

    def getAlsoNotifiedSubscribers(self, recipients=None, level=None):
        """See `IBug`.

        See the comment in getDirectSubscribers for a description of the
        recipients argument.
        """
        return get_also_notified_subscribers(self, recipients, level)

    def getBugNotificationRecipients(self, duplicateof=None, old_bug=None,
                                     level=None):
        """See `IBug`."""
        recipients = BugNotificationRecipients(duplicateof=duplicateof)
        self.getDirectSubscribers(recipients, level=level)
        self.getIndirectSubscribers(recipients, level=level)

        # XXX Tom Berger 2008-03-18:
        # We want to look up the recipients for `old_bug` too,
        # but for this to work, this code has to move out of the
        # class and into a free function, since `old_bug` is a
        # `Snapshot`, and doesn't have any of the methods of the
        # original `Bug`.
        return recipients

    def addCommentNotification(self, message, recipients=None, activity=None):
        """See `IBug`."""
        if recipients is None:
            recipients = self.getBugNotificationRecipients(
                level=BugNotificationLevel.COMMENTS)
        getUtility(IBugNotificationSet).addNotification(
             bug=self, is_comment=True,
             message=message, recipients=recipients, activity=activity)

    def addChange(self, change, recipients=None, deferred=False):
        """See `IBug`."""
        when = change.when
        if when is None:
            when = UTC_NOW

        activity_data = change.getBugActivity()
        if activity_data is not None:
            activity = getUtility(IBugActivitySet).new(
                self, when, change.person,
                activity_data['whatchanged'],
                activity_data.get('oldvalue'),
                activity_data.get('newvalue'),
                activity_data.get('message'))
        else:
            activity = None

        notification_data = change.getBugNotification()
        if notification_data is not None:
            assert notification_data.get('text') is not None, (
                "notification_data must include a `text` value.")
            message = MessageSet().fromText(
                self.followup_subject(), notification_data['text'],
                owner=change.person, datecreated=when)
            if recipients is None:
                recipients = self.getBugNotificationRecipients(
                    level=BugNotificationLevel.METADATA)
            getUtility(IBugNotificationSet).addNotification(
                bug=self, is_comment=False, message=message,
                recipients=recipients, activity=activity,
                deferred=deferred)

        self.updateHeat()

    def expireNotifications(self):
        """See `IBug`."""
        for notification in BugNotification.selectBy(
                bug=self, date_emailed=None):
            notification.date_emailed = UTC_NOW
            notification.syncUpdate()

    def newMessage(self, owner=None, subject=None,
                   content=None, parent=None, bugwatch=None,
                   remote_comment_id=None):
        """Create a new Message and link it to this bug."""
        if subject is None:
            subject = self.followup_subject()
        msg = Message(
            parent=parent, owner=owner, subject=subject,
            rfc822msgid=make_msgid('malone'))
        MessageChunk(message=msg, content=content, sequence=1)

        bugmsg = self.linkMessage(
            msg, bugwatch, remote_comment_id=remote_comment_id)
        if not bugmsg:
            return

        notify(ObjectCreatedEvent(bugmsg, user=owner))

        return bugmsg.message

    def linkMessage(self, message, bugwatch=None, user=None,
                    remote_comment_id=None):
        """See `IBug`."""
        if message not in self.messages:
            if user is None:
                user = message.owner
            result = BugMessage(bug=self, message=message,
                bugwatch=bugwatch, remote_comment_id=remote_comment_id,
                index=self.bug_messages.count())
            getUtility(IBugWatchSet).fromText(
                message.text_contents, self, user)
            self.findCvesInText(message.text_contents, user)
            for bugtask in self.bugtasks:
                # Check the stored value so we don't write to unaltered tasks.
                if (bugtask._status in (
                    BugTaskStatus.INCOMPLETE,
                    BugTaskStatusSearch.INCOMPLETE_WITHOUT_RESPONSE)):
                    # This is not a semantic change, so we don't update date
                    # records or send email.
                    bugtask._status = (
                        BugTaskStatusSearch.INCOMPLETE_WITH_RESPONSE)
            # XXX 2008-05-27 jamesh:
            # Ensure that BugMessages get flushed in same order as
            # they are created.
            Store.of(result).flush()
            return result

    def addTask(self, owner, target):
        """See `IBug`."""
        return getUtility(IBugTaskSet).createTask(self, owner, target)

    def addWatch(self, bugtracker, remotebug, owner):
        """See `IBug`."""
        # We shouldn't add duplicate bug watches.
        bug_watch = self.getBugWatch(bugtracker, remotebug)
        if bug_watch is None:
            bug_watch = BugWatch(
                bug=self, bugtracker=bugtracker,
                remotebug=remotebug, owner=owner)
            Store.of(bug_watch).flush()
        self.addChange(BugWatchAdded(UTC_NOW, owner, bug_watch))
        notify(ObjectCreatedEvent(bug_watch, user=owner))
        return bug_watch

    def removeWatch(self, bug_watch, user):
        """See `IBug`."""
        self.addChange(BugWatchRemoved(UTC_NOW, user, bug_watch))
        bug_watch.destroySelf()

    def addAttachment(self, owner, data, comment, filename, is_patch=False,
                      content_type=None, description=None):
        """See `IBug`."""
        if isinstance(data, str):
            filecontent = data
        else:
            filecontent = data.read()

        if is_patch:
            content_type = 'text/plain'
        else:
            if content_type is None:
                content_type, encoding = guess_content_type(
                    name=filename, body=filecontent)

        filealias = getUtility(ILibraryFileAliasSet).create(
            name=filename, size=len(filecontent),
            file=StringIO(filecontent), contentType=content_type,
            restricted=self.private)

        return self.linkAttachment(
            owner, filealias, comment, is_patch, description)

    def linkAttachment(self, owner, file_alias, comment, is_patch=False,
                       description=None, send_notifications=True):
        """See `IBug`.

        This method should only be called by addAttachment() and
        FileBugViewBase.submit_bug_action, otherwise
        we may get inconsistent settings of bug.private and
        file_alias.restricted.

        :param send_notifications: Control sending of notifications for this
            attachment. This is disabled when adding attachments from 'extra
            data' in the filebug form, because that triggered hundreds of DB
            inserts and thus timeouts. Defaults to sending notifications.
        """
        if is_patch:
            attach_type = BugAttachmentType.PATCH
        else:
            attach_type = BugAttachmentType.UNSPECIFIED

        if description:
            title = description
        else:
            title = file_alias.filename

        if IMessage.providedBy(comment):
            message = comment
        else:
            message = self.newMessage(
                owner=owner, subject=description, content=comment)

        return getUtility(IBugAttachmentSet).create(
            bug=self, filealias=file_alias, attach_type=attach_type,
            title=title, message=message,
            send_notifications=send_notifications)

    def hasBranch(self, branch):
        """See `IBug`."""
        branch = BugBranch.selectOneBy(branch=branch, bug=self)

        return branch is not None

    def linkBranch(self, branch, registrant):
        """See `IBug`."""
        for bug_branch in shortlist(self.linked_branches):
            if bug_branch.branch == branch:
                return bug_branch

        bug_branch = BugBranch(
            branch=branch, bug=self, registrant=registrant)
        branch.date_last_modified = UTC_NOW

        self.addChange(BranchLinkedToBug(UTC_NOW, registrant, branch, self))
        notify(ObjectCreatedEvent(bug_branch))

        return bug_branch

    def unlinkBranch(self, branch, user):
        """See `IBug`."""
        bug_branch = BugBranch.selectOneBy(bug=self, branch=branch)
        if bug_branch is not None:
            self.addChange(BranchUnlinkedFromBug(UTC_NOW, user, branch, self))
            notify(ObjectDeletedEvent(bug_branch, user=user))
            bug_branch.destroySelf()

    def getVisibleLinkedBranches(self, user, eager_load=False):
        """Return all the branches linked to the bug that `user` can see."""
        all_branches = getUtility(IAllBranches)
        linked_branches = list(all_branches.visibleByUser(
            user).linkedToBugs([self]).getBranches(eager_load=eager_load))
        if len(linked_branches) == 0:
            return EmptyResultSet()
        else:
            store = Store.of(self)
            branch_ids = [branch.id for branch in linked_branches]
            return store.find(
                BugBranch,
                BugBranch.bug == self,
                In(BugBranch.branchID, branch_ids))

    @cachedproperty
    def has_cves(self):
        """See `IBug`."""
        return bool(self.cves)

    def linkCVE(self, cve, user, return_cve=True):
        """See `IBug`."""
        if cve not in self.cves:
            bugcve = BugCve(bug=self, cve=cve)
            notify(ObjectCreatedEvent(bugcve, user=user))
            if return_cve:
                return bugcve

    def unlinkCVE(self, cve, user):
        """See `IBug`."""
        for cve_link in self.cve_links:
            if cve_link.cve.id == cve.id:
                notify(ObjectDeletedEvent(cve_link, user=user))
                BugCve.delete(cve_link.id)
                break

    def findCvesInText(self, text, user):
        """See `IBug`."""
        cves = getUtility(ICveSet).inText(text)
        for cve in cves:
            self.linkCVE(cve, user)

    # Several other classes need to generate lists of bugs, and
    # one thing they often have to filter for is completeness. We maintain
    # this single canonical query string here so that it does not have to be
    # cargo culted into Product, Distribution, ProductSeries etc
    completeness_clause = """
        BugTask.bug = Bug.id AND """ + BugTask.completeness_clause

    def canBeAQuestion(self):
        """See `IBug`."""
        return (self._getQuestionTargetableBugTask() is not None
            and self.getQuestionCreatedFromBug() is None)

    def _getQuestionTargetableBugTask(self):
        """Return the only bugtask that can be a QuestionTarget, or None.

        Bugs that are also in external bug trackers cannot be converted
        to questions. This is also true for bugs that are being developed.
        None is returned when either of these conditions are true.

        The bugtask is selected by these rules:
        1. It's status is not Invalid.
        2. It is not a conjoined slave.
        Only one bugtask must meet both conditions to be return. When
        zero or many bugtasks match, None is returned.
        """
        # XXX sinzui 2007-10-19:
        # We may want to removed the bugtask.conjoined_master check
        # below. It is used to simplify the task of converting
        # conjoined bugtasks to question--since slaves cannot be
        # directly updated anyway.
        non_invalid_bugtasks = [
            bugtask for bugtask in self.bugtasks
            if (bugtask.status != BugTaskStatus.INVALID
                and bugtask.conjoined_master is None)]
        if len(non_invalid_bugtasks) != 1:
            return None
        [valid_bugtask] = non_invalid_bugtasks
        pillar = valid_bugtask.pillar
        if (pillar.bug_tracking_usage == ServiceUsage.LAUNCHPAD
            and pillar.answers_usage == ServiceUsage.LAUNCHPAD):
            return valid_bugtask
        else:
            return None

    def convertToQuestion(self, person, comment=None):
        """See `IBug`."""
        question = self.getQuestionCreatedFromBug()
        assert question is None, (
            'This bug was already converted to question #%s.' % question.id)
        bugtask = self._getQuestionTargetableBugTask()
        assert bugtask is not None, (
            'A question cannot be created from this bug without a '
            'valid bugtask.')

        bugtask_before_modification = Snapshot(
            bugtask, providing=providedBy(bugtask))
        bugtask.transitionToStatus(BugTaskStatus.INVALID, person)
        edited_fields = ['status']
        if comment is not None:
            self.newMessage(
                owner=person, subject=self.followup_subject(),
                content=comment)
        notify(
            ObjectModifiedEvent(
                object=bugtask,
                object_before_modification=bugtask_before_modification,
                edited_fields=edited_fields,
                user=person))

        question_target = IQuestionTarget(bugtask.target)
        question = question_target.createQuestionFromBug(self)
        self.addChange(BugConvertedToQuestion(UTC_NOW, person, question))
        get_property_cache(self)._question_from_bug = question
        notify(BugBecameQuestionEvent(self, question, person))
        return question

    @cachedproperty
    def _question_from_bug(self):
        for question in self.questions:
            if (question.ownerID == self.ownerID
                and question.datecreated == self.datecreated):
                return question
        return None

    def getQuestionCreatedFromBug(self):
        """See `IBug`."""
        return self._question_from_bug

    def getMessagesForView(self, slice_info):
        """See `IBug`."""
        # Note that this function and indexed_messages have significant
        # overlap and could stand to be refactored.
        slices = []
        if slice_info is not None:
            # NB: This isn't a full implementation of the slice protocol,
            # merely the bits needed by BugTask:+index.
            for slice in slice_info:
                if not slice.start:
                    assert slice.stop > 0, slice.stop
                    slices.append(BugMessage.index < slice.stop)
                elif not slice.stop:
                    if slice.start < 0:
                        # If the high index is N, a slice of -1: should
                        # return index N - so we need to add one to the
                        # range.
                        slices.append(BugMessage.index >= SQL(
                            "(select max(index) from "
                            "bugmessage where bug=%s) + 1 - %s" % (
                            sqlvalues(self.id, -slice.start))))
                    else:
                        slices.append(BugMessage.index >= slice.start)
                else:
                    slices.append(And(BugMessage.index >= slice.start,
                        BugMessage.index < slice.stop))
        if slices:
            ranges = [Or(*slices)]
        else:
            ranges = []
        # We expect:
        # 1 bugmessage -> 1 message -> small N chunks. For now, using a wide
        # query seems fine as we have to join out from bugmessage anyway.
        result = Store.of(self).find((BugMessage, Message, MessageChunk),
            Message.id == MessageChunk.messageID,
            BugMessage.messageID == Message.id,
            BugMessage.bug == self.id,
            *ranges)
        result.order_by(BugMessage.index, MessageChunk.sequence)

        def eager_load_owners(rows):
            owners = set()
            for row in rows:
                owners.add(row[1].ownerID)
            owners.discard(None)
            if not owners:
                return
            list(PersonSet().getPrecachedPersonsFromIDs(owners,
                need_validity=True))
        return DecoratedResultSet(result, pre_iter_hook=eager_load_owners)

    def addNomination(self, owner, target):
        """See `IBug`."""
        if not self.canBeNominatedFor(target):
            raise NominationError(
                "This bug cannot be nominated for %s." %
                    target.bugtargetdisplayname)

        distroseries = None
        productseries = None
        if IDistroSeries.providedBy(target):
            distroseries = target
            if target.status == SeriesStatus.OBSOLETE:
                raise NominationSeriesObsoleteError(
                    "%s is an obsolete series." % target.bugtargetdisplayname)
        else:
            assert IProductSeries.providedBy(target)
            productseries = target

        if not (check_permission("launchpad.BugSupervisor", target) or
                check_permission("launchpad.Driver", target)):
            raise NominationError(
                "Only bug supervisors or owners can nominate bugs.")

        # There may be an existing DECLINED nomination. If so, we set the
        # status back to PROPOSED. We do not alter the original date_created.
        nomination = None
        try:
            nomination = self.getNominationFor(target)
        except NotFoundError:
            pass
        if nomination:
            nomination.status = BugNominationStatus.PROPOSED
            nomination.decider = None
            nomination.date_decided = None
        else:
            nomination = BugNomination(
                owner=owner, bug=self, distroseries=distroseries,
                productseries=productseries)
        self.addChange(SeriesNominated(UTC_NOW, owner, target))
        return nomination

    def canBeNominatedFor(self, target):
        """See `IBug`."""
        try:
            nomination = self.getNominationFor(target)
        except NotFoundError:
            # No nomination exists. Let's see if the bug is already
            # directly targeted to this nomination target.
            if IDistroSeries.providedBy(target):
                series_getter = operator.attrgetter("distroseries")
                pillar_getter = operator.attrgetter("distribution")
            elif IProductSeries.providedBy(target):
                series_getter = operator.attrgetter("productseries")
                pillar_getter = operator.attrgetter("product")
            else:
                return False

            for task in self.bugtasks:
                if series_getter(task) == target:
                    # The bug is already targeted at this
                    # nomination target.
                    return False

            # No nomination or tasks are targeted at this
            # nomination target. But we also don't want to nominate for a
            # series of a product or distro for which we don't have a
            # plain pillar task.
            for task in self.bugtasks:
                if pillar_getter(task) == pillar_getter(target):
                    return True

            # No tasks match the candidate's pillar. We must refuse.
            return False
        else:
            # The bug may be already nominated for this nomination target.
            # If the status is declined, the bug can be renominated, else
            # return False
            if nomination:
                return nomination.status == BugNominationStatus.DECLINED
            return False

    def getNominationFor(self, target):
        """See `IBug`."""
        if IDistroSeries.providedBy(target):
            filter_args = dict(distroseriesID=target.id)
        elif IProductSeries.providedBy(target):
            filter_args = dict(productseriesID=target.id)
        else:
            return None

        nomination = BugNomination.selectOneBy(bugID=self.id, **filter_args)

        if nomination is None:
            raise NotFoundError(
                "Bug #%d is not nominated for %s." % (
                self.id, target.displayname))

        return nomination

    def getNominations(self, target=None, nominations=None):
        """See `IBug`."""
        # Define the function used as a sort key.
        def by_bugtargetdisplayname(nomination):
            """Return the friendly sort key verson of displayname."""
            return nomination.target.bugtargetdisplayname.lower()

        if nominations is None:
            nominations = BugNomination.selectBy(bugID=self.id)
        if IProduct.providedBy(target):
            filtered_nominations = []
            for nomination in shortlist(nominations):
                if (nomination.productseries and
                    nomination.productseries.product == target):
                    filtered_nominations.append(nomination)
            nominations = filtered_nominations
        elif IDistribution.providedBy(target):
            filtered_nominations = []
            for nomination in shortlist(nominations):
                if (nomination.distroseries and
                    nomination.distroseries.distribution == target):
                    filtered_nominations.append(nomination)
            nominations = filtered_nominations

        return sorted(nominations, key=by_bugtargetdisplayname)

    def getBugWatch(self, bugtracker, remote_bug):
        """See `IBug`."""
        # If the bug tracker is of BugTrackerType.EMAILADDRESS we can
        # never tell if a bug is already being watched upstream, since
        # the remotebug field for such bug watches contains either '' or
        # an RFC822 message ID. In these cases, then, we always return
        # None for the sake of sanity.
        if bugtracker.bugtrackertype == BugTrackerType.EMAILADDRESS:
            return None

        # XXX: BjornT 2006-10-11:
        # This matching is a bit fragile, since bugwatch.remotebug
        # is a user editable text string. We should improve the
        # matching so that for example '#42' matches '42' and so on.
        return BugWatch.selectFirstBy(
            bug=self, bugtracker=bugtracker, remotebug=str(remote_bug),
            orderBy='id')

    def setStatus(self, target, status, user):
        """See `IBug`."""
        bugtask = self.getBugTask(target)
        if bugtask is None:
            if IProductSeries.providedBy(target):
                bugtask = self.getBugTask(target.product)
            elif ISourcePackage.providedBy(target):
                current_distro_series = target.distribution.currentseries
                current_package = current_distro_series.getSourcePackage(
                    target.sourcepackagename.name)
                if self.getBugTask(current_package) is not None:
                    # The bug is targeted to the current series, don't
                    # fall back on the general distribution task.
                    return None
                distro_package = target.distribution.getSourcePackage(
                    target.sourcepackagename.name)
                bugtask = self.getBugTask(distro_package)
            else:
                return None

        if bugtask is None:
            return None

        if bugtask.conjoined_master is not None:
            bugtask = bugtask.conjoined_master

        if bugtask.status == status:
            return None

        bugtask_before_modification = Snapshot(
            bugtask, providing=providedBy(bugtask))
        bugtask.transitionToStatus(status, user)
        notify(ObjectModifiedEvent(
            bugtask, bugtask_before_modification, ['status'], user=user))

        return bugtask

    def setPrivate(self, private, who):
        """See `IBug`.

        We also record who made the change and when the change took
        place.
        """
        return self.transitionToInformationType(
            convert_to_information_type(private, self.security_related), who)

    def setSecurityRelated(self, security_related, who):
        """Setter for the `security_related` property."""
        return self.transitionToInformationType(
            convert_to_information_type(self.private, security_related), who)

    def getAllowedInformationTypes(self, who):
        """See `IBug`."""
        types = set(InformationType.items)
        for pillar in self.affected_pillars:
            types.intersection_update(
                set(pillar.getAllowedBugInformationTypes()))
        return types

    def transitionToInformationType(self, information_type, who,
                                    from_api=False):
        """See `IBug`."""
        if from_api and information_type == InformationType.PROPRIETARY:
            raise BugCannotBePrivate(
                "Cannot transition the information type to proprietary.")
        if self.information_type == information_type:
            return False
        if (information_type == InformationType.PROPRIETARY and
            len(self.affected_pillars) > 1):
            raise BugCannotBePrivate(
                "Multi-pillar bugs cannot be proprietary.")
        if information_type in PRIVATE_INFORMATION_TYPES:
            self.who_made_private = who
            self.date_made_private = UTC_NOW
            missing_subscribers = set([who, self.owner])
        else:
            self.who_made_private = None
            self.date_made_private = None
            missing_subscribers = set()
        # XXX: This should be a bulk update. RBC 20100827
        # bug=https://bugs.launchpad.net/storm/+bug/625071
        for attachment in self.attachments_unpopulated:
            attachment.libraryfile.restricted = (
                information_type in PRIVATE_INFORMATION_TYPES)

        # There are several people we need to ensure are subscribed.
        # If the information type is userdata, we need to check for bug
        # supervisors who aren't subscribed and should be. If there is no
        # bug supervisor, we need to subscribe the maintainer.
        pillars = self.affected_pillars
        if information_type == InformationType.USERDATA:
            ubuntu = getUtility(ILaunchpadCelebrities).ubuntu
            for pillar in pillars:
                # Ubuntu is special cased; no one else should be added in the
                # USERDATA case.
                if pillar != ubuntu:
                    if pillar.bug_supervisor is not None:
                        missing_subscribers.add(pillar.bug_supervisor)
                    else:
                        missing_subscribers.add(pillar.owner)

        # If the information type is security related, we need to ensure
        # the security contacts are subscribed. If there is no security
        # contact, we need to subscribe the maintainer.
        if information_type in SECURITY_INFORMATION_TYPES:
            for pillar in pillars:
                if pillar.security_contact is not None:
                    missing_subscribers.add(pillar.security_contact)
                else:
                    missing_subscribers.add(pillar.owner)

        for s in missing_subscribers:
            # Don't subscribe someone if they're already subscribed via a
            # team.
            already_subscribed_teams = self.getSubscribersForPerson(s)
            if already_subscribed_teams.is_empty():
                self.subscribe(s, who)

        self.information_type = information_type
        self._reconcileAccess()

        # If the transition makes the bug private, then we need to ensure all
        # subscribers can see the bug. For any who can't, we create an access
        # artifact grant. Note that the previous value of information_type may
        # also have been private but we still need to perform the access check
        # since any access policy grants will not confer access with the new
        # information type value.
        if information_type in PRIVATE_INFORMATION_TYPES:
            # Grant the subscriber access if they can't see the bug.
            subscribers = self.getDirectSubscribers()
            if subscribers:
                service = getUtility(IService, 'sharing')
                blind_subscribers = service.getPeopleWithoutAccess(
                    self, subscribers)
                if len(blind_subscribers):
                    service.ensureAccessGrants(
                        blind_subscribers, who, bugs=[self],
                        ignore_permissions=True)

        self.updateHeat()

        flag = 'disclosure.unsubscribe_jobs.enabled'
        if bool(getFeatureFlag(flag)):
            # As a result of the transition, some subscribers may no longer
            # have access to the bug. We need to run a job to remove any such
            # subscriptions.
            getUtility(IRemoveArtifactSubscriptionsJobSource).create(
                who, [self])

        return True

    def getBugTask(self, target):
        """See `IBug`."""
        for bugtask in self.bugtasks:
            if bugtask.target == target:
                return bugtask

        return None

    def _getTags(self):
        """Get the tags as a sorted list of strings."""
        return self._cached_tags

    @cachedproperty
    def _cached_tags(self):
        return list(Store.of(self).find(
            BugTag.tag,
            BugTag.bugID == self.id).order_by(BugTag.tag))

    def _setTags(self, tags):
        """Set the tags from a list of strings."""
        # Sets provide an easy way to get the difference between the old and
        # new tags.
        new_tags = set([tag.lower() for tag in tags])
        old_tags = set(self.tags)
        # The cache will be stale after we add/remove tags, clear it.
        del get_property_cache(self)._cached_tags
        # Find the set of tags that are to be removed and remove them.
        removed_tags = old_tags.difference(new_tags)
        for removed_tag in removed_tags:
            tag = BugTag.selectOneBy(bug=self, tag=removed_tag)
            tag.destroySelf()
        # Find the set of tags that are to be added and add them.
        added_tags = new_tags.difference(old_tags)
        for added_tag in added_tags:
            BugTag(bug=self, tag=added_tag)
        # Write all pending changes to the DB, including any pending non-tag
        # changes.
        Store.of(self).flush()

    tags = property(_getTags, _setTags)

    @staticmethod
    def getBugTasksByPackageName(bugtasks):
        """See IBugTask."""
        bugtasks_by_package = {}
        for bugtask in bugtasks:
            bugtasks_by_package.setdefault(bugtask.sourcepackagename, [])
            bugtasks_by_package[bugtask.sourcepackagename].append(bugtask)
        return bugtasks_by_package

    def _getAffectedUser(self, user):
        """Return the `IBugAffectsPerson` for a user, or None

        :param user: An `IPerson` that may be affected by the bug.
        :return: An `IBugAffectsPerson` or None.
        """
        if user is None:
            return None
        else:
            return Store.of(self).get(
                BugAffectsPerson, (self.id, user.id))

    def isUserAffected(self, user):
        """See `IBug`."""
        bap = self._getAffectedUser(user)
        if bap is not None:
            return bap.affected
        else:
            return None

    def _flushAndInvalidate(self):
        """Flush all changes to the store and re-read `self` from the DB."""
        store = Store.of(self)
        store.flush()
        store.invalidate(self)

    def shouldConfirmBugtasks(self):
        """See `IBug`."""
        # == 2 would probably be sufficient once we have all legacy bug tasks
        # confirmed.  For now, this is a compromise: we don't need a migration
        # step, but we will make some unnecessary comparisons.
        return self.users_affected_count_with_dupes > 1

    def maybeConfirmBugtasks(self):
        """See `IBug`."""
        if self.shouldConfirmBugtasks():
            for bugtask in self.bugtasks:
                bugtask.maybeConfirm()

    def markUserAffected(self, user, affected=True):
        """See `IBug`."""
        bap = self._getAffectedUser(user)
        if bap is None:
            BugAffectsPerson(bug=self, person=user, affected=affected)
            self._flushAndInvalidate()
        else:
            if bap.affected != affected:
                bap.affected = affected
                self._flushAndInvalidate()

        # Loop over dupes.
        for dupe in self.duplicates:
            if dupe._getAffectedUser(user) is not None:
                dupe.markUserAffected(user, affected)

        if affected:
            self.maybeConfirmBugtasks()

        self.updateHeat()

    def _markAsDuplicate(self, duplicate_of):
        """Mark this bug as a duplicate of another.

        Marking a bug as a duplicate requires a recalculation of the
        heat of this bug and of the master bug. None of this is done
        here in order to avoid unnecessary repetitions in recursive
        calls for duplicates of this bug, which also become duplicates
        of the new master bug.
        """
        field = DuplicateBug()
        field.context = self
        current_duplicateof = self.duplicateof
        try:
            if duplicate_of is not None:
                field._validate(duplicate_of)
            if self.duplicates:
                user = getUtility(ILaunchBag).user
                for duplicate in self.duplicates:
                    old_value = duplicate.duplicateof
                    duplicate._markAsDuplicate(duplicate_of)
                    # Put an entry into the BugNotification table for
                    # later processing.
                    change = BugDuplicateChange(
                        when=None, person=user,
                        what_changed='duplicateof',
                        old_value=old_value,
                        new_value=duplicate_of)
                    empty_recipients = BugNotificationRecipients()
                    duplicate.addChange(
                        change, empty_recipients, deferred=True)

            self.duplicateof = duplicate_of
        except LaunchpadValidationError as validation_error:
            raise InvalidDuplicateValue(validation_error)
        if duplicate_of is not None:
            # Maybe confirm bug tasks, now that more people might be affected
            # by this bug from the duplicates.
            duplicate_of.maybeConfirmBugtasks()

        # Update the former duplicateof's heat, as it will have been
        # reduced by the unduping.
        if current_duplicateof is not None:
            current_duplicateof.updateHeat()

    def markAsDuplicate(self, duplicate_of):
        """See `IBug`."""
        self._markAsDuplicate(duplicate_of)
        if duplicate_of is not None:
            duplicate_of.updateHeat()

    def setCommentVisibility(self, user, comment_number, visible):
        """See `IBug`."""
        bug_message_set = getUtility(IBugMessageSet)
        bug_message = bug_message_set.getByBugAndMessage(
            self, self.messages[comment_number])

        user_owns_comment = (bug_message.owner == user)
        if (not self.userCanSetCommentVisibility(user)
            and not user_owns_comment):
            raise Unauthorized(
                "User %s cannot hide or show bug comments" % user.name)
        bug_message.message.setVisible(visible)

    @cachedproperty
    def _known_viewers(self):
        """A set of known persons able to view this bug.

        This method must return an empty set or bug searches will trigger late
        evaluation. Any 'should be set on load' properties must be done by the
        bug search.

        If you are tempted to change this method, don't. Instead see
        userCanView which defines the just-in-time policy for bug visibility,
        and BugTask._search which honours visibility rules.
        """
        return set()

    def userCanView(self, user):
        """See `IBug`.

        This method is called by security adapters but only in the case for
        authenticated users.  It is also called in other contexts where the
        user may be anonymous.

        Most logic is delegated to the query provided by
        get_bug_privacy_filter, but some short-circuits and caching are
        reimplemented here.

        If bug privacy rights are changed here, corresponding changes need
        to be made to the queries which screen for privacy.  See
        bugtasksearch's get_bug_privacy_filter.
        """
        from lp.bugs.interfaces.bugtask import BugTaskSearchParams

        if not self.private:
            # This is a public bug.
            return True
        # This method may be called for anonymous users.  For private bugs
        # always return false for anonymous.
        if user is None:
            return False
        if user.id in self._known_viewers:
            return True

        params = BugTaskSearchParams(user=user, bug=self)
        if not getUtility(IBugTaskSet).search(params).is_empty():
            self._known_viewers.add(user.id)
            return True
        return False

    def userCanSetCommentVisibility(self, user):
        """See `IBug`"""
        if user is None:
            return False
        # Admins and registry experts always have permission.
        roles = IPersonRoles(user)
        if roles.in_admin or roles.in_registry_experts:
            return True
        pillars = list(self.affected_pillars)
        service = getUtility(IService, 'sharing')
        for pillar in pillars:
            if service.checkPillarAccess(
                    pillar, InformationType.USERDATA, user):
                return True
        return False

    def linkHWSubmission(self, submission):
        """See `IBug`."""
        getUtility(IHWSubmissionBugSet).create(submission, self)

    def unlinkHWSubmission(self, submission):
        """See `IBug`."""
        getUtility(IHWSubmissionBugSet).remove(submission, self)

    def getHWSubmissions(self, user=None):
        """See `IBug`."""
        return getUtility(IHWSubmissionBugSet).submissionsForBug(self, user)

    def personIsDirectSubscriber(self, person):
        """See `IBug`."""
        if person in self._subscriber_cache:
            return True
        if person in self._unsubscribed_cache:
            return False
        if person is None:
            return False
        store = Store.of(self)
        subscriptions = store.find(
            BugSubscription,
            BugSubscription.bug == self,
            BugSubscription.person == person)
        return not subscriptions.is_empty()

    def personIsAlsoNotifiedSubscriber(self, person):
        """See `IBug`."""
        # We have to use getAlsoNotifiedSubscribers() here and iterate
        # over what it returns because "also notified subscribers" is
        # actually a composite of bug contacts, structural subscribers
        # and assignees. As such, it's not possible to get them all with
        # one query.
        also_notified_subscribers = self.getAlsoNotifiedSubscribers()
        if person in also_notified_subscribers:
            return True
        # Otherwise check to see if the person is a member of any of the
        # subscribed teams.
        for subscriber in also_notified_subscribers:
            if subscriber.is_team and person.inTeam(subscriber):
                return True
        return False

    def personIsSubscribedToDuplicate(self, person):
        """See `IBug`."""
        if person in self._subscriber_dups_cache:
            return True
        if person in self._unsubscribed_cache:
            return False
        if person is None:
            return False
        store = Store.of(self)
        subscriptions_from_dupes = store.find(
            BugSubscription,
            Bug.duplicateof == self,
            BugSubscription.bug_id == Bug.id,
            BugSubscription.person == person)

        return not subscriptions_from_dupes.is_empty()

    def updateHeat(self):
        """See `IBug`."""
        # We need to flush the store first to ensure that changes are
        # reflected in the new bug heat total.
        store = Store.of(self)
        store.flush()

        self.heat = SQL("calculate_bug_heat(%s)" % sqlvalues(self))
        self.heat_last_updated = UTC_NOW
        store.flush()

    def _reconcileAccess(self):
        # reconcile_access_for_artifact will only use the pillar list if
        # the information type is private. But affected_pillars iterates
        # over the tasks immediately, which is needless expense for
        # public bugs.
        if self.information_type in PRIVATE_INFORMATION_TYPES:
            pillars = self.affected_pillars
        else:
            pillars = []
        reconcile_access_for_artifact(
            self, self.information_type, pillars)

    def _attachments_query(self):
        """Helper for the attachments* properties."""
        # bug attachments with no LibraryFileContent have been deleted - the
        # garbo_daily run will remove the LibraryFileAlias asynchronously.
        # See bug 542274 for more details.
        store = Store.of(self)
        return store.find(
            (BugAttachment, LibraryFileAlias, LibraryFileContent),
            BugAttachment.bug == self,
            BugAttachment.libraryfileID == LibraryFileAlias.id,
            LibraryFileContent.id == LibraryFileAlias.contentID,
            ).order_by(BugAttachment.id)

    @property
    def attachments(self):
        """See `IBug`.

        This property does eager loading of the index_messages so that
        the API which wants the message_link for the attachment can
        answer that without O(N^2) overhead. As such it is moderately
        expensive to call (it currently retrieves all messages before
        any attachments, and does this when attachments is evaluated,
        not when the resultset is processed).
        """
        message_to_indexed = {}
        for message in self._indexed_messages(include_parents=False):
            message_to_indexed[message.id] = message

        def set_indexed_message(row):
            attachment = row[0]
            # row[1] - the LibraryFileAlias is now in the storm cache and
            # will be found without a query when dereferenced.
            indexed_message = message_to_indexed.get(attachment._messageID)
            if indexed_message is not None:
                get_property_cache(attachment).message = indexed_message
            return attachment
        rawresults = self._attachments_query()
        return DecoratedResultSet(rawresults, set_indexed_message)

    @property
    def attachments_unpopulated(self):
        """See `IBug`.

        This version does not pre-lookup messages and LibraryFileAliases.

        The regular 'attachments' property does prepopulation because it is
        exposed in the API.
        """
        # Grab the attachment only; the LibraryFileAlias will be eager loaded.
        return DecoratedResultSet(
            self._attachments_query(),
            operator.itemgetter(0))

    def getActivityForDateRange(self, start_date, end_date):
        """See `IBug`."""
        store = Store.of(self)
        activity_in_range = store.find(
            BugActivity,
            BugActivity.bug == self,
            BugActivity.datechanged >= start_date,
            BugActivity.datechanged <= end_date)
        return activity_in_range


@ProxyFactory
def get_also_notified_subscribers(
    bug_or_bugtask, recipients=None, level=None):
    """Return the indirect subscribers for a bug or bug task.

    Return the list of people who should get notifications about changes
    to the bug or task because of having an indirect subscription
    relationship with it (by subscribing to a target, being an assignee
    or owner, etc...)

    If `recipients` is present, add the subscribers to the set of
    bug notification recipients.
    """
    if IBug.providedBy(bug_or_bugtask):
        bug = bug_or_bugtask
        bugtasks = bug.bugtasks
        info = bug.getSubscriptionInfo(level)
    elif IBugTask.providedBy(bug_or_bugtask):
        bug = bug_or_bugtask.bug
        bugtasks = [bug_or_bugtask]
        info = bug.getSubscriptionInfo(level).forTask(bug_or_bugtask)
    else:
        raise ValueError('First argument must be bug or bugtask')

    # Subscribers to exclude.
    exclude_subscribers = frozenset().union(
        info.direct_subscribers_at_all_levels, info.muted_subscribers)
    # Get also-notified subscribers at the given level for the given tasks.
    also_notified_subscribers = info.also_notified_subscribers

    if recipients is not None:
        for bugtask in bugtasks:
            assignee = bugtask.assignee
            if assignee in also_notified_subscribers:
                # We have an assignee that is not a direct subscriber.
                recipients.addAssignee(bugtask.assignee)

    # This structural subscribers code omits direct subscribers itself.
    # TODO: Pass the info object into get_structural_subscribers for
    # efficiency... or do the recipients stuff here.
    structural_subscribers = get_structural_subscribers(
        bug_or_bugtask, recipients, level, exclude_subscribers)
    assert also_notified_subscribers.issuperset(structural_subscribers)

    return also_notified_subscribers.sorted


def load_people(*where):
    """Get subscribers from subscriptions.

    Also preloads `ValidPersonCache` records if they exist.

    :param people: An iterable sequence of `Person` IDs.
    :return: A `DecoratedResultSet` of `Person` objects. The corresponding
        `ValidPersonCache` records are loaded simultaneously.
    """
    return PersonSet()._getPrecachedPersons(
        origin=[Person], conditions=where, need_validity=True,
        need_preferred_email=True)


class BugSubscriberSet(frozenset):
    """A set of bug subscribers

    Every member should provide `IPerson`.
    """

    @cachedproperty
    def sorted(self):
        """A sorted tuple of this set's members.

        Sorted with `person_sort_key`, the default sort key for `Person`.
        """
        return tuple(sorted(self, key=person_sort_key))


class BugSubscriptionSet(frozenset):
    """A set of bug subscriptions."""

    @cachedproperty
    def sorted(self):
        """A sorted tuple of this set's members.

        Sorted with `person_sort_key` of the subscription owner.
        """
        self.subscribers  # Pre-load subscribers.
        sort_key = lambda sub: person_sort_key(sub.person)
        return tuple(sorted(self, key=sort_key))

    @cachedproperty
    def subscribers(self):
        """A `BugSubscriberSet` of the owners of this set's members."""
        if len(self) == 0:
            return BugSubscriberSet()
        else:
            condition = Person.id.is_in(
                removeSecurityProxy(subscription).person_id
                for subscription in self)
            return BugSubscriberSet(load_people(condition))


class StructuralSubscriptionSet(frozenset):
    """A set of structural subscriptions."""

    @cachedproperty
    def sorted(self):
        """A sorted tuple of this set's members.

        Sorted with `person_sort_key` of the subscription owner.
        """
        self.subscribers  # Pre-load subscribers.
        sort_key = lambda sub: person_sort_key(sub.subscriber)
        return tuple(sorted(self, key=sort_key))

    @cachedproperty
    def subscribers(self):
        """A `BugSubscriberSet` of the owners of this set's members."""
        if len(self) == 0:
            return BugSubscriberSet()
        else:
            condition = Person.id.is_in(
                removeSecurityProxy(subscription).subscriberID
                for subscription in self)
            return BugSubscriberSet(load_people(condition))


# XXX: GavinPanella 2010-12-08 bug=694057: Subclasses of frozenset don't
# appear to be granted those permissions given to frozenset. This would make
# writing ZCML tedious, so I've opted for registering custom checkers (see
# lp_sitecustomize for some other jiggery pokery in the same vein) while I
# seek a better solution.
from zope.security import checker
checker_for_frozen_set = checker.getCheckerForInstancesOf(frozenset)
checker_for_subscriber_set = checker.NamesChecker(["sorted"])
checker_for_subscription_set = checker.NamesChecker(["sorted", "subscribers"])
checker.BasicTypes[BugSubscriberSet] = checker.MultiChecker(
    (checker_for_frozen_set.get_permissions,
     checker_for_subscriber_set.get_permissions))
checker.BasicTypes[BugSubscriptionSet] = checker.MultiChecker(
    (checker_for_frozen_set.get_permissions,
     checker_for_subscription_set.get_permissions))
checker.BasicTypes[StructuralSubscriptionSet] = checker.MultiChecker(
    (checker_for_frozen_set.get_permissions,
     checker_for_subscription_set.get_permissions))


def freeze(factory):
    """Return a decorator that wraps returned values with `factory`."""

    def decorate(func):
        """Decorator that wraps returned values."""

        @wraps(func)
        def wrapper(*args, **kwargs):
            return factory(func(*args, **kwargs))
        return wrapper

    return decorate


class BugSubscriptionInfo:
    """Represents bug subscription sets.

    The intention for this class is to encapsulate all calculations of
    subscriptions and subscribers for a bug. Some design considerations:

    * Immutable.

    * Set-based.

    * Sets are cached.

    * Usable with a *snapshot* of a bug. This is interesting for two reasons:

      - Event subscribers commonly deal with snapshots. An instance of this
        class could be added to a custom snapshot so that multiple subscribers
        can share the information it contains.

      - Use outside of the web request. A serialized snapshot could be used to
        calculate subscribers for a particular bug state. This could help us
        to move even more bug mail processing out of the web request.

    """

    implements(IHasBug)

    def __init__(self, bug, level):
        self.bug = bug
        self.bugtask = None  # Implies all.
        assert level is not None
        self.level = level
        # This cache holds related `BugSubscriptionInfo` instances relating to
        # the same bug but with different levels and/or choice of bugtask.
        self.cache = {self.cache_key: self}
        # This is often used in event handlers, many of which block implicit
        # flushes. However, the data needs to be in the database for the
        # queries herein to give correct answers.
        Store.of(bug).flush()

    @property
    def cache_key(self):
        """A (bug ID, bugtask ID, level) tuple for use as a hash key.

        This helps `forTask()` and `forLevel()` to be more efficient,
        returning previously populated instances to avoid running the same
        queries against the database again and again.
        """
        bugtask_id = None if self.bugtask is None else self.bugtask.id
        return self.bug.id, bugtask_id, self.level

    def forTask(self, bugtask):
        """Create a new `BugSubscriptionInfo` limited to `bugtask`.

        The given task must refer to this object's bug. If `None` is passed a
        new `BugSubscriptionInfo` instance is returned with no limit.
        """
        info = self.__class__(self.bug, self.level)
        info.bugtask, info.cache = bugtask, self.cache
        return self.cache.setdefault(info.cache_key, info)

    def forLevel(self, level):
        """Create a new `BugSubscriptionInfo` limited to `level`."""
        info = self.__class__(self.bug, level)
        info.bugtask, info.cache = self.bugtask, self.cache
        return self.cache.setdefault(info.cache_key, info)

    @cachedproperty
    @freeze(BugSubscriberSet)
    def muted_subscribers(self):
        muted_people = Select(BugMute.person_id, BugMute.bug == self.bug)
        return load_people(Person.id.is_in(muted_people))

    def visible_recipients_filter(self, column):
        # Circular fail :(
        from lp.bugs.model.bugtaskflat import BugTaskFlat
        from lp.bugs.model.bugtasksearch import get_bug_privacy_filter_terms

        if self.bug.private:
            return [Or(*get_bug_privacy_filter_terms(column)),
                BugTaskFlat.bug_id == self.bug.id]
        else:
            return True

    @cachedproperty
    @freeze(BugSubscriptionSet)
    def direct_subscriptions(self):
        """The bug's direct subscriptions.

        Excludes muted subscriptions.
        """
        return IStore(BugSubscription).find(
            BugSubscription,
            BugSubscription.bug_notification_level >= self.level,
            BugSubscription.bug == self.bug,
            Not(In(BugSubscription.person_id,
                   Select(BugMute.person_id, BugMute.bug_id == self.bug.id))))

    @property
    def direct_subscribers(self):
        """The bug's direct subscriptions.

        Excludes muted subscribers.
        """
        return self.direct_subscriptions.subscribers

    @property
    def direct_subscriptions_at_all_levels(self):
        """The bug's direct subscriptions at all levels.

        Excludes muted subscriptions.
        """
        return self.forLevel(
            BugNotificationLevel.LIFECYCLE).direct_subscriptions

    @property
    def direct_subscribers_at_all_levels(self):
        """The bug's direct subscribers at all levels.

        Excludes muted subscribers.
        """
        return self.direct_subscriptions_at_all_levels.subscribers

    @cachedproperty
    @freeze(BugSubscriptionSet)
    def duplicate_subscriptions(self):
        """Subscriptions to duplicates of the bug.

        Excludes muted subscriptions, and subscribers who can not see the
        master bug.
        """
        return IStore(BugSubscription).find(
            BugSubscription,
            BugSubscription.bug_notification_level >= self.level,
            BugSubscription.bug_id == Bug.id,
            Bug.duplicateof == self.bug,
            Not(In(
                BugSubscription.person_id,
                Select(
                    BugMute.person_id, BugMute.bug_id == Bug.id,
                    tables=[BugMute]))),
            self.visible_recipients_filter(BugSubscription.person_id))


    @property
    def duplicate_subscribers(self):
        """Subscribers to duplicates of the bug.

        Excludes muted subscribers.
        """
        return self.duplicate_subscriptions.subscribers

    @cachedproperty
    @freeze(BugSubscriptionSet)
    def duplicate_only_subscriptions(self):
        """Subscriptions to duplicates of the bug only.

        Excludes muted subscriptions, subscriptions for people who have a
        direct subscription, or who are also notified for another reason.
        """
        self.duplicate_subscribers  # Pre-load subscribers.
        higher_precedence = (
            self.direct_subscribers.union(
                self.also_notified_subscribers))
        return (
            subscription for subscription in self.duplicate_subscriptions
            if subscription.person not in higher_precedence)

    @property
    def duplicate_only_subscribers(self):
        """Subscribers to duplicates of the bug only.

        Excludes muted subscribers, subscribers who have a direct
        subscription, or who are also notified for another reason.
        """
        return self.duplicate_only_subscriptions.subscribers

    @cachedproperty
    @freeze(StructuralSubscriptionSet)
    def structural_subscriptions(self):
        """Structural subscriptions to the bug's targets.

        Excludes direct subscriptions.
        """
        subject = self.bug if self.bugtask is None else self.bugtask
        return get_structural_subscriptions(subject, self.level)

    @property
    def structural_subscribers(self):
        """Structural subscribers to the bug's targets.

        Excludes direct subscribers.
        """
        return self.structural_subscriptions.subscribers

    @cachedproperty
    @freeze(BugSubscriberSet)
    def all_assignees(self):
        """Assignees of the bug's tasks.

        *Does not* exclude muted subscribers.
        """
        if self.bugtask is None:
            assignees = load_people(
                Person.id.is_in(Select(BugTask.assigneeID,
                    BugTask.bug == self.bug)))
        else:
            assignees = load_people(Person.id == self.bugtask.assigneeID)
        if self.bug.private:
            return IStore(Person).find(Person,
                Person.id.is_in([a.id for a in assignees]),
                self.visible_recipients_filter(Person.id))
        else:
            return assignees

    @cachedproperty
    def also_notified_subscribers(self):
        """All subscribers except direct, dupe, and muted subscribers."""
<<<<<<< HEAD
        subscribers = BugSubscriberSet().union(
            self.structural_subscribers,
            self.all_pillar_owners_without_bug_supervisors,
            self.all_assignees)
        return subscribers.difference(
            self.direct_subscribers_at_all_levels,
            self.muted_subscribers)
=======
        if self.bug.private:
            return BugSubscriberSet()
        else:
            subscribers = BugSubscriberSet().union(
                self.structural_subscribers, self.all_assignees)
            return subscribers.difference(
                self.direct_subscribers_at_all_levels,
                self.muted_subscribers)
>>>>>>> 806ac6bc

    @cachedproperty
    def indirect_subscribers(self):
        """All subscribers except direct subscribers.

        Excludes muted subscribers.
        """
        return self.also_notified_subscribers.union(
            self.duplicate_subscribers)


class BugSet:
    """See BugSet."""
    implements(IBugSet)

    valid_bug_name_re = re.compile(r'''^[a-z][a-z0-9\\+\\.\\-]+$''')

    def get(self, bugid):
        """See `IBugSet`."""
        try:
            return Bug.get(bugid)
        except SQLObjectNotFound:
            raise NotFoundError(
                "Unable to locate bug with ID %s." % str(bugid))

    def getByNameOrID(self, bugid):
        """See `IBugSet`."""
        if self.valid_bug_name_re.match(bugid):
            bug = Bug.selectOneBy(name=bugid)
            if bug is None:
                raise NotFoundError(
                    "Unable to locate bug with ID %s." % bugid)
        else:
            try:
                bug = self.get(bugid)
            except ValueError:
                raise NotFoundError(
                    "Unable to locate bug with nickname %s." % bugid)
        return bug

    def queryByRemoteBug(self, bugtracker, remotebug):
        """See `IBugSet`."""
        bug = Bug.selectFirst("""
                bugwatch.bugtracker = %s AND
                bugwatch.remotebug = %s AND
                bugwatch.bug = bug.id
                """ % sqlvalues(bugtracker.id, str(remotebug)),
                distinct=True,
                clauseTables=['BugWatch'],
                orderBy=['datecreated'])
        return bug

    def createBug(self, bug_params, notify_event=True):
        """See `IBugSet`."""
        # Make a copy of the parameter object, because we might modify some
        # of its attribute values below.
        params = snapshot_bug_params(bug_params)

        if params.product and params.product.private_bugs:
            # If the private_bugs flag is set on a product, then
            # force the new bug report to be private.
            if params.information_type == InformationType.PUBLIC:
                params.information_type = InformationType.USERDATA

        bug, event = self._makeBug(params)

        # Create the task on a product if one was passed.
        if params.product:
            getUtility(IBugTaskSet).createTask(
                bug, params.owner, params.product, status=params.status)

        # Create the task on a source package name if one was passed.
        if params.distribution:
            target = params.distribution
            if params.sourcepackagename:
                target = target.getSourcePackage(params.sourcepackagename)
            getUtility(IBugTaskSet).createTask(
                bug, params.owner, target, status=params.status)

        if params.information_type in SECURITY_INFORMATION_TYPES:
            if params.product:
                context = params.product
            else:
                context = params.distribution

            if context.security_contact:
                bug.subscribe(context.security_contact, params.owner)
            else:
                bug.subscribe(context.owner, params.owner)
        # XXX: ElliotMurphy 2007-06-14: If we ever allow filing private
        # non-security bugs, this test might be simplified to checking
        # params.private.
        elif params.product and params.product.private_bugs:
            # Subscribe the bug supervisor to all bugs,
            # because all their bugs are private by default
            # otherwise only subscribe the bug reporter by default.
            if params.product.bug_supervisor:
                bug.subscribe(params.product.bug_supervisor, params.owner)
            else:
                bug.subscribe(params.product.owner, params.owner)

        if params.subscribe_owner:
            bug.subscribe(params.owner, params.owner)
        # Subscribe other users.
        for subscriber in params.subscribers:
            bug.subscribe(subscriber, params.owner)

        bug_task = bug.default_bugtask
        if params.assignee:
            bug_task.transitionToAssignee(params.assignee)
        if params.importance:
            bug_task.transitionToImportance(params.importance, params.owner)
        if params.milestone:
            bug_task.transitionToMilestone(params.milestone, params.owner)

        bug._reconcileAccess()

        # Tell everyone.
        if notify_event:
            notify(event)

        # Calculate the bug's initial heat.
        bug.updateHeat()

        if not notify_event:
            return bug, event
        return bug

    def _makeBug(self, bug_params):
        """Construct a bew bug object using the specified parameters."""

        # Make a copy of the parameter object, because we might modify some
        # of its attribute values below.
        params = snapshot_bug_params(bug_params)

        if not (params.comment or params.description or params.msg):
            raise AssertionError(
                'Either comment, msg, or description should be specified.')

        if not params.datecreated:
            params.datecreated = UTC_NOW

        # make sure we did not get TOO MUCH information
        assert params.comment is None or params.msg is None, (
            "Expected either a comment or a msg, but got both.")

        # Create the bug comment if one was given.
        if params.comment:
            rfc822msgid = make_msgid('malonedeb')
            params.msg = Message(
                subject=params.title, rfc822msgid=rfc822msgid,
                owner=params.owner, datecreated=params.datecreated)
            MessageChunk(
                message=params.msg, sequence=1, content=params.comment,
                blob=None)

        # Extract the details needed to create the bug and optional msg.
        if not params.description:
            params.description = params.msg.text_contents

        extra_params = {}
        if params.information_type in PRIVATE_INFORMATION_TYPES:
            # We add some auditing information. After bug creation
            # time these attributes are updated by Bug.setPrivate().
            extra_params.update(
                date_made_private=params.datecreated,
                who_made_private=params.owner)

        # Set the legacy attributes for now.
        private = params.information_type in PRIVATE_INFORMATION_TYPES
        security_related = (
            params.information_type in SECURITY_INFORMATION_TYPES)
        bug = Bug(
            title=params.title, description=params.description,
            owner=params.owner, datecreated=params.datecreated,
            information_type=params.information_type,
            _private=private, _security_related=security_related,
            **extra_params)

        if params.tags:
            bug.tags = params.tags

        # Link the bug to the message.
        BugMessage(bug=bug, message=params.msg, index=0)

        # Mark the bug reporter as affected by that bug.
        bug.markUserAffected(bug.owner)

        if params.cve is not None:
            bug.linkCVE(params.cve, params.owner)

        # Populate the creation event.
        if params.filed_by is None:
            event = ObjectCreatedEvent(bug, user=params.owner)
        else:
            event = ObjectCreatedEvent(bug, user=params.filed_by)

        return (bug, event)

    def getDistinctBugsForBugTasks(self, bug_tasks, user, limit=10):
        """See `IBugSet`."""
        # XXX: Graham Binns 2009-05-28 bug=75764
        #      We slice bug_tasks here to prevent this method from
        #      causing timeouts, since if we try to iterate over it
        #      Transaction.iterSelect() will try to listify the results.
        #      This can be fixed by selecting from Bugs directly, but
        #      that's non-trivial.
        # ---: Robert Collins 2010-08-18: if bug_tasks implements IResultSet
        #      then it should be very possible to improve on it, though
        #      DecoratedResultSets would need careful handling (e.g. type
        #      driven callbacks on columns)
        # We select more than :limit: since if a bug affects more than
        # one source package, it will be returned more than one time. 4
        # is an arbitrary number that should be large enough.
        bugs = []
        for bug_task in bug_tasks[:4 * limit]:
            bug = bug_task.bug
            duplicateof = bug.duplicateof
            if duplicateof is not None:
                bug = duplicateof

            if not bug.userCanView(user):
                continue

            if bug not in bugs:
                bugs.append(bug)
                if len(bugs) >= limit:
                    break

        return bugs

    def getByNumbers(self, bug_numbers):
        """See `IBugSet`."""
        if bug_numbers is None or len(bug_numbers) < 1:
            return EmptyResultSet()
        store = IStore(Bug)
        result_set = store.find(Bug, Bug.id.is_in(bug_numbers))
        return result_set.order_by('id')

    def getBugsWithOutdatedHeat(self, cutoff):
        """See `IBugSet`."""
        store = IStore(Bug)
        last_updated_clause = Or(
            Bug.heat_last_updated < cutoff,
            Bug.heat_last_updated == None)

        return store.find(Bug, last_updated_clause).order_by(
            Bug.heat_last_updated)


class BugAffectsPerson(SQLBase):
    """A bug is marked as affecting a user."""
    bug = ForeignKey(dbName='bug', foreignKey='Bug', notNull=True)
    person = ForeignKey(dbName='person', foreignKey='Person', notNull=True)
    affected = BoolCol(notNull=True, default=True)
    __storm_primary__ = "bugID", "personID"


class FileBugData:
    """Extra data to be added to the bug."""
    implements(IFileBugData)

    def __init__(self, initial_summary=None, initial_tags=None,
                 private=None, subscribers=None, extra_description=None,
                 comments=None, attachments=None,
                 hwdb_submission_keys=None):
        if initial_tags is None:
            initial_tags = []
        if subscribers is None:
            subscribers = []
        if comments is None:
            comments = []
        if attachments is None:
            attachments = []
        if hwdb_submission_keys is None:
            hwdb_submission_keys = []

        self.initial_summary = initial_summary
        self.private = private
        self.extra_description = extra_description
        self.initial_tags = initial_tags
        self.subscribers = subscribers
        self.comments = comments
        self.attachments = attachments
        self.hwdb_submission_keys = hwdb_submission_keys

    def asDict(self):
        """Return the FileBugData instance as a dict."""
        return self.__dict__.copy()


class BugMute(StormBase):
    """Contains bugs a person has decided to block notifications from."""

    implements(IBugMute)

    __storm_table__ = "BugMute"

    def __init__(self, person=None, bug=None):
        if person is not None:
            self.person = person
        if bug is not None:
            self.bug_id = bug.id

    person_id = Int("person", allow_none=False, validator=validate_person)
    person = Reference(person_id, "Person.id")

    bug_id = Int("bug", allow_none=False)
    bug = Reference(bug_id, "Bug.id")

    __storm_primary__ = 'person_id', 'bug_id'

    date_created = DateTime(
        "date_created", allow_none=False, default=UTC_NOW,
        tzinfo=pytz.UTC)<|MERGE_RESOLUTION|>--- conflicted
+++ resolved
@@ -2579,24 +2579,11 @@
     @cachedproperty
     def also_notified_subscribers(self):
         """All subscribers except direct, dupe, and muted subscribers."""
-<<<<<<< HEAD
         subscribers = BugSubscriberSet().union(
-            self.structural_subscribers,
-            self.all_pillar_owners_without_bug_supervisors,
-            self.all_assignees)
+            self.structural_subscribers, self.all_assignees)
         return subscribers.difference(
             self.direct_subscribers_at_all_levels,
             self.muted_subscribers)
-=======
-        if self.bug.private:
-            return BugSubscriberSet()
-        else:
-            subscribers = BugSubscriberSet().union(
-                self.structural_subscribers, self.all_assignees)
-            return subscribers.difference(
-                self.direct_subscribers_at_all_levels,
-                self.muted_subscribers)
->>>>>>> 806ac6bc
 
     @cachedproperty
     def indirect_subscribers(self):
