# Copyright 2009 Canonical Ltd.  This software is licensed under the
# GNU Affero General Public License version 3 (see the file LICENSE).

# pylint: disable-msg=E0611,W0212

__metaclass__ = type
__all__ = [
    'BugTracker',
    'BugTrackerSet',
    'BugTrackerAlias',
    'BugTrackerAliasSet',
    'BugTrackerComponent',
    'BugTrackerComponentGroup',
    'BugTrackerSet',
    ]

from datetime import datetime
from itertools import chain
# splittype is not formally documented, but is in urllib.__all__, is
# simple, and is heavily used by the rest of urllib, hence is unlikely
# to change or go away.
from urllib import (
    quote,
    splittype,
    )

from storm.base import Storm
from storm.locals import (
        Int,
        Reference,
        ReferenceSet,
        Unicode,
        )
from zope.component import getUtility
from zope.interface import implements

from lazr.uri import URI
from pytz import timezone
from sqlobject import (
    BoolCol,
    ForeignKey,
    OR,
    SQLMultipleJoin,
    SQLObjectNotFound,
    StringCol,
    )
from sqlobject.sqlbuilder import AND
from storm.expr import (
    Count,
    Desc,
    Not,
    SQL,
    )
from storm.locals import Bool
from storm.store import Store

from canonical.database.enumcol import EnumCol
from canonical.database.sqlbase import (
    flush_database_updates,
    SQLBase,
    )
from canonical.launchpad.helpers import shortlist
from canonical.launchpad.interfaces.launchpad import ILaunchpadCelebrities
from canonical.launchpad.interfaces.lpstorm import IStore
from canonical.launchpad.validators.email import valid_email
from canonical.launchpad.validators.name import sanitize_name
from lp.app.errors import NotFoundError
from lp.bugs.interfaces.bugtracker import (
    BugTrackerType,
    IBugTracker,
    IBugTrackerAlias,
    IBugTrackerAliasSet,
    IBugTrackerComponent,
    IBugTrackerComponentGroup,
    IBugTrackerSet,
    SINGLE_PRODUCT_BUGTRACKERTYPES,
    )
from canonical.launchpad.webapp.interfaces import (
        DEFAULT_FLAVOR, IStoreSelector, MAIN_STORE)
from lp.bugs.interfaces.bugtrackerperson import BugTrackerPersonAlreadyExists
from lp.bugs.model.bug import Bug
from lp.bugs.model.bugmessage import BugMessage
from lp.bugs.model.bugtrackerperson import BugTrackerPerson
from lp.bugs.model.bugwatch import BugWatch
from lp.registry.interfaces.person import (
    IPersonSet,
    validate_public_person,
    )


def normalise_leading_slashes(rest):
    """Ensure that the 'rest' segment of a URL starts with //."""
    return '//' + rest.lstrip('/')


def normalise_base_url(base_url):
    """Convert https to http, and normalise scheme for others."""
    schema, rest = splittype(base_url)
    if schema == 'https':
        return 'http:' + rest
    elif schema is None:
        return 'http:' + normalise_leading_slashes(base_url)
    else:
        return '%s:%s' % (schema, rest)


def base_url_permutations(base_url):
    """Return all the possible variants of a base URL.

    Sometimes the URL ends with slash, sometimes not. Sometimes http
    is used, sometimes https. This gives a list of all possible
    variants, so that queryByBaseURL can match a base URL, even if it
    doesn't match exactly what is stored in the database.

    >>> base_url_permutations('http://foo/bar')
    ['http://foo/bar', 'http://foo/bar/',
     'https://foo/bar', 'https://foo/bar/']
    """
    http_schemas = ['http', 'https']
    url_schema, rest = splittype(base_url)
    if url_schema in http_schemas or url_schema is None:
        possible_schemas = http_schemas
        rest = normalise_leading_slashes(rest)
    else:
        # This else-clause is here since we have no strict
        # requirement that bug trackers have to have http URLs.
        possible_schemas = [url_schema]
    alternative_urls = [base_url]
    for schema in possible_schemas:
        url = "%s:%s" % (schema, rest)
        if url != base_url:
            alternative_urls.append(url)
        if url.endswith('/'):
            alternative_urls.append(url[:-1])
        else:
            alternative_urls.append(url + '/')
    return alternative_urls


def make_bugtracker_name(uri):
    """Return a name string for a bug tracker based on a URI.

    :param uri: The base URI to be used to identify the bug tracker,
        e.g. http://bugs.example.com or mailto:bugs@example.com
    """
    base_uri = URI(uri)
    if base_uri.scheme == 'mailto':
        if valid_email(base_uri.path):
            base_name = base_uri.path.split('@', 1)[0]
        else:
            raise AssertionError(
                'Not a valid email address: %s' % base_uri.path)
    else:
        base_name = base_uri.host

    return 'auto-%s' % base_name


def make_bugtracker_title(uri):
    """Return a title string for a bug tracker based on a URI.

    :param uri: The base URI to be used to identify the bug tracker,
        e.g. http://bugs.example.com or mailto:bugs@example.com
    """
    base_uri = URI(uri)
    if base_uri.scheme == 'mailto':
        if valid_email(base_uri.path):
            local_part, domain = base_uri.path.split('@', 1)
            domain_parts = domain.split('.')
            return 'Email to %s@%s' % (local_part, domain_parts[0])
        else:
            raise AssertionError(
                'Not a valid email address: %s' % base_uri.path)
    else:
        return base_uri.host + base_uri.path


class BugTrackerComponent(Storm):
    """The software component in the remote bug tracker.

    Most bug trackers organize bug reports by the software 'component'
    they affect.  This class provides a mapping of this upstream component
    to the corresponding source package in the distro.
    """
    implements(IBugTrackerComponent)
    __storm_table__ = 'BugTrackerComponent'

    id = Int(primary=True)
    name = Unicode(allow_none=False)

    component_group_id = Int('component_group')
    component_group = Reference(
        component_group_id,
        'BugTrackerComponentGroup.id')

    is_visible = Bool(allow_none=False)
    is_custom = Bool(allow_none=False)

    distribution_id = Int('distribution')
    distribution = Reference(
        distribution_id,
        'Distribution.id')

    source_package_name_id = Int('source_package_name')
    source_package_name = Reference(
        source_package_name_id,
        'SourcePackageName.id')

    def _get_distro_source_package(self):
        """Retrieves the corresponding source package"""
        if self.distribution is None or self.source_package_name is None:
            return None
        return self.distribution.getSourcePackage(
            self.source_package_name)

    def _set_distro_source_package(self, dsp):
        """Links this component to its corresponding source package"""
        if dsp is None:
            self.distribution = None
            self.source_package_name = None
        else:
            self.distribution = dsp.distribution
            self.source_package_name = dsp.sourcepackagename

    distro_source_package = property(
        _get_distro_source_package,
        _set_distro_source_package,
        None,
        """The distribution's source package for this component""")


class BugTrackerComponentGroup(Storm):
    """A collection of components in a remote bug tracker.

    Some bug trackers organize sets of components into higher level
    groups, such as Bugzilla's 'product'.
    """
    implements(IBugTrackerComponentGroup)
    __storm_table__ = 'BugTrackerComponentGroup'

    id = Int(primary=True)
    name = Unicode(allow_none=False)
    bug_tracker_id = Int('bug_tracker')
    bug_tracker = Reference(bug_tracker_id, 'BugTracker.id')
    components = ReferenceSet(
        id,
        BugTrackerComponent.component_group_id,
        order_by=BugTrackerComponent.name)

    def addComponent(self, component_name):
        """Adds a component that is synced from a remote bug tracker"""

        component = BugTrackerComponent()
        component.name = component_name
        component.component_group = self

        store = IStore(BugTrackerComponent)
        store.add(component)
        store.flush()

        return component

    def getComponent(self, component_name):
        """Retrieves a component by the given name.

        None is returned if there is no component by that name in the
        group.
        """

        if component_name is None:
            return None
        else:
            return Store.of(self).find(
                BugTrackerComponent,
                (BugTrackerComponent.name == component_name)).one()

    def addCustomComponent(self, component_name):
        """Adds a component locally that isn't synced from a remote tracker
        """

        component = BugTrackerComponent()
        component.name = component_name
        component.component_group = self
        component.is_custom = True

        store = IStore(BugTrackerComponent)
        store.add(component)
        store.flush()

        return component


class BugTracker(SQLBase):
    """A class to access the BugTracker table in the database.

    Each BugTracker is a distinct instance of that bug tracking
    tool. For example, each Bugzilla deployment is a separate
    BugTracker. bugzilla.mozilla.org and bugzilla.gnome.org are each
    distinct BugTrackers.
    """
    implements(IBugTracker)

    _table = 'BugTracker'

    bugtrackertype = EnumCol(dbName='bugtrackertype',
        schema=BugTrackerType, notNull=True)
    name = StringCol(notNull=True, unique=True)
    title = StringCol(notNull=True)
    summary = StringCol(notNull=False)
    baseurl = StringCol(notNull=True)
    active = Bool(
        name='active', allow_none=False, default=True)

    owner = ForeignKey(
        dbName='owner', foreignKey='Person',
        storm_validator=validate_public_person, notNull=True)
    contactdetails = StringCol(notNull=False)
    has_lp_plugin = BoolCol(notNull=False, default=False)
    projects = SQLMultipleJoin(
        'ProjectGroup', joinColumn='bugtracker', orderBy='name')
    products = SQLMultipleJoin(
        'Product', joinColumn='bugtracker', orderBy='name')
    watches = SQLMultipleJoin(
        'BugWatch', joinColumn='bugtracker', orderBy='-datecreated',
        prejoins=['bug'])

    _filing_url_patterns = {
        BugTrackerType.BUGZILLA: (
            "%(base_url)s/enter_bug.cgi?product=%(remote_product)s"
            "&short_desc=%(summary)s&long_desc=%(description)s"),
        BugTrackerType.GOOGLE_CODE: (
            "%(base_url)s/entry?summary=%(summary)s&"
            "comment=%(description)s"),
        BugTrackerType.MANTIS: (
            "%(base_url)s/bug_report_advanced_page.php"
            "?summary=%(summary)s&description=%(description)s"),
        BugTrackerType.PHPPROJECT: (
            "%(base_url)s/report.php"
            "?in[sdesc]=%(summary)s&in[ldesc]=%(description)s"),
        BugTrackerType.ROUNDUP: (
            "%(base_url)s/issue?@template=item&title=%(summary)s"
            "&@note=%(description)s"),
        BugTrackerType.RT: (
            "%(base_url)s/Ticket/Create.html?Queue=%(remote_product)s"
            "&Subject=%(summary)s&Content=%(description)s"),
        BugTrackerType.SAVANE: (
            "%(base_url)s/bugs/?func=additem&group=%(remote_product)s"),
        BugTrackerType.SOURCEFORGE: (
            "%(base_url)s/%(tracker)s/?func=add&"
            "group_id=%(group_id)s&atid=%(at_id)s"),
        BugTrackerType.TRAC: "%(base_url)s/newticket",
        }

    _search_url_patterns = {
        BugTrackerType.BUGZILLA: (
            "%(base_url)s/query.cgi?product=%(remote_product)s"
            "&short_desc=%(summary)s"),
        BugTrackerType.GOOGLE_CODE: "%(base_url)s/list?q=%(summary)s",
        BugTrackerType.DEBBUGS: (
            "%(base_url)s/cgi-bin/search.cgi?phrase=%(summary)s"
            "&attribute_field=package&attribute_operator=STROREQ"
            "&attribute_value=%(remote_product)s"),
        BugTrackerType.MANTIS: "%(base_url)s/view_all_bug_page.php",
        BugTrackerType.PHPPROJECT: (
            "%(base_url)s/search.php?search_for=%(summary)s"),
        BugTrackerType.ROUNDUP: (
            "%(base_url)s/issue?@template=search&@search_text=%(summary)s"),
        BugTrackerType.RT: (
            "%(base_url)s/Search/Build.html?Query=Queue = "
            "'%(remote_product)s' AND Subject LIKE '%(summary)s'"),
        BugTrackerType.SAVANE: (
            "%(base_url)s/bugs/?func=search&group=%(remote_product)s"),
        BugTrackerType.SOURCEFORGE: (
            "%(base_url)s/search/?group_id=%(group_id)s"
            "&some_word=%(summary)s&type_of_search=artifact"),
        BugTrackerType.TRAC: "%(base_url)s/search?ticket=on&q=%(summary)s",
        }

    @property
    def _custom_filing_url_patterns(self):
        """Return a dict of bugtracker-specific bugfiling URL patterns."""
        gnome_bugzilla = getUtility(ILaunchpadCelebrities).gnome_bugzilla
        return {
            gnome_bugzilla: (
                "%(base_url)s/enter_bug.cgi?product=%(remote_product)s"
                "&short_desc=%(summary)s&comment=%(description)s"),
            }

    @property
    def latestwatches(self):
        """See `IBugTracker`."""
        return self.watches[:10]

    @property
    def multi_product(self):
        """Return True if this BugTracker tracks multiple projects."""
        if self.bugtrackertype not in SINGLE_PRODUCT_BUGTRACKERTYPES:
            return True
        else:
            return False

    def getBugFilingAndSearchLinks(self, remote_product, summary=None,
                                   description=None):
        """See `IBugTracker`."""
        bugtracker_urls = {'bug_filing_url': None, 'bug_search_url': None}

        if remote_product is None and self.multi_product:
            # Don't try to return anything if remote_product is required
            # for this BugTrackerType and one hasn't been passed.
            return bugtracker_urls

        if remote_product is None:
            # Turn the remote product into an empty string so that
            # quote() doesn't blow up later on.
            remote_product = ''

        if self in self._custom_filing_url_patterns:
            # Some bugtrackers are customised to accept different
            # querystring parameters from the default. We special-case
            # these.
            bug_filing_pattern = self._custom_filing_url_patterns[self]
        else:
            bug_filing_pattern = self._filing_url_patterns.get(
                self.bugtrackertype, None)

        bug_search_pattern = self._search_url_patterns.get(
            self.bugtrackertype, None)

        # Make sure that we don't put > 1 '/' in returned URLs.
        base_url = self.baseurl.rstrip('/')

        # If summary or description are None, convert them to empty
        # strings to that we don't try to pass anything to the upstream
        # bug tracker.
        if summary is None:
            summary = ''
        if description is None:
            description = ''

        # UTF-8 encode the description and summary so that quote()
        # doesn't break if they contain unicode characters it doesn't
        # understand.
        summary = summary.encode('utf-8')
        description = description.encode('utf-8')

        if self.bugtrackertype == BugTrackerType.SOURCEFORGE:
            # SourceForge bug trackers use a group ID and an ATID to
            # file a bug, rather than a product name. remote_product
            # should be an ampersand-separated string in the form
            # 'group_id&atid'
            group_id, at_id = remote_product.split('&')

            # If this bug tracker is the SourceForge celebrity the link
            # is to the new bug tracker rather than the old one.
            sf_celeb = getUtility(ILaunchpadCelebrities).sourceforge_tracker
            if self == sf_celeb:
                tracker = 'tracker2'
            else:
                tracker = 'tracker'

            url_components = {
                'base_url': base_url,
                'tracker': quote(tracker),
                'group_id': quote(group_id),
                'at_id': quote(at_id),
                'summary': quote(summary),
                'description': quote(description),
                }

        else:
            url_components = {
                'base_url': base_url,
                'remote_product': quote(remote_product),
                'summary': quote(summary),
                'description': quote(description),
                }

        if bug_filing_pattern is not None:
            bugtracker_urls['bug_filing_url'] = (
                bug_filing_pattern % url_components)
        if bug_search_pattern is not None:
            bugtracker_urls['bug_search_url'] = (
                bug_search_pattern % url_components)

        return bugtracker_urls

    def getBugsWatching(self, remotebug):
        """See `IBugTracker`."""
        # We special-case email address bug trackers. Since we don't
        # record a remote bug id for them we can never know which bugs
        # are already watching a remote bug.
        if self.bugtrackertype == BugTrackerType.EMAILADDRESS:
            return []

        return shortlist(Bug.select(AND(BugWatch.q.bugID == Bug.q.id,
                                        BugWatch.q.bugtrackerID == self.id,
                                        BugWatch.q.remotebug == remotebug),
                                    distinct=True,
                                    orderBy=['datecreated']))

    @property
    def watches_ready_to_check(self):
        return Store.of(self).find(
            BugWatch,
            BugWatch.bugtracker == self,
            Not(BugWatch.next_check == None),
            BugWatch.next_check <= datetime.now(timezone('UTC')))

    @property
    def watches_with_unpushed_comments(self):
        return Store.of(self).find(
            BugWatch,
            BugWatch.bugtracker == self,
            BugMessage.bugwatch == BugWatch.id,
            BugMessage.remote_comment_id == None).config(distinct=True)

    @property
    def watches_needing_update(self):
        """All watches needing some sort of update.

        :return: The union of `watches_ready_to_check` and
            `watches_with_unpushed_comments`.
        """
        return self.watches_ready_to_check.union(
            self.watches_with_unpushed_comments)

    # Join to return a list of BugTrackerAliases relating to this
    # BugTracker.
    _bugtracker_aliases = SQLMultipleJoin(
        'BugTrackerAlias', joinColumn='bugtracker')

    def _get_aliases(self):
        """See `IBugTracker.aliases`."""
        alias_urls = set(alias.base_url for alias in self._bugtracker_aliases)
        # Although it does no harm if the current baseurl is also an
        # alias, we hide it and all its permutations to avoid
        # confusion.
        alias_urls.difference_update(base_url_permutations(self.baseurl))
        return tuple(sorted(alias_urls))

    def _set_aliases(self, alias_urls):
        """See `IBugTracker.aliases`."""
        if alias_urls is None:
            alias_urls = set()
        else:
            alias_urls = set(alias_urls)

        current_aliases_by_url = dict(
            (alias.base_url, alias) for alias in self._bugtracker_aliases)
        # Make a set of the keys, i.e. a set of current URLs.
        current_alias_urls = set(current_aliases_by_url)

        # URLs we need to add as aliases.
        to_add = alias_urls - current_alias_urls
        # URL aliases we need to delete.
        to_del = current_alias_urls - alias_urls

        for url in to_add:
            BugTrackerAlias(bugtracker=self, base_url=url)
        for url in to_del:
            alias = current_aliases_by_url[url]
            alias.destroySelf()

    aliases = property(
        _get_aliases, _set_aliases, None,
        """A list of the alias URLs. See `IBugTracker`.

        The aliases are found by querying BugTrackerAlias. Assign an
        iterable of URLs or None to set or remove aliases.
        """)

    @property
    def imported_bug_messages(self):
        """See `IBugTracker`."""
        return BugMessage.select(
            AND((BugMessage.q.bugwatchID == BugWatch.q.id),
                (BugWatch.q.bugtrackerID == self.id)),
            orderBy=BugMessage.q.id)

    def getLinkedPersonByName(self, name):
        """Return the Person with a given name on this bugtracker."""
        return BugTrackerPerson.selectOneBy(name=name, bugtracker=self)

    def linkPersonToSelf(self, name, person):
        """See `IBugTrackerSet`."""
        # Check that this name isn't already in use for this bugtracker.
        if self.getLinkedPersonByName(name) is not None:
            raise BugTrackerPersonAlreadyExists(
                "Name '%s' is already in use for bugtracker '%s'." %
                (name, self.name))

        bugtracker_person = BugTrackerPerson(
            name=name, bugtracker=self, person=person)

        return bugtracker_person

    def ensurePersonForSelf(
        self, display_name, email, rationale, creation_comment):
        """Return a Person that is linked to this bug tracker."""
        # If we have an email address to work with we can use
        # ensurePerson() to get the Person we need.
        if email is not None:
            return getUtility(IPersonSet).ensurePerson(
                email, display_name, rationale, creation_comment)

        # First, see if there's already a BugTrackerPerson for this
        # display_name on this bugtracker. If there is, return it.
        bugtracker_person = self.getLinkedPersonByName(display_name)

        if bugtracker_person is not None:
            return bugtracker_person.person

        # Generate a valid Launchpad name for the Person.
        base_canonical_name = (
            "%s-%s" % (sanitize_name(display_name), self.name))
        canonical_name = base_canonical_name

        person_set = getUtility(IPersonSet)
        index = 0
        while person_set.getByName(canonical_name) is not None:
            index += 1
            canonical_name = "%s-%s" % (base_canonical_name, index)

        person = person_set.createPersonWithoutEmail(
            canonical_name, rationale, creation_comment,
            displayname=display_name)

        # Link the Person to the bugtracker for future reference.
        bugtracker_person = self.linkPersonToSelf(display_name, person)

        return person

    def resetWatches(self, new_next_check=None):
        """See `IBugTracker`."""
        if new_next_check is None:
            new_next_check = SQL(
                "now() at time zone 'UTC' + (random() * interval '1 day')")

        store = Store.of(self)
        store.find(BugWatch, BugWatch.bugtracker == self).set(
            next_check=new_next_check, lastchecked=None,
            last_error_type=None)

    def addRemoteComponentGroup(self, component_group_name):
        """See `IBugTracker`."""

        if component_group_name is None:
            component_group_name = "default"
        component_group = BugTrackerComponentGroup()
        component_group.name = component_group_name
        component_group.bug_tracker = self

        store = IStore(BugTrackerComponentGroup)
        store.add(component_group)
        store.commit()

        return component_group

    def getAllRemoteComponentGroups(self):
        """See `IBugTracker`."""
        component_groups = []

        component_groups = Store.of(self).find(
            BugTrackerComponentGroup,
            BugTrackerComponentGroup.bug_tracker == self.id)
        component_groups = component_groups.order_by(
            BugTrackerComponentGroup.name)
        return component_groups

    def getRemoteComponentGroup(self, component_group_name):
        """See `IBugTracker`."""
        component_group = None
        store = IStore(BugTrackerComponentGroup)
        component_group = store.find(
            BugTrackerComponentGroup,
            name = component_group_name).one()
        return component_group


class BugTrackerSet:
    """Implements IBugTrackerSet for a container or set of BugTrackers,
    either the full set in the db, or a subset.
    """

    implements(IBugTrackerSet)

    table = BugTracker

    def __init__(self):
        self.title = 'Bug trackers registered in Launchpad'

    def get(self, bugtracker_id, default=None):
        """See `IBugTrackerSet`."""
        try:
            return BugTracker.get(bugtracker_id)
        except SQLObjectNotFound:
            return default

    def getByName(self, name, default=None):
        """See `IBugTrackerSet`."""
        return self.table.selectOne(self.table.q.name == name)

    def __getitem__(self, name):
        item = self.table.selectOne(self.table.q.name == name)
        if item is None:
            raise NotFoundError(name)
        else:
            return item

    def __iter__(self):
        for row in self.table.select(orderBy="title"):
            yield row

    def queryByBaseURL(self, baseurl):
        """See `IBugTrackerSet`."""
        # All permutations we'll search for.
        permutations = base_url_permutations(baseurl)
        # Construct the search. All the important parts in the next
        # expression are lazily evaluated. SQLObject queries do not
        # execute any SQL until results are pulled, so the first query
        # to return a match will be the last query executed.
        matching_bugtrackers = chain(
            # Search for any permutation in BugTracker.
            BugTracker.select(
                OR(*(BugTracker.q.baseurl == url
                     for url in permutations))),
            # Search for any permutation in BugTrackerAlias.
            (alias.bugtracker for alias in
             BugTrackerAlias.select(
                    OR(*(BugTrackerAlias.q.base_url == url
                         for url in permutations)))))
        # Return the first match.
        for bugtracker in matching_bugtrackers:
            return bugtracker
        return None

    def search(self):
        """See `IBugTrackerSet`."""
        return BugTracker.select()

    def trackers(self, active=None):
        # Without context, cannot tell what store flavour is desirable.
        store = getUtility(IStoreSelector).get(MAIN_STORE, DEFAULT_FLAVOR)
        if active is not None:
            clauses = [BugTracker.active==active]
        else:
            clauses = []
        results = store.find(BugTracker, *clauses)
        results.order_by(BugTracker.name)
        return results

    def ensureBugTracker(self, baseurl, owner, bugtrackertype,
        title=None, summary=None, contactdetails=None, name=None):
        """See `IBugTrackerSet`."""
        # Try to find an existing bug tracker that matches.
        bugtracker = self.queryByBaseURL(baseurl)
        if bugtracker is not None:
            return bugtracker
        # Create the bugtracker; we don't know about it.
        if name is None:
            base_name = make_bugtracker_name(baseurl)
            # If we detect that this name exists already we mutate it
            # until it doesn't.
            name = base_name
            name_increment = 1
            while self.getByName(name) is not None:
                name = "%s-%d" % (base_name, name_increment)
                name_increment += 1
        if title is None:
            title = make_bugtracker_title(baseurl)
        bugtracker = BugTracker(
            name=name, bugtrackertype=bugtrackertype,
            title=title, summary=summary, baseurl=baseurl,
            contactdetails=contactdetails, owner=owner)
        flush_database_updates()
        return bugtracker

    @property
    def count(self):
        return IStore(self.table).find(self.table).count()

    @property
    def names(self):
        return IStore(self.table).find(self.table).values(self.table.name)

    def getMostActiveBugTrackers(self, limit=None):
        """See `IBugTrackerSet`."""
        store = IStore(BugTracker)
        result = store.find(
            BugTracker,
            BugTracker.id == BugWatch.bugtrackerID)
        result = result.group_by(BugTracker)
        result = result.order_by(Desc(Count(BugWatch)))
        if limit is not None:
            return result[:limit]
        else:
            return result

    def getPillarsForBugtrackers(self, bugtrackers):
        """See `IBugTrackerSet`."""
        from lp.registry.model.product import Product
        from lp.registry.model.projectgroup import ProjectGroup
        ids = [str(b.id) for b in bugtrackers]
        products = Product.select(
            "bugtracker in (%s)" % ",".join(ids), orderBy="name")
        projects = ProjectGroup.select(
            "bugtracker in (%s)" % ",".join(ids), orderBy="name")
        ret = {}
        for product in products:
            ret.setdefault(product.bugtracker, []).append(product)
        for project in projects:
            ret.setdefault(project.bugtracker, []).append(project)
        return ret


class BugTrackerAlias(SQLBase):
    """See `IBugTrackerAlias`."""
    implements(IBugTrackerAlias)

    bugtracker = ForeignKey(
        foreignKey="BugTracker", dbName="bugtracker", notNull=True)
    base_url = StringCol(notNull=True)


class BugTrackerAliasSet:
    """See `IBugTrackerAliasSet`."""
    implements(IBugTrackerAliasSet)

    table = BugTrackerAlias

    def queryByBugTracker(self, bugtracker):
        """See IBugTrackerSet."""
<<<<<<< HEAD
        return self.table.selectBy(bugtracker=bugtracker.id)


class BugTrackerComponent(Storm):
    """The software component in the remote bug tracker.

    Most bug trackers organize bug reports by the software 'component'
    they affect.  This class provides a mapping of this upstream component
    to the corresponding source package in the distro.
    """
    implements(IBugTrackerComponent)
    __storm_table__ = 'BugTrackerComponent'

    id = Int(primary=True)
    name = Unicode(allow_none=False)

    component_group_id = Int('component_group')
    component_group = Reference(
        component_group_id,
        'BugTrackerComponentGroup.id')

    is_visible = Bool(allow_none=False)
    is_custom = Bool(allow_none=False)

    distribution_id = Int('distribution')
    distribution = Reference(
        distribution_id,
        'Distribution.id')

    source_package_name_id = Int('source_package_name')
    source_package_name = Reference(
        source_package_name_id,
        'SourcePackageName.id')

    def _get_distro_source_package(self):
        """Retrieves the corresponding source package"""
        if self.distribution is None or self.source_package_name is None:
            return None
        return self.distribution.getSourcePackage(
            self.source_package_name)

    def _set_distro_source_package(self, dsp):
        """Links this component to its corresponding source package"""
        if dsp is None:
            self.distribution = None
            self.source_package_name = None
        else:
            self.distribution = dsp.distribution
            self.source_package_name = dsp.sourcepackagename

    distro_source_package = property(
        _get_distro_source_package,
        _set_distro_source_package,
        None,
        """The distribution's source package for this component""")


class BugTrackerComponentGroup(Storm):
    """A collection of components in a remote bug tracker.

    Some bug trackers organize sets of components into higher level
    groups, such as Bugzilla's 'product'.
    """
    implements(IBugTrackerComponentGroup)
    __storm_table__ = 'BugTrackerComponentGroup'

    id = Int(primary=True)
    name = Unicode(allow_none=False)
    bug_tracker_id = Int('bug_tracker')
    bug_tracker = Reference(bug_tracker_id, 'BugTracker.id')
    components = ReferenceSet(
        id,
        BugTrackerComponent.component_group_id,
        order_by=BugTrackerComponent.name)

    def addComponent(self, component_name):
        """Adds a component that is synced from a remote bug tracker"""

        component = BugTrackerComponent()
        component.name = component_name
        component.component_group = self

        store = IStore(BugTrackerComponent)
        store.add(component)
        store.flush()

        return component

    def getComponent(self, component_name):
        """Retrieves a component by the given name.

        None is returned if there is no component by that name in the
        group.
        """

        if component_name is None:
            return None
        else:
            return Store.of(self).find(
                BugTrackerComponent,
                BugTrackerComponent.name == component_name,
                BugTrackerComponent.component_group == self.id).one()

    def addCustomComponent(self, component_name):
        """Adds a component locally that isn't synced from a remote tracker
        """

        component = BugTrackerComponent()
        component.name = component_name
        component.component_group = self
        component.is_custom = True

        store = IStore(BugTrackerComponent)
        store.add(component)
        store.flush()

        return component
=======
        return self.table.selectBy(bugtracker=bugtracker.id)
>>>>>>> 59804b4d
<|MERGE_RESOLUTION|>--- conflicted
+++ resolved
@@ -272,7 +272,8 @@
         else:
             return Store.of(self).find(
                 BugTrackerComponent,
-                (BugTrackerComponent.name == component_name)).one()
+                BugTrackerComponent.name == component_name,
+                BugTrackerComponent.component_group == self.id).one()
 
     def addCustomComponent(self, component_name):
         """Adds a component locally that isn't synced from a remote tracker
@@ -830,124 +831,4 @@
 
     def queryByBugTracker(self, bugtracker):
         """See IBugTrackerSet."""
-<<<<<<< HEAD
-        return self.table.selectBy(bugtracker=bugtracker.id)
-
-
-class BugTrackerComponent(Storm):
-    """The software component in the remote bug tracker.
-
-    Most bug trackers organize bug reports by the software 'component'
-    they affect.  This class provides a mapping of this upstream component
-    to the corresponding source package in the distro.
-    """
-    implements(IBugTrackerComponent)
-    __storm_table__ = 'BugTrackerComponent'
-
-    id = Int(primary=True)
-    name = Unicode(allow_none=False)
-
-    component_group_id = Int('component_group')
-    component_group = Reference(
-        component_group_id,
-        'BugTrackerComponentGroup.id')
-
-    is_visible = Bool(allow_none=False)
-    is_custom = Bool(allow_none=False)
-
-    distribution_id = Int('distribution')
-    distribution = Reference(
-        distribution_id,
-        'Distribution.id')
-
-    source_package_name_id = Int('source_package_name')
-    source_package_name = Reference(
-        source_package_name_id,
-        'SourcePackageName.id')
-
-    def _get_distro_source_package(self):
-        """Retrieves the corresponding source package"""
-        if self.distribution is None or self.source_package_name is None:
-            return None
-        return self.distribution.getSourcePackage(
-            self.source_package_name)
-
-    def _set_distro_source_package(self, dsp):
-        """Links this component to its corresponding source package"""
-        if dsp is None:
-            self.distribution = None
-            self.source_package_name = None
-        else:
-            self.distribution = dsp.distribution
-            self.source_package_name = dsp.sourcepackagename
-
-    distro_source_package = property(
-        _get_distro_source_package,
-        _set_distro_source_package,
-        None,
-        """The distribution's source package for this component""")
-
-
-class BugTrackerComponentGroup(Storm):
-    """A collection of components in a remote bug tracker.
-
-    Some bug trackers organize sets of components into higher level
-    groups, such as Bugzilla's 'product'.
-    """
-    implements(IBugTrackerComponentGroup)
-    __storm_table__ = 'BugTrackerComponentGroup'
-
-    id = Int(primary=True)
-    name = Unicode(allow_none=False)
-    bug_tracker_id = Int('bug_tracker')
-    bug_tracker = Reference(bug_tracker_id, 'BugTracker.id')
-    components = ReferenceSet(
-        id,
-        BugTrackerComponent.component_group_id,
-        order_by=BugTrackerComponent.name)
-
-    def addComponent(self, component_name):
-        """Adds a component that is synced from a remote bug tracker"""
-
-        component = BugTrackerComponent()
-        component.name = component_name
-        component.component_group = self
-
-        store = IStore(BugTrackerComponent)
-        store.add(component)
-        store.flush()
-
-        return component
-
-    def getComponent(self, component_name):
-        """Retrieves a component by the given name.
-
-        None is returned if there is no component by that name in the
-        group.
-        """
-
-        if component_name is None:
-            return None
-        else:
-            return Store.of(self).find(
-                BugTrackerComponent,
-                BugTrackerComponent.name == component_name,
-                BugTrackerComponent.component_group == self.id).one()
-
-    def addCustomComponent(self, component_name):
-        """Adds a component locally that isn't synced from a remote tracker
-        """
-
-        component = BugTrackerComponent()
-        component.name = component_name
-        component.component_group = self
-        component.is_custom = True
-
-        store = IStore(BugTrackerComponent)
-        store.add(component)
-        store.flush()
-
-        return component
-=======
-        return self.table.selectBy(bugtracker=bugtracker.id)
->>>>>>> 59804b4d
+        return self.table.selectBy(bugtracker=bugtracker.id)