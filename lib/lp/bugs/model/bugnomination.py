--- conflicted
+++ resolved
@@ -93,11 +93,7 @@
                     targets.append(distroseries)
         else:
             targets.append(self.productseries)
-<<<<<<< HEAD
-        bugtasks = self.bug.addManyTasks(approver, targets)
-=======
         bugtasks = getUtility(IBugTaskSet).createManyTasks(self.bug, approver, targets)
->>>>>>> 06f89403
         for bug_task in bugtasks:
             self.bug.addChange(BugTaskAdded(UTC_NOW, approver, bug_task))
 
