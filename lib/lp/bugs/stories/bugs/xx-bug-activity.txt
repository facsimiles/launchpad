= Bug Activity =

The bug activity page is where you find the "changelog" of a bug.

    >>> anon_browser.open(
    ...     'http://bugs.launchpad.dev/debian/+source/'
    ...     'mozilla-firefox/+bug/3/+activity')
    >>> main_content = find_main_content(anon_browser.contents)

The page contains a link back to the bug page in the breadcrumbs and
the main heading repeats the bug number for clarity:

    >>> print_location(anon_browser.contents)
    Hierarchy: Debian > ?mozilla-firefox? package >
<<<<<<< HEAD
        Bugs on mozilla-firefox > Bug #3
=======
        Bugs on mozilla-firefox > Bug #3...
>>>>>>> a1bd61c0
    Tabs:
    * Overview - http://launchpad.dev/debian/+source/mozilla-firefox
    * Code - http://code.launchpad.dev/debian/+source/mozilla-firefox
    * Bugs (selected) - http://bugs.launchpad.dev/debian/+source/mozilla-firefox
    * Blueprints - not linked
    * Translations - not linked
    * Answers - http://answers.launchpad.dev/debian/+source/mozilla-firefox
    Main heading: Activity log for bug #3

The activity log itself is presented as a table.

    >>> def print_row(row):
    ...     print ' | '.join(
    ...         extract_text(cell) for cell in row(('th', 'td')))

    >>> for row in main_content.table('tr'):
    ...     print_row(row)
    Date | Who | What changed | Old value | New value | Message
    2005-08-10 16:30:32 | Sample Person | bug |  |  | assigned to source ...
    2005-08-10 16:30:47 | Sample Person | bug |  |  | assigned to source ...
    2006-02-24 21:34:52 | Foo Bar | mozilla-firefox: statusexplanation |  |  |


== Activity interleaved with comments ==

Some bug activity is show interleaved with comments on a bug's main
page.

    >>> def print_comments(page):
    ...     """Print all the comments on the page."""
    ...     comment_divs = find_tags_by_class(page, 'boardComment')
    ...     for div_tag in comment_divs:
    ...         print extract_text(div_tag)
    ...         print '-' * 8

    >>> user_browser.open(
    ...     'http://bugs.launchpad.dev/redfish/+bug/15/+addcomment')
    >>> user_browser.getControl(name='field.comment').value = (
    ...     "Here's a comment for testing, like.")
    >>> user_browser.getControl('Post Comment').click()
    >>> print_comments(user_browser.contents)
    Bug Watch Updater
    on 2007-12-18
    Changed in thunderbird:
                    status: Unknown &#8594; New
    --------
    #7
    No Privileges Person wrote ...
    Here's a comment for testing, like.
    --------

    >>> admin_browser.open(
    ...     'http://bugs.launchpad.dev/redfish/+bug/15/+edit')
    >>> admin_browser.getControl('Summary').value = (
    ...     "A new title for this bug")
    >>> admin_browser.getControl('Change').click()

Alterations to the summary of a bug will show up along with any comments
that have been added.

    >>> user_browser.open('http://launchpad.dev/bugs/15')
    >>> print_comments(user_browser.contents)
    Bug
    ...
    --------
    Foo Bar ... ago
    summary:
    - Nonsensical bugs are useless
    + A new title for this bug
    --------

Alterations to a bug's privacy will show up as 'visibility' changes.

    >>> admin_browser.open(
    ...     'http://bugs.launchpad.dev/redfish/+bug/15/+secrecy')
    >>> admin_browser.getControl(
    ...     "This bug report should be private").selected = True
    >>> admin_browser.getControl("Change").click()

    >>> admin_browser.open('http://launchpad.dev/bugs/15')
    >>> print_comments(admin_browser.contents)
    Bug
    ...
    --------
    Foo Bar ... ago
    visibility: public  &#8594; private
    --------

Changes to a bug's security_related field will be displayed as 'security
vulnerability' changes, with values of 'yes' or 'no'.

    >>> admin_browser.open(
    ...     'http://bugs.launchpad.dev/redfish/+bug/15/+secrecy')
    >>> admin_browser.getControl(
    ...     "This bug is a security vulnerability").selected = True
    >>> admin_browser.getControl("Change").click()

    >>> admin_browser.open('http://launchpad.dev/bugs/15')
    >>> print_comments(admin_browser.contents)
    Bug
    ...
    --------
    Foo Bar ... ago
    security vulnerability: no  &#8594; yes
    --------

Changes will be grouped together if they occur at the same time.

    >>> admin_browser.open(
    ...     'http://bugs.launchpad.dev/redfish/+bug/15/+secrecy')
    >>> admin_browser.getControl(
    ...     "This bug is a security vulnerability").selected = False
    >>> admin_browser.getControl(
    ...     "This bug report should be private").selected = False
    >>> admin_browser.getControl("Change").click()

    >>> admin_browser.open('http://launchpad.dev/bugs/15')
    >>> print_comments(admin_browser.contents)
    Bug
    ...
    --------
    Foo Bar ... ago
    security vulnerability: yes &#8594; no
    visibility: private  &#8594; public
    --------

Changes to the bug's description will simply be displayed as 'description:
updated', since such changes can be quite long.

    >>> admin_browser.open(
    ...     'http://bugs.launchpad.dev/redfish/+bug/15/+edit')
    >>> admin_browser.getControl("Description").value = (
    ...     "I've changed the description, isn't that excellent?")
    >>> admin_browser.getControl("Change").click()

    >>> admin_browser.open('http://launchpad.dev/bugs/15')
    >>> print_comments(admin_browser.contents)
    Bug
    ...
    --------
    Foo Bar ... ago
    description: updated
    --------

Changes to the bug's tags will be show in the form tags removed or tags
added.

    >>> admin_browser.open(
    ...     'http://bugs.launchpad.dev/redfish/+bug/15/+edit')
    >>> admin_browser.getControl("Tags").value = "tag1 tag2 tag3"
    >>> admin_browser.getControl("Change").click()
    >>> admin_browser.getControl('Yes, define new tag', index=0).click()

    >>> admin_browser.open('http://launchpad.dev/bugs/15')
    >>> print_comments(admin_browser.contents)
    Bug
    ...
    --------
    Foo Bar ... ago
    tags: added: tag1 tag2 tag3
    --------

    >>> admin_browser.open(
    ...     'http://bugs.launchpad.dev/redfish/+bug/15/+edit')
    >>> admin_browser.getControl("Tags").value = "tag1 tag2 tag4"
    >>> admin_browser.getControl("Change").click()
    >>> admin_browser.getControl('Yes, define new tag', index=0).click()

    >>> admin_browser.open('http://launchpad.dev/bugs/15')
    >>> print_comments(admin_browser.contents)
    Bug
    ...
    --------
    Foo Bar ... ago
    tags: added: tag4
        removed: tag3
    --------

Changes to a BugTask's attributes will show up listed under the task's
target.

We'll add a milestone to Redfish to demonstrate this.

    >>> admin_browser.open(
    ...     'http://launchpad.dev/redfish/trunk/+addmilestone')
    >>> admin_browser.getControl('Name').value = 'foo'
    >>> admin_browser.getControl('Register Milestone').click()

    >>> admin_browser.open(
    ...     'http://bugs.launchpad.dev/redfish/+bug/15/+editstatus')
    >>> admin_browser.getControl('Status').value = ['Confirmed']
    >>> admin_browser.getControl('Importance').value = ['High']
    >>> admin_browser.getControl(
    ...     'Milestone').displayValue = ['Redfish foo']

    >>> admin_browser.getControl(
    ...     name='redfish.assignee.option').value = [
    ...         'redfish.assignee.assign_to_me']
    >>> admin_browser.getControl("Save Changes").click()

    >>> print_comments(admin_browser.contents)
    Bug
    ...
    --------
    Foo Bar ... ago
    Changed in redfish:
              assignee: nobody &#8594; Foo Bar (name16)
            importance: Undecided &#8594; High
             milestone: none &#8594; foo
                status: New &#8594; Confirmed
    --------

If a change is made to a bug task which is targeted to a distro source
package, the name of the package and the distro will be displayed.

    >>> admin_browser.open(
    ...     'http://bugs.launchpad.dev/ubuntu/+source/mozilla-firefox/+bug/'
    ...     '1/+editstatus')
    >>> admin_browser.getControl('Status').value = ['Confirmed']
    >>> admin_browser.getControl("Save Changes").click()
    >>> print_comments(admin_browser.contents)
    #1
    Sample Person
    ...
    --------
    Foo Bar ... ago
    Changed in mozilla-firefox (Ubuntu):
                                 status: New &#8594; Confirmed
    --------

If a change has a comment associated with it it will be displayed in the
footer of that comment. All changes made with a given comment are
bundled with that comment in the UI.

    >>> admin_browser.open(
    ...     'http://bugs.launchpad.dev/ubuntu/+source/mozilla-firefox/+bug/'
    ...     '1/+editstatus')
    >>> admin_browser.getControl('Status').value = ['New']
    >>> admin_browser.getControl('Importance').value = ['Low']
    >>> admin_browser.getControl('Comment').value = "Lookit, a change!"
    >>> admin_browser.getControl("Save Changes").click()
    >>> print_comments(admin_browser.contents)
    #1
    Sample Person
    ...
    --------
    #2
    Foo Bar
    wrote
    ...
    Lookit, a change!
    Changed in mozilla-firefox (Ubuntu):
    importance:
    Medium &#8594; Low
    status:
    Confirmed &#8594; New
    --------<|MERGE_RESOLUTION|>--- conflicted
+++ resolved
@@ -12,11 +12,7 @@
 
     >>> print_location(anon_browser.contents)
     Hierarchy: Debian > ?mozilla-firefox? package >
-<<<<<<< HEAD
-        Bugs on mozilla-firefox > Bug #3
-=======
         Bugs on mozilla-firefox > Bug #3...
->>>>>>> a1bd61c0
     Tabs:
     * Overview - http://launchpad.dev/debian/+source/mozilla-firefox
     * Code - http://code.launchpad.dev/debian/+source/mozilla-firefox
