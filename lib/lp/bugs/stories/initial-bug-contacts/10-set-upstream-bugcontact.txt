== Setting Upstream Bug Supervisor ==

Setting the bug supervisor for an upstream requires launchpad.Edit
permission on the product. But regular users can only appoint
themselves as bug supervisors and teams they administer.

    >>> sample_browser = setupBrowser()
    >>> sample_browser.addHeader("Authorization",
    ...                          "Basic test@canonical.com:test")

    >>> sample_browser.open("http://localhost:9000/firefox/+bugsupervisor")
    >>> sample_browser.getControl(name="field.bug_supervisor").value = (
    ...                           "test@canonical.com")
    >>> sample_browser.getControl("Change").click()

He is now redircted to the main product page, and he sees a confirmation
message.

    >>> print sample_browser.url
    http://localhost:9000/firefox
    >>> print extract_text(sample_browser.contents)
    Mozilla Firefox in Launchpad
    ...
    Successfully changed the bug supervisor to Sample Person.
    ...

Another example, this time with a team that has no "preferred email" set.

    >>> sample_browser.open("http://localhost:9000/firefox/+bugsupervisor")
    >>> sample_browser.getControl(name="field.bug_supervisor").value = (
    ...     "landscape-developers")
    >>> sample_browser.getControl("Change").click()
    >>> print sample_browser.url
    http://localhost:9000/firefox
    >>> print extract_text(sample_browser.contents)
    Mozilla Firefox in Launchpad
    ...
    Successfully changed the bug supervisor to Landscape Developers.
    ...

Launchpad administrators can appoint anybody.

    >>> admin_browser = setupBrowser()
    >>> admin_browser.addHeader("Authorization",
    ...                          "Basic foo.bar@canonical.com:test")

    >>> admin_browser.open("http://localhost:9000/firefox/+bugsupervisor")
    >>> admin_browser.getControl(name="field.bug_supervisor").value = (
    ...                           "robertc@robertcollins.net")
    >>> admin_browser.getControl("Change").click()
    >>> print extract_text(admin_browser.contents)
    Mozilla Firefox in Launchpad
    ...
    Successfully changed the bug supervisor to Robert Collins.
<<<<<<< HEAD
    ...


= Teams as Bug Supervisors =

First, some setup. We create a new product owned by "Sample Person", using a
separate browser instance to avoid breaking the other page tests.

    >>> sample_browser.open('http://launchpad.dev/projects/+new')
    >>> sample_browser.getControl('URL').value = 'testy'
    >>> sample_browser.getControl('Name').value = 'Test Product'
    >>> sample_browser.getControl('Title').value = (
    ...     'A product for testing things')
    >>> sample_browser.getControl('Summary').value = (
    ...     'Testing team bug supervisors')
    >>> sample_browser.getControl('Continue').click()

    # XXX Add Description: field
    >>> #sample_browser.getControl('Description').value = 'See bug 109652'
    >>> sample_browser.getControl(name='field.licenses').value = ['GNU_GPL_V2']
    >>> sample_browser.getControl(name='field.license_info').value = 'foo'
    >>> sample_browser.getControl('Complete Registration').click()
    >>> sample_browser.url
    'http://launchpad.dev/testy'

By default, a newly created project doesn't use Launchpad for bug
tracking, and none of the bug lists or edit controls will be
available.

    >>> sample_browser.getLink('Bugs').click()
    >>> uses_malone_p = find_tag_by_id(sample_browser.contents, 'no-malone')
    >>> print extract_text(uses_malone_p)
    A product for testing things does not use Launchpad for bug tracking.

We can change the settings to use Launchpad for bug tracking.

    >>> sample_browser.getLink(
    ...     'Enable bug tracking.').click()
    >>> print sample_browser.title
    Change A product for testing things's details : Bugs : Test Product
    >>> sample_browser.getControl('In Launchpad').click()
    >>> sample_browser.getControl('Change').click()

Now, information about bug tracking (bug supervisor, security contact)
and their edit controls are available on the page.

    >>> bug_supervisor = find_tag_by_id(
    ...     sample_browser.contents, 'bug-supervisor')
    >>> print extract_text(bug_supervisor)
    Bug supervisor:
    None set

Sample Person is a member of "Warty Security Team".  However, he should not be
able to set Warty Security Team as a bug supervisor for Test Project as he's
not an admin of that team.

    >>> sample_browser.getLink('Change bug supervisor').click()
    >>> sample_browser.url
    'http://bugs.launchpad.dev/testy/+bugsupervisor'

    >>> sample_browser.getControl('Bug Supervisor').value = 'name20'
    >>> sample_browser.getControl('Change').click()
    >>> 'Successfully changed the bug supervisor' not in sample_browser.contents
    True

    >>> print sample_browser.contents
    <!DOCTYPE...
    ...You cannot set Warty Security Team as the bug supervisor...
    ...you are not an administrator of that team...

In the warning, the user will be pointed to the Warty Security Team's
membership page and advised to contact an administrator if she believes that
the team should be a bug supervisor.

    >>> sample_browser.getLink('Warty Security Team administrators').click()
    >>> sample_browser.url
    'http://launchpad.dev/~name20/+members'

Launchpad admins can set a team as bug supervisor without any warnings,
however, whether they're in the team or not.

    >>> login('test@canonical.com')

    >>> from zope.component import getUtility
    >>> from lp.registry.interfaces.person import IPersonSet
    >>> security_team = getUtility(IPersonSet).getByName('name20')
    >>> foo_bar = getUtility(IPersonSet).getByName('name16')
    >>> foo_bar.inTeam(security_team)
    False

    >>> logout()

    >>> admin_browser.open('http://bugs.launchpad.dev/testy/+bugsupervisor')
    >>> admin_browser.getControl('Bug Supervisor').value = 'name20'
    >>> admin_browser.getControl('Change').click()
    >>> 'Successfully changed the bug supervisor' in admin_browser.contents
    True
=======
    ...
>>>>>>> 9112e15e
<|MERGE_RESOLUTION|>--- conflicted
+++ resolved
@@ -52,104 +52,4 @@
     Mozilla Firefox in Launchpad
     ...
     Successfully changed the bug supervisor to Robert Collins.
-<<<<<<< HEAD
-    ...
-
-
-= Teams as Bug Supervisors =
-
-First, some setup. We create a new product owned by "Sample Person", using a
-separate browser instance to avoid breaking the other page tests.
-
-    >>> sample_browser.open('http://launchpad.dev/projects/+new')
-    >>> sample_browser.getControl('URL').value = 'testy'
-    >>> sample_browser.getControl('Name').value = 'Test Product'
-    >>> sample_browser.getControl('Title').value = (
-    ...     'A product for testing things')
-    >>> sample_browser.getControl('Summary').value = (
-    ...     'Testing team bug supervisors')
-    >>> sample_browser.getControl('Continue').click()
-
-    # XXX Add Description: field
-    >>> #sample_browser.getControl('Description').value = 'See bug 109652'
-    >>> sample_browser.getControl(name='field.licenses').value = ['GNU_GPL_V2']
-    >>> sample_browser.getControl(name='field.license_info').value = 'foo'
-    >>> sample_browser.getControl('Complete Registration').click()
-    >>> sample_browser.url
-    'http://launchpad.dev/testy'
-
-By default, a newly created project doesn't use Launchpad for bug
-tracking, and none of the bug lists or edit controls will be
-available.
-
-    >>> sample_browser.getLink('Bugs').click()
-    >>> uses_malone_p = find_tag_by_id(sample_browser.contents, 'no-malone')
-    >>> print extract_text(uses_malone_p)
-    A product for testing things does not use Launchpad for bug tracking.
-
-We can change the settings to use Launchpad for bug tracking.
-
-    >>> sample_browser.getLink(
-    ...     'Enable bug tracking.').click()
-    >>> print sample_browser.title
-    Change A product for testing things's details : Bugs : Test Product
-    >>> sample_browser.getControl('In Launchpad').click()
-    >>> sample_browser.getControl('Change').click()
-
-Now, information about bug tracking (bug supervisor, security contact)
-and their edit controls are available on the page.
-
-    >>> bug_supervisor = find_tag_by_id(
-    ...     sample_browser.contents, 'bug-supervisor')
-    >>> print extract_text(bug_supervisor)
-    Bug supervisor:
-    None set
-
-Sample Person is a member of "Warty Security Team".  However, he should not be
-able to set Warty Security Team as a bug supervisor for Test Project as he's
-not an admin of that team.
-
-    >>> sample_browser.getLink('Change bug supervisor').click()
-    >>> sample_browser.url
-    'http://bugs.launchpad.dev/testy/+bugsupervisor'
-
-    >>> sample_browser.getControl('Bug Supervisor').value = 'name20'
-    >>> sample_browser.getControl('Change').click()
-    >>> 'Successfully changed the bug supervisor' not in sample_browser.contents
-    True
-
-    >>> print sample_browser.contents
-    <!DOCTYPE...
-    ...You cannot set Warty Security Team as the bug supervisor...
-    ...you are not an administrator of that team...
-
-In the warning, the user will be pointed to the Warty Security Team's
-membership page and advised to contact an administrator if she believes that
-the team should be a bug supervisor.
-
-    >>> sample_browser.getLink('Warty Security Team administrators').click()
-    >>> sample_browser.url
-    'http://launchpad.dev/~name20/+members'
-
-Launchpad admins can set a team as bug supervisor without any warnings,
-however, whether they're in the team or not.
-
-    >>> login('test@canonical.com')
-
-    >>> from zope.component import getUtility
-    >>> from lp.registry.interfaces.person import IPersonSet
-    >>> security_team = getUtility(IPersonSet).getByName('name20')
-    >>> foo_bar = getUtility(IPersonSet).getByName('name16')
-    >>> foo_bar.inTeam(security_team)
-    False
-
-    >>> logout()
-
-    >>> admin_browser.open('http://bugs.launchpad.dev/testy/+bugsupervisor')
-    >>> admin_browser.getControl('Bug Supervisor').value = 'name20'
-    >>> admin_browser.getControl('Change').click()
-    >>> 'Successfully changed the bug supervisor' in admin_browser.contents
-    True
-=======
-    ...
->>>>>>> 9112e15e
+    ...