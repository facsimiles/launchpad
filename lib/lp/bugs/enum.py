# Copyright 2010-2011 Canonical Ltd.  This software is licensed under the
# GNU Affero General Public License version 3 (see the file LICENSE).

"""Enums for the Bugs app."""

__metaclass__ = type
__all__ = [
    'BugNotificationLevel',
<<<<<<< HEAD
    'BugNotificationStatus',
=======
    'HIDDEN_BUG_NOTIFICATION_LEVELS',
>>>>>>> 7fc9d24d
    ]

from lazr.enum import (
    DBEnumeratedType,
    DBItem,
    )


class BugNotificationLevel(DBEnumeratedType):
    """Bug Notification Level.

    The type and volume of bug notification email sent to subscribers.
    """

    NOTHING = DBItem(10, """
        Nothing

        Don't send any notifications about bugs.
        """)

    LIFECYCLE = DBItem(20, """
        Lifecycle

        Only send a low volume of notifications about new bugs registered,
        bugs removed or bug targetting.
        """)

    METADATA = DBItem(30, """
        Details

        Send bug lifecycle notifications, as well as notifications about
        changes to the bug's details like status and description.
        """)

    COMMENTS = DBItem(40, """
        Discussion

        Send bug lifecycle notifications, detail change notifications and
        notifications about new events in the bugs's discussion, like new
        comments.
        """)


<<<<<<< HEAD
class BugNotificationStatus(DBEnumeratedType):
    """The status of a bug notification.
    
    A notification may be pending, sent, or omitted."""

    PENDING = DBItem(10, """
        Pending
        
        The notification has not yet been sent.
        """)

    OMITTED = DBItem(20, """
        Omitted
        
        The system considered sending the notification, but omitted it.
        This is generally because the action reported by the notification
        was immediately undone.
        """)

    SENT = DBItem(30, """
        Sent
        
        The notification has been sent.
        """)
=======
# The set of bug notification levels that won't be displayed in the UI.
HIDDEN_BUG_NOTIFICATION_LEVELS = [BugNotificationLevel.NOTHING]
>>>>>>> 7fc9d24d
<|MERGE_RESOLUTION|>--- conflicted
+++ resolved
@@ -6,11 +6,8 @@
 __metaclass__ = type
 __all__ = [
     'BugNotificationLevel',
-<<<<<<< HEAD
     'BugNotificationStatus',
-=======
     'HIDDEN_BUG_NOTIFICATION_LEVELS',
->>>>>>> 7fc9d24d
     ]
 
 from lazr.enum import (
@@ -54,21 +51,24 @@
         """)
 
 
-<<<<<<< HEAD
+# The set of bug notification levels that won't be displayed in the UI.
+HIDDEN_BUG_NOTIFICATION_LEVELS = [BugNotificationLevel.NOTHING]
+
+
 class BugNotificationStatus(DBEnumeratedType):
     """The status of a bug notification.
-    
+
     A notification may be pending, sent, or omitted."""
 
     PENDING = DBItem(10, """
         Pending
-        
+
         The notification has not yet been sent.
         """)
 
     OMITTED = DBItem(20, """
         Omitted
-        
+
         The system considered sending the notification, but omitted it.
         This is generally because the action reported by the notification
         was immediately undone.
@@ -76,10 +76,6 @@
 
     SENT = DBItem(30, """
         Sent
-        
+
         The notification has been sent.
-        """)
-=======
-# The set of bug notification levels that won't be displayed in the UI.
-HIDDEN_BUG_NOTIFICATION_LEVELS = [BugNotificationLevel.NOTHING]
->>>>>>> 7fc9d24d
+        """)