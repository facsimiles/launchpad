--- conflicted
+++ resolved
@@ -118,9 +118,6 @@
         view = create_initialized_view(
             self.product, name='+configure-bugtracker', form=form)
         self.assertEqual([], view.errors)
-<<<<<<< HEAD
-        self.assertFalse(self.product.enable_bug_expiration)
-=======
         self.assertFalse(self.product.enable_bug_expiration)
 
     def test_bug_role_non_admin_can_edit(self):
@@ -146,9 +143,4 @@
             self.product, name='+configure-bugtracker', form=form)
         self.assertEqual([], view.errors)
         self.assertEqual(
-            'new guidelines', self.product.bug_reporting_guidelines)
-
-
-def test_suite():
-    return unittest.TestLoader().loadTestsFromName(__name__)
->>>>>>> 85035ed2
+            'new guidelines', self.product.bug_reporting_guidelines)