--- conflicted
+++ resolved
@@ -203,7 +203,6 @@
                     self._hasCSSClass(html, 'mute-link-container', 'hidden'),
                     'No "hidden" CSS class in mute-link-container.')
 
-<<<<<<< HEAD
     def test_mute_subscription_link_not_rendered_for_anonymous(self):
         # If a person is not already subscribed to a bug in some way,
         # the mute link will not be displayed to them.
@@ -229,7 +228,15 @@
                 self.assertTrue(self.bug.isMuted(person))
                 view = create_initialized_view(
                     self.bug, name="+portlet-subscription")
-=======
+                self.assertTrue(view.user_should_see_mute_link,
+                                "User should see mute link.")
+                contents = view.render()
+                self.assertTrue('mute_subscription' in contents,
+                                "'mute_subscription' not in contents.")
+                self.assertFalse(
+                    self._hasCSSClass(
+                        contents, 'mute-link-container', 'hidden'))
+
     def test_mute_link_shown_for_team_subscription_to_duplicate(self):
         # If the person belongs to a team with a structural subscription to a
         # duplicate of this bug, then the mute link will be displayed to them.
@@ -239,12 +246,12 @@
         dupe = self.factory.makeBug()
         with person_logged_in(self.bug.owner):
             dupe.markAsDuplicate(self.bug)
-        with FeatureFixture({self.feature_flag_1: 'on'}):
             with person_logged_in(team_owner):
                 team.addMember(person, team_owner)
                 dupe_target = dupe.default_bugtask.target
                 dupe_target.addBugSubscription(team, team_owner)
-            with person_logged_in(person):
+        with person_logged_in(person):
+            with FeatureFixture({self.feature_flag_1: 'on'}):
                 self.assertFalse(self.bug.isMuted(person))
                 # This is a sanity check for the test.
                 self.assertFalse(self.bug.duplicates.is_empty())
@@ -253,12 +260,11 @@
                     self.bug.personIsAlsoNotifiedSubscriber(
                         person), "Person should be a notified subscriber")
                 view = create_initialized_view(
-                    self.bug, name="+portlet-subscribers")
-                self.assertTrue(view.user_should_see_mute_link,
-                                "User should see mute link.")
-                contents = view.render()
-                self.assertTrue('mute_subscription' in contents,
-                                "'mute_subscription' not in contents.")
+                    self.bug, name="+portlet-subscription")
+                self.assertTrue(view.user_should_see_mute_link,
+                                "User should see mute link.")
+                contents = view.render()
+                self.assertTrue('mute_subscription' in contents)
                 create_initialized_view(
                     self.bug.default_bugtask, name="+mute",
                     form={'field.actions.mute': 'Mute bug mail'})
@@ -280,20 +286,12 @@
                     self.bug.personIsAlsoNotifiedSubscriber(person),
                     "Person should be a notified subscriber")
                 view = create_initialized_view(
-                    self.bug, name="+portlet-subscribers")
->>>>>>> 55ca412d
-                self.assertTrue(view.user_should_see_mute_link,
-                                "User should see mute link.")
-                contents = view.render()
-                self.assertTrue('mute_subscription' in contents,
-                                "'mute_subscription' not in contents.")
-<<<<<<< HEAD
-                self.assertFalse(
-                    self._hasCSSClass(
-                        contents, 'mute-link-container', 'hidden'))
-=======
-                create_initialized_view(
-                    self.bug.default_bugtask, name="+mute",
-                    form={'field.actions.mute': 'Mute bug mail'})
-                self.assertTrue(self.bug.isMuted(person))
->>>>>>> 55ca412d
+                    self.bug, name="+portlet-subscription")
+                self.assertTrue(view.user_should_see_mute_link,
+                                "User should see mute link.")
+                contents = view.render()
+                self.assertTrue('mute_subscription' in contents)
+                create_initialized_view(
+                    self.bug.default_bugtask, name="+mute",
+                    form={'field.actions.mute': 'Mute bug mail'})
+                self.assertTrue(self.bug.isMuted(person))