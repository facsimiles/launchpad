--- conflicted
+++ resolved
@@ -284,11 +284,7 @@
             link = "+mute"
 
         return Link(
-<<<<<<< HEAD
-            '+mute', text, icon='remove', summary=(
-=======
             link, text, icon='remove', summary=(
->>>>>>> c0f56b95
                 "Mute this bug so that you will never receive emails "
                 "about it."))
 
