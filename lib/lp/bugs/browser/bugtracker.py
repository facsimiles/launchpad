# Copyright 2009-2011 Canonical Ltd.  This software is licensed under the
# GNU Affero General Public License version 3 (see the file LICENSE).

"""Bug tracker views."""

__metaclass__ = type

__all__ = [
    'BugTrackerAddView',
    'BugTrackerBreadcrumb',
    'BugTrackerComponentGroupNavigation',
    'BugTrackerEditView',
    'BugTrackerEditComponentView',
    'BugTrackerNavigation',
    'BugTrackerNavigationMenu',
    'BugTrackerSetBreadcrumb',
    'BugTrackerSetContextMenu',
    'BugTrackerSetNavigation',
    'BugTrackerSetView',
    'BugTrackerView',
    'RemoteBug',
    ]

from itertools import chain

from zope.app.form.browser import TextAreaWidget
from zope.component import getUtility
from zope.formlib import form
from zope.interface import implements
from zope.schema import Choice
from zope.schema.vocabulary import SimpleVocabulary

from canonical.database.sqlbase import flush_database_updates
from canonical.launchpad import _
from canonical.launchpad.helpers import (
    english_list,
    shortlist,
    )
from canonical.launchpad.interfaces.launchpad import ILaunchBag
from canonical.launchpad.webapp import (
    canonical_url,
    ContextMenu,
    GetitemNavigation,
    LaunchpadView,
    Link,
    Navigation,
    redirection,
    stepthrough,
    structured,
    )
from canonical.launchpad.webapp.authorization import check_permission
from canonical.launchpad.webapp.batching import (
    ActiveBatchNavigator,
    BatchNavigator,
    InactiveBatchNavigator,
    )
from canonical.launchpad.webapp.breadcrumb import Breadcrumb
from canonical.launchpad.webapp.menu import NavigationMenu
from canonical.lazr.utils import smartquote
<<<<<<< HEAD
=======
from canonical.widgets import (
    DelimitedListWidget,
    LaunchpadRadioWidget,
    )
from canonical.widgets.bugtask import (
    UbuntuSourcePackageNameWidget,
    )
>>>>>>> 8c8386aa
from lp.app.browser.launchpadform import (
    action,
    custom_widget,
    LaunchpadEditFormView,
    LaunchpadFormView,
    )
from lp.app.interfaces.launchpad import ILaunchpadCelebrities
from lp.app.widgets.itemswidgets import LaunchpadRadioWidget
from lp.app.widgets.textwidgets import DelimitedListWidget
from lp.bugs.interfaces.bugtracker import (
    BugTrackerType,
    IBugTracker,
    IBugTrackerComponentGroup,
    IBugTrackerSet,
    IRemoteBug,
<<<<<<< HEAD
=======
    IBugTrackerComponent,
    IBugTrackerComponentGroup,
>>>>>>> 8c8386aa
    )
from lp.registry.interfaces.distribution import IDistributionSet
from lp.services.propertycache import cachedproperty

# A set of bug tracker types for which there can only ever be one bug
# tracker.
SINGLE_INSTANCE_TRACKERS = (
    BugTrackerType.DEBBUGS,
    )

# A set of bug tracker types that we should not allow direct creation
# of.
NO_DIRECT_CREATION_TRACKERS = (
    SINGLE_INSTANCE_TRACKERS + (
        BugTrackerType.EMAILADDRESS,
        )
    )


class BugTrackerSetNavigation(GetitemNavigation):

    usedfor = IBugTrackerSet


class BugTrackerSetContextMenu(ContextMenu):

    usedfor = IBugTrackerSet

    links = ['newbugtracker']

    def newbugtracker(self):
        text = 'Register another bug tracker'
        return Link('+newbugtracker', text, icon='add')


class BugTrackerAddView(LaunchpadFormView):

    page_title = u"Register an external bug tracker"
    schema = IBugTracker
    label = page_title
    field_names = ['bugtrackertype', 'name', 'title', 'baseurl', 'summary',
                   'contactdetails']

    def setUpWidgets(self, context=None):
        # We only show those bug tracker types for which there can be
        # multiple instances in the bugtrackertype Choice widget.
        vocab_items = [
            item for item in BugTrackerType.items.items
                if item not in NO_DIRECT_CREATION_TRACKERS]
        fields = []
        for field_name in self.field_names:
            if field_name == 'bugtrackertype':
                fields.append(form.FormField(
                    Choice(__name__='bugtrackertype',
                           title=_('Bug Tracker Type'),
                           values=vocab_items,
                           default=BugTrackerType.BUGZILLA)))
            else:
                fields.append(self.form_fields[field_name])
        self.form_fields = form.Fields(*fields)
        super(BugTrackerAddView, self).setUpWidgets(context=context)

    @action(_('Add'), name='add')
    def add(self, action, data):
        """Create the IBugTracker."""
        btset = getUtility(IBugTrackerSet)
        bugtracker = btset.ensureBugTracker(
            name=data['name'],
            bugtrackertype=data['bugtrackertype'],
            title=data['title'],
            summary=data['summary'],
            baseurl=data['baseurl'],
            contactdetails=data['contactdetails'],
            owner=getUtility(ILaunchBag).user)
        self.next_url = canonical_url(bugtracker)

    @property
    def cancel_url(self):
        return canonical_url(self.context)


class BugTrackerSetView(LaunchpadView):
    """View for actions on the bugtracker index pages."""

    page_title = u"Bug trackers registered in Launchpad"
    pillar_limit = 3

    def initialize(self):
        # eager load related pillars. In future we should do this for
        # just the rendered trackers, and also use group by to get
        # bug watch counts per tracker. However the batching makes
        # the inefficiency tolerable for now. Robert Collins 20100919.
        self._pillar_cache = self.context.getPillarsForBugtrackers(
            list(self.context.trackers()))

    @property
    def inactive_tracker_count(self):
        return self.inactive_trackers.currentBatch().listlength

    @cachedproperty
    def active_trackers(self):
        results = self.context.trackers(active=True)
        navigator = ActiveBatchNavigator(results, self.request)
        navigator.setHeadings('tracker', 'trackers')
        return navigator

    @cachedproperty
    def inactive_trackers(self):
        results = self.context.trackers(active=False)
        navigator = InactiveBatchNavigator(results, self.request)
        navigator.setHeadings('tracker', 'trackers')
        return navigator

    def getPillarData(self, bugtracker):
        """Return dict of pillars and booleans indicating ellipsis.

        In more detail, the dictionary holds a list of products/projects
        and a boolean determining whether or not there we omitted
        pillars by truncating to pillar_limit.

        If no pillars are mapped to this bugtracker, returns {}.
        """
        if bugtracker not in self._pillar_cache:
            return {}
        pillars = self._pillar_cache[bugtracker]
        if len(pillars) > self.pillar_limit:
            has_more_pillars = True
        else:
            has_more_pillars = False
        return {
            'pillars': pillars[:self.pillar_limit],
            'has_more_pillars': has_more_pillars,
        }


class BugTrackerView(LaunchpadView):

    usedfor = IBugTracker

    @property
    def page_title(self):
        return smartquote(
            u'The "%s" bug tracker in Launchpad' % self.context.title)

    def initialize(self):
        self.batchnav = BatchNavigator(self.context.watches, self.request)

    @property
    def related_projects(self):
        """Return all project groups and projects.

        This property was created for the Related projects portlet in
        the bug tracker's page.
        """
        return shortlist(chain(self.context.projects,
                               self.context.products), 100)

    @property
    def related_component_groups(self):
        """Return all component groups and components

        This property was created for the Related components portlet in
        the bug tracker's page.
        """
        return self.context.getAllRemoteComponentGroups()

BUG_TRACKER_ACTIVE_VOCABULARY = SimpleVocabulary.fromItems(
    [('On', True), ('Off', False)])


class BugTrackerEditView(LaunchpadEditFormView):

    schema = IBugTracker

    custom_widget('summary', TextAreaWidget, width=30, height=5)
    custom_widget('aliases', DelimitedListWidget, height=3)
    custom_widget('active', LaunchpadRadioWidget, orientation='vertical')

    @property
    def page_title(self):
        return smartquote(
            u'Change details for the "%s" bug tracker' % self.context.title)

    @cachedproperty
    def field_names(self):
        field_names = [
            'name',
            'title',
            'bugtrackertype',
            'summary',
            'baseurl',
            'aliases',
            'contactdetails',
            ]

        # Members of the admin team can set the bug tracker's active
        # state.
        if check_permission("launchpad.Admin", self.user):
            field_names.append('active')

        return field_names

    def setUpFields(self):
        """Set up the fields for the bug tracker edit form.

        If the `active` field is to be displayed, remove the default
        Field and replace it with a Choice field for the sake of
        usability.

        See `LaunchpadFormView`.
        """
        super(BugTrackerEditView, self).setUpFields()

        # If we're displaying the 'active' field we need to swap it out
        # and replace it with a field that uses our custom vocabulary.
        if 'active' in self.field_names:
            active_field = Choice(
                __name__='active',
                title=_('Updates for this bug tracker are'),
                vocabulary=BUG_TRACKER_ACTIVE_VOCABULARY,
                required=True, default=self.context.active)

            self.form_fields = self.form_fields.omit('active')
            self.form_fields += form.Fields(active_field)

    def validate(self, data):
        # Normalise aliases to an empty list if it's None.
        if data.get('aliases') is None:
            data['aliases'] = []

        # If aliases has an error, unwrap the Dantean exception from
        # Zope so that we can tell the user something useful.
        if self.getFieldError('aliases'):
            # XXX: GavinPanella 2008-04-02 bug=210901: The error
            # messages may already be escaped (with `cgi.escape`), but
            # the water is muddy, so we won't attempt to unescape them
            # or otherwise munge them, in case we introduce a
            # different problem. For now, escaping twice is okay as we
            # won't see any artifacts of that during normal use.
            aliases_errors = self.widgets['aliases']._error.errors.args[0]
            self.setFieldError('aliases', structured(
                    '<br />'.join(['%s'] * len(aliases_errors)),
                    *aliases_errors))

    @action('Change', name='change')
    def change_action(self, action, data):
        # If the baseurl is going to change, save the current baseurl
        # as an alias. Users attempting to use this URL, which is
        # presumably incorrect or out-of-date, will be captured.
        current_baseurl = self.context.baseurl
        requested_baseurl = data['baseurl']
        if requested_baseurl != current_baseurl:
            data['aliases'].append(current_baseurl)

        self.updateContextFromData(data)
        self.next_url = canonical_url(self.context)

    @cachedproperty
    def delete_not_possible_reasons(self):
        """A list of reasons why the context cannot be deleted.

        An empty list means that there are no reasons, so the delete
        can go ahead.
        """
        reasons = []
        celebrities = getUtility(ILaunchpadCelebrities)

        # We go through all of the conditions why the bug tracker
        # can't be deleted, and record reasons for all of them. We do
        # this so that users can discover the logic behind the
        # decision, and try something else, seek help, or give up as
        # appropriate. Just showing the first problem would stop users
        # from being able to help themselves.

        # Check that no products or projects use this bugtracker.
        pillars = (
            getUtility(IBugTrackerSet).getPillarsForBugtrackers(
                [self.context]).get(self.context, []))
        if len(pillars) > 0:
            reasons.append(
                'This is the bug tracker for %s.' % english_list(
                    sorted(pillar.title for pillar in pillars)))

        # Only admins and registry experts can delete bug watches en
        # masse.
        if self.context.watches.count() > 0:
            admin_teams = [celebrities.admin, celebrities.registry_experts]
            for team in admin_teams:
                if self.user.inTeam(team):
                    break
            else:
                reasons.append(
                    'There are linked bug watches and only members of %s '
                    'can delete them en masse.' % english_list(
                        sorted(team.title for team in admin_teams)))

        # Bugtrackers with imported messages cannot be deleted.
        if self.context.imported_bug_messages.count() > 0:
            reasons.append(
                'Bug comments have been imported via this bug tracker.')

        # If the bugtracker is a celebrity then we protect it from
        # deletion.
        celebrities_set = set(
            getattr(celebrities, name)
            for name in ILaunchpadCelebrities.names())
        if self.context in celebrities_set:
            reasons.append(
                'This bug tracker is protected from deletion.')

        return reasons

    def delete_condition(self, action):
        return len(self.delete_not_possible_reasons) == 0

    @action('Delete', name='delete', condition=delete_condition)
    def delete_action(self, action, data):
        # First unlink bug watches from all bugtasks, flush updates,
        # then delete the watches themselves.
        for watch in self.context.watches:
            for bugtask in watch.bugtasks:
                if len(bugtask.bug.bugtasks) < 2:
                    raise AssertionError(
                        'There should be more than one bugtask for a bug '
                        'when one of them is linked to the original bug via '
                        'a bug watch.')
                bugtask.bugwatch = None
        flush_database_updates()
        for watch in self.context.watches:
            watch.destroySelf()

        # Now delete the aliases and the bug tracker itself.
        self.context.aliases = []
        self.context.destroySelf()

        # Hey, it worked! Tell the user.
        self.request.response.addInfoNotification(
            '%s has been deleted.' % (self.context.title,))

        # Go back to the bug tracker listing.
        self.next_url = canonical_url(getUtility(IBugTrackerSet))

    @property
    def cancel_url(self):
        return canonical_url(self.context)

    def reschedule_action_condition(self, action):
        """Return True if the user can see the reschedule action."""
        user_can_reset_watches = check_permission(
            "launchpad.Admin", self.context)
        return (
            user_can_reset_watches and
            self.context.watches.count() > 0)

    @action(
        'Reschedule all watches', name='reschedule',
        condition=reschedule_action_condition)
    def rescheduleAction(self, action, data):
        """Reschedule all the watches for the bugtracker."""
        self.context.resetWatches()
        self.request.response.addInfoNotification(
            "All bug watches on %s have been rescheduled." %
            self.context.title)
        self.next_url = canonical_url(self.context)


class BugTrackerNavigation(Navigation):

    usedfor = IBugTracker

    def traverse(self, remotebug):
        bugs = self.context.getBugsWatching(remotebug)
        if len(bugs) == 0:
            # no bugs watching => not found
            return None
        elif len(bugs) == 1:
            # one bug watching => redirect to that bug
            return redirection(canonical_url(bugs[0]))
        else:
            # else list the watching bugs
            return RemoteBug(self.context, remotebug, bugs)

    @stepthrough("+components")
    def component_groups(self, id):
        # Navigate by id (component group name should work too)
        return self.context.getRemoteComponentGroup(id)


class BugTrackerEditComponentView(LaunchpadEditFormView):
    """Provides editing form for setting source packages for components.

    In this class we assume that bug tracker components are always
    linked to source packages in the Ubuntu distribution.
    """

    schema = IBugTrackerComponent
    custom_widget('sourcepackagename',
                  UbuntuSourcePackageNameWidget)

    @property
    def page_title(self):
        return smartquote(
            u'Link a distribution source package to the %s component'
            % self.context.name)

    @property
    def field_names(self):
        field_names = [
            'sourcepackagename',
            ]
        return field_names

    def setUpWidgets(self, context=None):
        for field in self.form_fields:
            if (field.custom_widget is None and
                field.__name__ in self.custom_widgets):
                field.custom_widget = self.custom_widgets[field.__name__]
        self.widgets = form.setUpWidgets(
            self.form_fields, self.prefix, self.context, self.request,
            data=self.initial_values, adapters=self.adapters,
            ignore_request=False)

    @property
    def initial_values(self):
        """See `LaunchpadFormView.`"""
        field_values = {}
        for name in self.field_names:
            if name == 'sourcepackagename':
                pkg = self.context.distro_source_package
                if pkg is not None:
                    field_values['sourcepackagename'] = pkg.name
                else:
                    field_values['sourcepackagename'] = ""
            else:
                field_values[name] = getattr(self.context, name)

        return field_values

    def updateContextFromData(self, data, context=None):
        """Link component to specified distro source package.

        Get the user-provided source package name from the form widget,
        look it up in Ubuntu to retrieve the distro_source_package
        object, and link it to this component.
        """
        if context is None:
            context = self.context
        component = context

        sourcepackagename = self.request.form.get(
            self.widgets['sourcepackagename'].name)

        distro_name = self.widgets['sourcepackagename'].distribution_name
        distribution = getUtility(IDistributionSet).getByName(distro_name)
        pkg = distribution.getSourcePackage(sourcepackagename)
        bug_tracker = self.context.component_group.bug_tracker

        # Has this source package already been assigned to a component?
        link_comp = bug_tracker.getRemoteComponentForDistroSourcePackage(
            distro_name, sourcepackagename)
        if link_comp is not None:
            self.request.response.addNotification(
                "The %s source package is already linked to %s:%s in %s" %(
                    sourcepackagename, link_comp.component_group.name,
                    link_comp.name, distro_name))
            return

        component.distro_source_package = pkg
        self.request.response.addNotification(
            "%s:%s is now linked to the %s source package in %s" %(
                component.component_group.name, component.name,
                sourcepackagename, distro_name))

    @action('Save Changes', name='save')
    def save_action(self, action, data):
        """Update the component with the form data."""
        self.updateContextFromData(data)

        self.next_url = canonical_url(
            self.context.component_group.bug_tracker)


class BugTrackerComponentGroupNavigation(Navigation):

    usedfor = IBugTrackerComponentGroup

    def traverse(self, id):
        return self.context.getComponent(id)


class BugTrackerSetBreadcrumb(Breadcrumb):
    """Builds a breadcrumb for the `IBugTrackerSet`."""

    rootsite = None

    @property
    def text(self):
        return u"Bug trackers"


class BugTrackerBreadcrumb(Breadcrumb):
    """Builds a breadcrumb for an `IBugTracker`."""

    rootsite = None

    @property
    def text(self):
        return self.context.title


class RemoteBug:
    """Represents a bug in a remote bug tracker."""

    implements(IRemoteBug)

    def __init__(self, bugtracker, remotebug, bugs):
        self.bugtracker = bugtracker
        self.remotebug = remotebug
        self.bugs = bugs

    @property
    def title(self):
        return 'Remote Bug #%s in %s' % (self.remotebug,
                                         self.bugtracker.title)


class BugTrackerNavigationMenu(NavigationMenu):

    usedfor = BugTrackerView
    facet = 'bugs'
    links = ['edit']

    def edit(self):
        text = 'Change details'
        return Link('+edit', text, icon='edit')<|MERGE_RESOLUTION|>--- conflicted
+++ resolved
@@ -57,16 +57,9 @@
 from canonical.launchpad.webapp.breadcrumb import Breadcrumb
 from canonical.launchpad.webapp.menu import NavigationMenu
 from canonical.lazr.utils import smartquote
-<<<<<<< HEAD
-=======
-from canonical.widgets import (
-    DelimitedListWidget,
-    LaunchpadRadioWidget,
-    )
 from canonical.widgets.bugtask import (
     UbuntuSourcePackageNameWidget,
     )
->>>>>>> 8c8386aa
 from lp.app.browser.launchpadform import (
     action,
     custom_widget,
@@ -79,14 +72,10 @@
 from lp.bugs.interfaces.bugtracker import (
     BugTrackerType,
     IBugTracker,
+    IBugTrackerComponent,
     IBugTrackerComponentGroup,
     IBugTrackerSet,
     IRemoteBug,
-<<<<<<< HEAD
-=======
-    IBugTrackerComponent,
-    IBugTrackerComponentGroup,
->>>>>>> 8c8386aa
     )
 from lp.registry.interfaces.distribution import IDistributionSet
 from lp.services.propertycache import cachedproperty
@@ -549,14 +538,14 @@
             distro_name, sourcepackagename)
         if link_comp is not None:
             self.request.response.addNotification(
-                "The %s source package is already linked to %s:%s in %s" %(
+                "The %s source package is already linked to %s:%s in %s" % (
                     sourcepackagename, link_comp.component_group.name,
                     link_comp.name, distro_name))
             return
 
         component.distro_source_package = pkg
         self.request.response.addNotification(
-            "%s:%s is now linked to the %s source package in %s" %(
+            "%s:%s is now linked to the %s source package in %s" % (
                 component.component_group.name, component.name,
                 sourcepackagename, distro_name))
 
