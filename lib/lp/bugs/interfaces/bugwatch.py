--- conflicted
+++ resolved
@@ -293,42 +293,26 @@
     # argument to bulkAddActivity(). Using different terms for
     # essentially the same thing is confusing.
 
-<<<<<<< HEAD
-    def bulkSetError(bug_watches, last_error_type=None):
-=======
     def bulkSetError(references, last_error_type=None):
->>>>>>> 64972f30
         """Efficiently update the status of the given bug watches.
 
         Sets the `last_error_type` field as instructed, updates
         `lastchecked` to now and resets `next_check` to None, all in
         the most efficient way possible.
 
-<<<<<<< HEAD
-        :param bug_watches: An iterable of `IBugWatch` objects or
-=======
         :param references: An iterable of `IBugWatch` objects or
->>>>>>> 64972f30
             primary keys for the same.
         :param last_error_type: A member of `BugWatchActivityStatus`
             or None.
         """
 
-<<<<<<< HEAD
-    def bulkAddActivity(bug_watches, result=None, message=None, oops_id=None):
-=======
     def bulkAddActivity(references, result=None, message=None, oops_id=None):
->>>>>>> 64972f30
         """Efficiently add activity for the given bug watches.
 
         Add `BugWatchActivity` records for the given bug watches in
         the most efficient way possible.
 
-<<<<<<< HEAD
-        :param bug_watches: An iterable of `IBugWatch` objects or
-=======
         :param references: An iterable of `IBugWatch` objects or
->>>>>>> 64972f30
             primary keys for the same.
         :param result: See `IBugWatch.addActivity`.
         :param message: See `IBugWatch.addActivity`.
