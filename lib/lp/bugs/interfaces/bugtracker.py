# Copyright 2009 Canonical Ltd.  This software is licensed under the
# GNU Affero General Public License version 3 (see the file LICENSE).

# pylint: disable-msg=E0211,E0213

"""Bug tracker interfaces."""

__metaclass__ = type

__all__ = [
    'BugTrackerType',
    'IBugTracker',
    'IBugTrackerAlias',
    'IBugTrackerAliasSet',
    'IBugTrackerComponent',
    'IBugTrackerComponentGroup',
    'IBugTrackerSet',
    'IRemoteBug',
    'SINGLE_PRODUCT_BUGTRACKERTYPES',
    ]

from lazr.enum import (
    DBEnumeratedType,
    DBItem,
    )
from lazr.lifecycle.snapshot import doNotSnapshot
from lazr.restful.declarations import (
    call_with,
    collection_default_content,
    export_as_webservice_collection,
    export_as_webservice_entry,
    export_factory_operation,
    export_read_operation,
    export_write_operation,
    exported,
    operation_parameters,
    operation_returns_entry,
    rename_parameters_as,
    REQUEST_USER,
    )
from lazr.restful.fields import (
    CollectionField,
    Reference,
    )
from zope.component import getUtility
from zope.interface import (
    Attribute,
    Interface,
    )
from zope.schema import (
    Bool,
    Choice,
    Int,
    List,
    Object,
    Text,
    TextLine,
    )
from zope.schema.interfaces import IObject

from canonical.launchpad import _
from canonical.launchpad.validators import LaunchpadValidationError
from canonical.launchpad.validators.name import name_validator
from lp.services.fields import (
    ContentNameField,
    StrippedTextLine,
    URIField,
    )

LOCATION_SCHEMES_ALLOWED = 'http', 'https', 'mailto'


class BugTrackerNameField(ContentNameField):

    errormessage = _("%s is already in use by another bugtracker.")

    @property
    def _content_iface(self):
        return IBugTracker

    def _getByName(self, name):
        return getUtility(IBugTrackerSet).getByName(name)


class BugTrackerURL(URIField):
    """A bug tracker URL that's not used by any other bug trackers.

    When checking if the URL is already registered with another
    bugtracker, it takes into account that the URL may differ slightly,
    i.e. it could end with a slash or be https instead of http.
    """

    def _validate(self, input):
        """Check that the URL is not already in use by another bugtracker."""
        super(BugTrackerURL, self)._validate(input)
        bugtracker = getUtility(IBugTrackerSet).queryByBaseURL(input)
        if bugtracker is not None and bugtracker != self.context:
            raise LaunchpadValidationError(
                '%s is already registered in Launchpad as "%s" (%s).'
                % (input, bugtracker.title, bugtracker.name))


class BugTrackerType(DBEnumeratedType):
    """The Types of BugTracker Supported by Launchpad.

    This enum is used to differentiate between the different types of Bug
    Tracker that are supported by Malone in the Launchpad.
    """

    BUGZILLA = DBItem(1, """
        Bugzilla

        The godfather of open source bug tracking, the Bugzilla system was
        developed for the Mozilla project and is now in widespread use. It
        is big and ugly but also comprehensive.
        """)

    DEBBUGS = DBItem(2, """
        Debbugs

        The debbugs tracker is email based, and allows you to treat every
        bug like a small mailing list.
        """)

    ROUNDUP = DBItem(3, """
        Roundup

        Roundup is a lightweight, customisable and fast web/email based bug
        tracker written in Python.
        """)

    TRAC = DBItem(4, """
        Trac

        Trac is an enhanced wiki and issue tracking system for
        software development projects.
        """)

    SOURCEFORGE = DBItem(5, """
        SourceForge or SourceForge derivative

        SorceForge is a collaborative revision control and software
        development management system. It has several derivatives,
        including GForge, RubyForge, BerliOS and JavaForge.
        """)

    MANTIS = DBItem(6, """
        Mantis

        Mantis is a web-based bug tracking system written in PHP.
        """)

    RT = DBItem(7, """
        Request Tracker (RT)

        RT is a web-based ticketing system written in Perl.
        """)

    EMAILADDRESS = DBItem(8, """
        Email Address

        Bugs are tracked by email, perhaps on a mailing list.
        """)

    SAVANE = DBItem(9, """
        Savane

        Savane is a web-based project hosting system which includes
        support and request tracking. The best-known example of Savane
        is GNU's Savannah.
        """)

    PHPPROJECT = DBItem(10, """
        PHP Project Bugtracker

        The bug tracker developed by the PHP project.
        """)

    GOOGLE_CODE = DBItem(11, """
        Google Code

        Google Code is a project hosting and issue tracking service from
        Google.
        """)


# A list of the BugTrackerTypes that don't need a remote product to be
# able to return a bug filing URL. We use a whitelist rather than a
# blacklist approach here; if it's not in this list LP will assume that
# a remote product is required. This saves us from presenting
# embarrassingly useless URLs to users.
SINGLE_PRODUCT_BUGTRACKERTYPES = [
    BugTrackerType.GOOGLE_CODE,
    BugTrackerType.MANTIS,
    BugTrackerType.PHPPROJECT,
    BugTrackerType.ROUNDUP,
    BugTrackerType.TRAC,
    ]


class IBugTracker(Interface):
    """A remote bug system."""
    export_as_webservice_entry()

    id = Int(title=_('ID'))
    bugtrackertype = exported(
        Choice(title=_('Bug Tracker Type'),
               vocabulary=BugTrackerType,
               default=BugTrackerType.BUGZILLA),
        exported_as='bug_tracker_type')
    name = exported(
        BugTrackerNameField(
            title=_('Name'),
            constraint=name_validator,
            description=_('A URL-friendly name for the bug tracker, '
                          'such as "mozilla-bugs".')))
    title = exported(
        TextLine(
            title=_('Title'),
            description=_('A descriptive label for this tracker to show '
                          'in listings.')))
    summary = exported(
        Text(
            title=_('Summary'),
            description=_(
                'A brief introduction or overview of this bug '
                'tracker instance.'),
            required=False))
    baseurl = exported(
        BugTrackerURL(
            title=_('Location'),
            allowed_schemes=LOCATION_SCHEMES_ALLOWED,
            description=_(
                'The top-level URL for the bug tracker, or an upstream email '
                'address. This must be accurate so that Launchpad can link '
                'to external bug reports.')),
        exported_as='base_url')
    aliases = exported(
        List(
            title=_('Location aliases'),
            description=_(
                'A list of URLs or email addresses that all lead to the '
                'same bug tracker, or commonly seen typos, separated by '
                'whitespace.'),
            value_type=BugTrackerURL(
                allowed_schemes=LOCATION_SCHEMES_ALLOWED),
            required=False),
        exported_as='base_url_aliases')
    owner = exported(
        Reference(title=_('Owner'), schema=Interface),
        exported_as='registrant')
    contactdetails = exported(
        Text(
            title=_('Contact details'),
            description=_(
                'The contact details for the external bug tracker (so that, '
                'for example, its administrators can be contacted about a '
                'security breach).'),
            required=False),
        exported_as='contact_details')
    watches = doNotSnapshot(
        exported(
            CollectionField(
                title=_('The remote watches on this bug tracker.'),
                value_type=Reference(schema=IObject))))
    has_lp_plugin = exported(
        Bool(
            title=_('This bug tracker has a Launchpad plugin installed.'),
            required=False, default=False))
    projects = Attribute('The projects that use this bug tracker.')
    products = Attribute('The products that use this bug tracker.')
    latestwatches = Attribute('The last 10 watches created.')
    imported_bug_messages = Attribute(
        'Bug messages that have been imported from this bug tracker.')
    multi_product = Attribute(
        "This bug tracker tracks multiple remote products.")
    active = exported(
        Bool(
            title=_('Updates for this bug tracker are enabled'),
            required=True, default=True))

    watches_ready_to_check = Attribute(
        "The set of bug watches that are scheduled to be checked.")
    watches_with_unpushed_comments = Attribute(
        "The set of bug watches that have unpushed comments.")
    watches_needing_update = Attribute(
        "The set of bug watches that need updating.")

    def getBugFilingAndSearchLinks(remote_product, summary=None,
                                   description=None):
        """Return the bug filing and search links for the tracker.

        :param remote_product: The name of the product on which the bug
            is to be filed or search for.
        :param summary: The string with which to pre-filly the summary
            field of the upstream bug tracker's search and bug filing forms.
        :param description: The string with which to pre-filly the description
            field of the upstream bug tracker's bug filing form.
        :return: A dict of the absolute URL of the bug filing form and
            the search form for `remote_product` on the remote tracker,
            in the form {'bug_filing_url': foo, 'search_url': bar}. If
            either or both of the URLs is unavailable for the current
            BugTrackerType the relevant values in the dict will be set
            to None. If the bug tracker requires a `remote_product` but
            None is passed, None will be returned for both values in the
            dict.
        """

    def getBugsWatching(remotebug):
        """Get the bugs watching the given remote bug in this bug tracker."""

    def getLinkedPersonByName(name):
        """Return the `IBugTrackerPerson` for a given name on a bugtracker.

        :param name: The name of the person on the bugtracker in
            `bugtracker`.
        :return: an `IBugTrackerPerson`.
        """

    def linkPersonToSelf(name, person):
        """Link a Person to the BugTracker using a given name.

        :param name: The name used for person on bugtracker.
        :param person: The `IPerson` to link to bugtracker.
        :raise BugTrackerPersonAlreadyExists: If `name` has already been
            used to link a person to `bugtracker`.
        :return: An `IBugTrackerPerson`.
        """

    def ensurePersonForSelf(
        display_name, email, rationale, creation_comment):
        """Return the correct `IPerson` for a given name on a bugtracker.

        :param bugtracker: The `IBugTracker` for which we should have a
            given Person.
        :param display_name: The name of the Person on `bugtracker`.
        :param email: The Person's email address if available. If `email`
            is supplied a Person will be created or retrieved using that
            email address and no `IBugTrackerPerson` records will be created.
        :param rationale: The `PersonCreationRationale` used to create a
            new `IPerson` for this `name` and `bugtracker`, if necessary.
        :param creation_comment: The creation comment for the `IPerson`
            if one is created.
         """

    def destroySelf():
        """Delete this bug tracker."""

    def resetWatches(new_next_check=None):
        """Reset the next_check times of this BugTracker's `BugWatch`es.

        :param new_next_check: If specified, contains the datetime to
            which to set the BugWatches' next_check times.  If not
            specified, the watches' next_check times will be set to a
            point between now and 24 hours hence.
        """

    @operation_parameters(
        component_group_name=TextLine(
            title=u"The name of the remote component group", required=True))
    @export_write_operation()
    def addRemoteComponentGroup(component_group_name):
        """Adds a new component group to the bug tracker"""

    @export_read_operation()
    def getAllRemoteComponentGroups():
        """Return collection of all component groups for this bug tracker"""

    @operation_parameters(
        component_group_name=TextLine(
            title=u"The name of the remote component group", required=True))
    @export_read_operation()
    def getRemoteComponentGroup(component_group_name):
        """Retrieve a given component group registered with the bug tracker.

        :param component_group_name: Name of the component group to retrieve.
        """


class IBugTrackerSet(Interface):
    """A set of IBugTracker's.

    Each BugTracker is a distinct instance of a bug tracking tool. For
    example, bugzilla.mozilla.org is distinct from bugzilla.gnome.org.
    """
    export_as_webservice_collection(IBugTracker)

    title = Attribute('Title')

    count = Attribute("The number of registered bug trackers.")

    names = Attribute("The names of all registered bug trackers.")

    def get(bugtracker_id, default=None):
        """Get a BugTracker by its id.

        If no tracker with the given id exists, return default.
        """

    @operation_parameters(
        name=TextLine(title=u"The bug tracker name", required=True))
    @operation_returns_entry(IBugTracker)
    @export_read_operation()
    def getByName(name, default=None):
        """Get a BugTracker by its name.

        If no tracker with the given name exists, return default.
        """

    def __getitem__(name):
        """Get a BugTracker by its name in the database.

        Note: We do not want to expose the BugTracker.id to the world
        so we use its name.
        """

    def __iter__():
        """Iterate through BugTrackers."""

    @rename_parameters_as(baseurl='base_url')
    @operation_parameters(
        baseurl=TextLine(
            title=u"The base URL of the bug tracker", required=True))
    @operation_returns_entry(IBugTracker)
    @export_read_operation()
    def queryByBaseURL(baseurl):
        """Return one or None BugTracker's by baseurl"""

    @call_with(owner=REQUEST_USER)
    @rename_parameters_as(
        baseurl='base_url', bugtrackertype='bug_tracker_type',
        contactdetails='contact_details')
    @export_factory_operation(
        IBugTracker,
        ['baseurl', 'bugtrackertype', 'title', 'summary',
         'contactdetails', 'name'])
    def ensureBugTracker(baseurl, owner, bugtrackertype,
        title=None, summary=None, contactdetails=None, name=None):
        """Make sure that there is a bugtracker for the given base url.

        If not, create one using the given attributes.
        """

    @collection_default_content()
    def search():
        """Search all the IBugTrackers in the system."""

    def getMostActiveBugTrackers(limit=None):
        """Return the top IBugTrackers.

        Returns a list of IBugTracker objects, ordered by the number
        of bugwatches for each tracker, from highest to lowest.
        """

    def getPillarsForBugtrackers(bug_trackers):
        """Return dict mapping bugtrackers to lists of pillars."""

    def trackers(active=None):
        """Return a ResultSet of bugtrackers.

        :param active: If True, only active trackers are returned, if False
            only inactive trackers are returned. All trackers are returned
            by default.
        """


class IBugTrackerAlias(Interface):
    """Another URL for a remote bug system.

    Used to prevent accidental duplication of bugtrackers and so
    reduce the gardening burden.
    """

    id = Int(title=_('ID'))
    bugtracker = Object(
        title=_('The bugtracker for which this is an alias.'),
        schema=IBugTracker)
    base_url = BugTrackerURL(
        title=_('Location'),
        allowed_schemes=LOCATION_SCHEMES_ALLOWED,
        description=_('Another URL or email address for the bug tracker.'))


class IBugTrackerAliasSet(Interface):
    """A set of IBugTrackerAliases."""

    def queryByBugTracker(bugtracker):
        """Query IBugTrackerAliases by BugTracker."""


class IBugTrackerComponent(Interface):
    """The software component in the remote bug tracker.

    Most bug trackers organize bug reports by the software 'component'
    they affect.  This class provides a mapping of this upstream component
    to the corresponding source package in the distro.
    """
    export_as_webservice_entry()

    id = Int(title=_('ID'), required=True, readonly=True)
    is_visible = Bool(
        title=_('Is Visible?'),
        description=_("Should the component be shown in "
                      "the Launchpad web interface?"),
        readonly=True)
    is_custom = Bool(
        title=_('Is Custom?'),
        description=_("Was the component added locally in "
                      "Launchpad?  If it was, we must retain "
                      "it across updates of bugtracker data."),
        readonly=True)

    name = exported(
        Text(
            title=_('Name'),
            description=_("The name of a software component "
<<<<<<< HEAD
                          "as shown in Launchpad.  This is a sanitized "
                          "form of the Remote Name.")))
=======
                          "as shown in Launchpad.")))
>>>>>>> 299f66c8

    distro_source_package = exported(
        Reference(
            Interface,
            title=_("Distribution Source Package"),
<<<<<<< HEAD
            description=_("The distribution source package object that should be "
                    "linked to this component."),
=======
            description=_("The distribution source package object that "
                          "should be linked to this component."),
>>>>>>> 299f66c8
            required=False))


class IBugTrackerComponentGroup(Interface):
    """A collection of components in a remote bug tracker.

    Some bug trackers organize sets of components into higher level groups,
    such as Bugzilla's 'product'.
    """
    export_as_webservice_entry()

    id = Int(title=_('ID'))
    name = exported(
        Text(
            title=_('Name'),
            description=_('The name of the bug tracker product.')))
    components = exported(
        Reference(title=_('Components'), schema=IBugTrackerComponent))
    bug_tracker = exported(
        Reference(title=_('BugTracker'), schema=IBugTracker))

    @operation_parameters(
        component_name=TextLine(
            title=u"The name of the remote software component to be added",
            required=True))
    @export_write_operation()
    def addComponent(component_name):
        """Adds a component to be tracked as part of this component group"""


class IRemoteBug(Interface):
    """A remote bug for a given bug tracker."""

    bugtracker = Choice(title=_('Bug System'), required=True,
        vocabulary='BugTracker', description=_("The bug tracker in which "
        "the remote bug is found."))

    remotebug = StrippedTextLine(title=_('Remote Bug'), required=True,
        readonly=False, description=_("The bug number of this bug in the "
        "remote bug system."))

    bugs = Attribute(
        _("A list of the Launchpad bugs watching the remote bug."))

    title = TextLine(
        title=_('Title'),
        description=_('A descriptive label for this remote bug'))<|MERGE_RESOLUTION|>--- conflicted
+++ resolved
@@ -514,24 +514,14 @@
         Text(
             title=_('Name'),
             description=_("The name of a software component "
-<<<<<<< HEAD
-                          "as shown in Launchpad.  This is a sanitized "
-                          "form of the Remote Name.")))
-=======
                           "as shown in Launchpad.")))
->>>>>>> 299f66c8
 
     distro_source_package = exported(
         Reference(
             Interface,
             title=_("Distribution Source Package"),
-<<<<<<< HEAD
-            description=_("The distribution source package object that should be "
-                    "linked to this component."),
-=======
             description=_("The distribution source package object that "
                           "should be linked to this component."),
->>>>>>> 299f66c8
             required=False))
 
 
