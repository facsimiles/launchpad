--- conflicted
+++ resolved
@@ -1082,7 +1082,6 @@
             [u"Matching subscriptions: First filter, Second filter"],
             self.getSubscriptionEmailBody())
 
-<<<<<<< HEAD
     def test_muted(self):
         bug_filter = self.addFilter(u"Test filter")
         BugSubscriptionFilterMute(
@@ -1103,7 +1102,8 @@
 
         self.assertContentEqual([u"Second filter"],
                                 self.getSubscriptionEmailHeaders())
-=======
+
+
 class TestEmailNotificationsWithFiltersWhenBugCreated(TestCaseWithFactory):
     # See bug 720147.
 
@@ -1148,5 +1148,4 @@
             BugNotification.id==BugNotificationRecipient.bug_notificationID,
             BugNotificationRecipient.personID == self.subscriber.id,
             BugNotification.bug == bug)
-        self.assertTrue(notifications.is_empty())
->>>>>>> 2bfeb829
+        self.assertTrue(notifications.is_empty())