<tal:portlet-bug-filters-content
    xmlns:tal="http://xml.zope.org/namespaces/tal"
    xmlns:metal="http://xml.zope.org/namespaces/metal">
  <tal:comment condition="nothing">
    The view/*_count|nothing expressions below are so that this
    template can be rendered by a view that does not have count
    information available.
  </tal:comment>
  <tr tal:define="count view/open_bugs_count|nothing;
                  plural string: Open bugs;
                  singular string: Open bug;">
    <td class="bugs-count" tal:content="count" />
    <td class="bugs-link">
      <a tal:attributes="href string:${view/open_bugs_url}">
      <metal:message use-macro="context/@@+base-layout-macros/plural-message"/>
      </a>
    </td>
  </tr>
<<<<<<< HEAD
  <tr>
    <td class="bugs-count" tal:content="view/inprogress_bugs_count|nothing" />
    <td class="bugs-link">
      <a tal:attributes="href view/inprogress_bugs_url">In-progress bugs</a>
    </td>
  </tr>
  <tr tal:condition="view/user">
    <td class="bugs-count" tal:content="view/my_bugs_count|nothing" />
=======
  <tr tal:condition="view/user"
      tal:define="count view/my_bugs_count|nothing;
                  plural string: Bugs assigned to me;
                  singular string: Bug assigned to me;">
    <td class="bugs-count" tal:content="count" />
>>>>>>> 925111b4
    <td class="bugs-link">
      <a tal:attributes="href string:${view/my_bugs_url}">
      <metal:message use-macro="context/@@+base-layout-macros/plural-message"/>
      </a>
    </td>
  </tr>
  <tr tal:define="count view/critical_bugs_count|nothing;
                  plural string: Critical bugs;
                  singular string: Critical bug;">
    <td class="bugs-count" tal:content="count" />
    <td class="bugs-link">
      <a tal:attributes="href string:${view/critical_bugs_url}">
      <metal:message use-macro="context/@@+base-layout-macros/plural-message"/>
      </a>
    </td>
  </tr>
<<<<<<< HEAD
  <tr>
    <td class="bugs-count" tal:content="view/high_bugs_count|nothing" />
    <td class="bugs-link">
      <a tal:attributes="href view/high_bugs_url">High importance bugs</a>
    </td>
  </tr>
  <tr>
    <td class="bugs-count" tal:content="view/bugs_fixed_elsewhere_count|nothing" />
=======
  <tr tal:define="count view/bugs_fixed_elsewhere_count|nothing;
                  plural string: Bugs fixed elsewhere;
                  singular string: Bug fixed elsewhere;">
    <td class="bugs-count" tal:content="count" />
>>>>>>> 925111b4
    <td class="bugs-link">
      <a tal:attributes="href string:${view/bugs_fixed_elsewhere_url}">
      <metal:message use-macro="context/@@+base-layout-macros/plural-message"/>
      </a>
    </td>
  </tr>
  <tr tal:define="count view/new_bugs_count|nothing;
                  plural string: New bugs;
                  singular string: New bug;">
    <td class="bugs-count" tal:content="count" />
    <td class="bugs-link">
      <a tal:attributes="href string:${view/new_bugs_url}">
      <metal:message use-macro="context/@@+base-layout-macros/plural-message"/>
      </a>
    </td>
  </tr>
  <tr tal:define="count view/open_cve_bugs_count|nothing;
                  plural string: Open CVE bugs;
                  singular string: Open CVE bug;">
    <td class="bugs-count" tal:content="count" />
    <td class="bugs-link">
      <a tal:attributes="href string:${view/open_cve_bugs_url}">
      <metal:message use-macro="context/@@+base-layout-macros/plural-message"/>
      </a>
      <span tal:condition="view/open_cve_bugs_has_report"
            tal:define="plural string: CVE reports;
                        singular string: CVE report;">
      - <a tal:attributes="href string:${context/fmt:url/+cve}">
      <metal:message use-macro="context/@@+base-layout-macros/plural-message"/>
      </a>
      </span>
    </td>
  </tr>
  <tr tal:condition="view/expirable_bugs_url"
      tal:define="count view/expirable_bugs_count|nothing;
                  plural string: Incomplete bugs;
                  singular string: Incomplete bug;">
    <td class="bugs-count" tal:content="count" />
    <td class="bugs-link">
      <a tal:attributes="href string:${view/expirable_bugs_url}">
      <metal:message use-macro="context/@@+base-layout-macros/plural-message"/>
      </a>
      (can expire)
    </td>
  </tr>
  <tr tal:condition="view/pending_bugwatches_url"
      tal:define="count view/pending_bugwatches_count|nothing;
                  plural string: Bugs need forwarding upstream;
                  singular string: Bug needs forwarding upstream;">
    <td class="bugs-count" tal:content="count" />
    <td class="bugs-link">
      <a tal:attributes="href string:${view/pending_bugwatches_url}">
      <metal:message use-macro="context/@@+base-layout-macros/plural-message"/>
      </a>
    </td>
  </tr>
  <tr tal:define="count view/bugs_with_patches_count|nothing;
                  plural string: Bugs with patches;
                  singular string: Bug with a patch;">
    <td class="bugs-count" tal:content="count"/>
    <td class="bugs-link">
      <a tal:attributes="href string:${context/fmt:url}/+patches">
      <metal:message use-macro="context/@@+base-layout-macros/plural-message"/>
      </a>
    </td>
  </tr>
</tal:portlet-bug-filters-content><|MERGE_RESOLUTION|>--- conflicted
+++ resolved
@@ -16,22 +16,17 @@
       </a>
     </td>
   </tr>
-<<<<<<< HEAD
   <tr>
     <td class="bugs-count" tal:content="view/inprogress_bugs_count|nothing" />
     <td class="bugs-link">
       <a tal:attributes="href view/inprogress_bugs_url">In-progress bugs</a>
     </td>
   </tr>
-  <tr tal:condition="view/user">
-    <td class="bugs-count" tal:content="view/my_bugs_count|nothing" />
-=======
   <tr tal:condition="view/user"
       tal:define="count view/my_bugs_count|nothing;
                   plural string: Bugs assigned to me;
                   singular string: Bug assigned to me;">
     <td class="bugs-count" tal:content="count" />
->>>>>>> 925111b4
     <td class="bugs-link">
       <a tal:attributes="href string:${view/my_bugs_url}">
       <metal:message use-macro="context/@@+base-layout-macros/plural-message"/>
@@ -48,21 +43,16 @@
       </a>
     </td>
   </tr>
-<<<<<<< HEAD
   <tr>
     <td class="bugs-count" tal:content="view/high_bugs_count|nothing" />
     <td class="bugs-link">
       <a tal:attributes="href view/high_bugs_url">High importance bugs</a>
     </td>
   </tr>
-  <tr>
-    <td class="bugs-count" tal:content="view/bugs_fixed_elsewhere_count|nothing" />
-=======
   <tr tal:define="count view/bugs_fixed_elsewhere_count|nothing;
                   plural string: Bugs fixed elsewhere;
                   singular string: Bug fixed elsewhere;">
     <td class="bugs-count" tal:content="count" />
->>>>>>> 925111b4
     <td class="bugs-link">
       <a tal:attributes="href string:${view/bugs_fixed_elsewhere_url}">
       <metal:message use-macro="context/@@+base-layout-macros/plural-message"/>
