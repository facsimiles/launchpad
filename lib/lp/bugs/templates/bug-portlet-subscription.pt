--- conflicted
+++ resolved
@@ -36,13 +36,9 @@
             tal:content="view/notifications_text/muted" />
     </div>
     <div id="sub-unsub-spinner">Subscribing...</div>
-<<<<<<< HEAD
-    <tal:show-mute condition="view/user">
-=======
     <tal:show-mute
         define="enabled request/features/malone.advanced-subscriptions.enabled"
         condition="python: view.user and enabled">
->>>>>>> 79424850
       <div tal:attributes="class python:
                 'hidden' if not view.user_should_see_mute_link else None"
            id="mute-link-container">
