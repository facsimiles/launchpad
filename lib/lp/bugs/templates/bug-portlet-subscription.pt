<div
  xmlns:tal="http://xml.zope.org/namespaces/tal"
  xmlns:metal="http://xml.zope.org/namespaces/metal"
  xmlns:i18n="http://xml.zope.org/namespaces/i18n"
  class="portlet vertical"
  id="portlet-subscription"
  metal:define-macro="custom"
>
  <div class="section" tal:define="context_menu context/menu:context"
       metal:define-slot="heading">
    <div id="current_user_subscription"
         tal:attributes="class python:view.other_subscription_notifications
                         and 'has_other_subscriptions'">
      <tal:block condition="not:view/muted">
        <span tal:condition="not:view/only_other_subscription_notifications"
              tal:content="view/notifications_text/not_only_other_subscription">
        You are
        </span>
        <span tal:condition="view/only_other_subscription_notifications"
              tal:content="view/notifications_text/only_other_subscription" />
        <a tal:attributes="href string:${view/current_bugtask/fmt:url}/+subscribe"
           class="menu-link-subscription sprite modify edit">
           <tal:text condition="view/direct_all_notifications"
                     replace="view/notifications_text/direct_all">
           subscribed to all notifications for this bug.
           </tal:text>
           <tal:text condition="view/direct_metadata_notifications"
                     replace="view/notifications_text/direct_metadata" />
           <tal:text condition="view/direct_lifecycle_notifications"
                     replace="view/notifications_text/direct_lifecycle" />
           <tal:text condition="not:view/direct_notifications"
                     replace="view/notifications_text/not_direct" />
        </a>
      </tal:block>
      <span tal:condition="view/muted"
            tal:content="view/notifications_text/muted" />
    </div>
    <div id="sub-unsub-spinner">Subscribing...</div>
<<<<<<< HEAD
    <tal:show-mute condition="
        request/features/malone.advanced-subscriptions.enabled">
      <div tal:attributes="class python:
                'hidden' if not view.user_should_see_mute_link else None"
=======
    <div tal:condition="request/features/malone.advanced-structural-subscriptions.enabled"
        tal:content="structure context_menu/editsubscriptions/render" />
    <tal:show-mute
        define="enabled request/features/malone.advanced-subscriptions.enabled"
        condition="python: view.user and enabled">
      <div tal:attributes="class view/current_user_mute_class"
>>>>>>> cd265337
           id="mute-link-container">
        <span tal:replace="structure context_menu/mute_subscription/render"
        />&nbsp;<a target="help" class="sprite maybe mute-help"
            href="/+help/subscription-mute.html"
          >&nbsp;<span class="invisible-link">Mute help</span></a>
      </div>
    </tal:show-mute>
    <div tal:condition="request/features/malone.advanced-structural-subscriptions.enabled"
        tal:content="structure context_menu/editsubscriptions/render" />
  </div>
  <script type="text/javascript">
    LPS.use('io-base', 'node',
            'lp.bugs.bugtask_index.portlets',
            'lp.bugs.bugtask_index.portlets.subscription', function(Y) {
        // Must be done inline here to ensure the load event fires.
        // This is a work around for a YUI3 issue with event handling.
        var subscription_link = Y.one('.menu-link-subscription');
        var subscription_link_handler;
        if (subscription_link) {
            subscription_link_handler = subscription_link.on(
                'click', function(e) { e.preventDefault(); });
        }

        Y.on('domready', function() {
            Y.lp.bugs.bugtask_index.portlets.subscription.initialize();
            Y.lp.bugs.bugtask_index.portlets.load_subscribers_portlet(
                subscription_link, subscription_link_handler);
        });
    });
  </script>
</div><|MERGE_RESOLUTION|>--- conflicted
+++ resolved
@@ -36,19 +36,9 @@
             tal:content="view/notifications_text/muted" />
     </div>
     <div id="sub-unsub-spinner">Subscribing...</div>
-<<<<<<< HEAD
-    <tal:show-mute condition="
-        request/features/malone.advanced-subscriptions.enabled">
+    <tal:show-mute condition="view/user">
       <div tal:attributes="class python:
                 'hidden' if not view.user_should_see_mute_link else None"
-=======
-    <div tal:condition="request/features/malone.advanced-structural-subscriptions.enabled"
-        tal:content="structure context_menu/editsubscriptions/render" />
-    <tal:show-mute
-        define="enabled request/features/malone.advanced-subscriptions.enabled"
-        condition="python: view.user and enabled">
-      <div tal:attributes="class view/current_user_mute_class"
->>>>>>> cd265337
            id="mute-link-container">
         <span tal:replace="structure context_menu/mute_subscription/render"
         />&nbsp;<a target="help" class="sprite maybe mute-help"
