--- conflicted
+++ resolved
@@ -164,12 +164,7 @@
       <div class="milestone-content"
            tal:condition="data/target_has_milestones"
            style="width: 100%; float: left">
-<<<<<<< HEAD
-        <a tal:condition="view/user_can_edit_milestone"
-=======
         <a tal:condition="view/user_has_privileges"
-           class="nulltext addicon js-action sprite add"
->>>>>>> 235db664
            tal:attributes="href data/edit_link;
                            class string:nulltext addicon js-action sprite add ${view/style_for_add_milestone}">
           Target to milestone
