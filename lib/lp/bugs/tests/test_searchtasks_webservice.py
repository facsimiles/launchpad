--- conflicted
+++ resolved
@@ -5,12 +5,9 @@
 
 __metaclass__ = type
 
-<<<<<<< HEAD
+
+from lp.app.enums import InformationType
 from lp.bugs.interfaces.bugtask import BugTaskStatusSearch
-from lp.registry.enums import InformationType
-=======
-from lp.app.enums import InformationType
->>>>>>> 47a9bfc3
 from lp.testing import (
     person_logged_in,
     TestCaseWithFactory,
