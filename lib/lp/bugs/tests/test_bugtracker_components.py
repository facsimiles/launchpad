# Copyright 2010 Canonical Ltd.  This software is licensed under the
# GNU Affero General Public License version 3 (see the file LICENSE).

"""Test for components and component groups (products) in bug trackers."""

__metaclass__ = type

__all__ = []

import unittest
import transaction

from canonical.launchpad.ftests import login_person
from canonical.testing import (
    AppServerLayer,
    DatabaseFunctionalLayer,
    )
from lp.testing import (
    TestCaseWithFactory,
    ws_object,
    )


class TestBugTrackerComponent(TestCaseWithFactory):

    layer = DatabaseFunctionalLayer

    def setUp(self):
        super(TestBugTrackerComponent, self).setUp()

        regular_user = self.factory.makePerson()
        login_person(regular_user)

        self.bug_tracker = self.factory.makeBugTracker()

        self.comp_group = self.factory.makeBugTrackerComponentGroup(
            u'alpha',
            self.bug_tracker)

    def test_component_creation(self):
        """Verify a component can be created"""
        component = self.factory.makeBugTrackerComponent(
            u'example', self.comp_group)
        self.assertIsNot(None, component)
        self.assertEqual(component.name, u'example')

    def test_set_visibility(self):
        """Users can delete components

        In case invalid components get imported from a remote bug
        tracker, users can hide them so they don't show up in the UI.
        We do this rather than delete them outright so that they won't
        show up again when we re-sync from the remote bug tracker.
        """
        component = self.factory.makeBugTrackerComponent(
            u'example', self.comp_group)
        self.assertEqual(component.is_visible, True)

        component.is_visible = False
        self.assertEqual(component.is_visible, False)

        component.is_visible = True
        self.assertEqual(component.is_visible, True)

    def test_custom_component(self):
        """Users can also add components

        For whatever reason, it may be that we can't import a component
        from the remote bug tracker.  This gives users a way to correct
        the omissions."""
        custom_component = self.factory.makeBugTrackerComponent(
            u'example', self.comp_group, custom=True)
        self.assertIsNot(None, custom_component)
        self.assertEqual(custom_component.is_custom, True)

    def test_multiple_component_creation(self):
        """Verify several components can be created at once"""
        comp_a = self.factory.makeBugTrackerComponent(
            u'example-a', self.comp_group)
        comp_b = self.factory.makeBugTrackerComponent(
            u'example-b', self.comp_group)
        comp_c = self.factory.makeBugTrackerComponent(
            u'example-c', self.comp_group, True)

        self.assertIsNot(None, comp_a)
        self.assertIsNot(None, comp_b)
        self.assertIsNot(None, comp_c)

    def test_link_distro_source_package(self):
        """Check that a link can be set to a distro source package"""
        component = self.factory.makeBugTrackerComponent(
            u'example', self.comp_group)
        package = self.factory.makeDistributionSourcePackage()
        self.assertIs(None, component.distro_source_package)

        # Set the source package on the component
        component.distro_source_package = package
<<<<<<< HEAD
        self.assertIsNot(None, component.distro_source_package)
=======
        self.assertIsNot(None, component.distro_source_package is not None)
>>>>>>> 2a72ce83


class TestBugTrackerWithComponents(TestCaseWithFactory):

    layer = DatabaseFunctionalLayer

    def setUp(self):
        super(TestBugTrackerWithComponents, self).setUp()

        regular_user = self.factory.makePerson()
        login_person(regular_user)

        self.bug_tracker = self.factory.makeBugTracker()

    def test_empty_bugtracker(self):
        """Trivial case of bugtracker with no products or components"""
        self.assertTrue(self.bug_tracker is not None)

        # Empty bugtrackers shouldn't return component groups
        comp_group = self.bug_tracker.getRemoteComponentGroup(u'non-existant')
        self.assertEqual(comp_group, None)

        # Verify it contains no component groups
        comp_groups = self.bug_tracker.getAllRemoteComponentGroups()
        self.assertEqual(len(list(comp_groups)), 0)

    def test_single_product_bugtracker(self):
        """Bug tracker with a single (default) product and several components
        """
        # Add a component group and fill it with some components
        default_comp_group = self.bug_tracker.addRemoteComponentGroup(
            u'alpha')
        default_comp_group.addComponent(u'example-a')
        default_comp_group.addComponent(u'example-b')
        default_comp_group.addComponent(u'example-c')

        # Verify that retrieving an invalid component group returns nothing
        comp_group = self.bug_tracker.getRemoteComponentGroup(u'non-existant')
        self.assertEqual(comp_group, None)

        # Now retrieve the component group we added
        comp_group = self.bug_tracker.getRemoteComponentGroup(u'alpha')
        self.assertEqual(comp_group, default_comp_group)
        self.assertEqual(comp_group.name, u'alpha')

        # Verify there is only the one component group in the tracker
        comp_groups = self.bug_tracker.getAllRemoteComponentGroups()
        self.assertEqual(len(list(comp_groups)), 1)

    def test_multiple_product_bugtracker(self):
        """Bug tracker with multiple products and components"""
        # Create several component groups with varying numbers of components
        comp_group_i = self.bug_tracker.addRemoteComponentGroup(u'alpha')

        comp_group_ii = self.bug_tracker.addRemoteComponentGroup(u'beta')
        comp_group_ii.addComponent(u'example-beta-1')

        comp_group_iii = self.bug_tracker.addRemoteComponentGroup(u'gamma')
        comp_group_iii.addComponent(u'example-gamma-1')
        comp_group_iii.addComponent(u'example-gamma-2')
        comp_group_iii.addComponent(u'example-gamma-3')

        # Retrieving a non-existant component group returns nothing
        comp_group = self.bug_tracker.getRemoteComponentGroup(u'non-existant')
        self.assertEqual(comp_group, None)

        # Now retrieve one of the real component groups
        comp_group = self.bug_tracker.getRemoteComponentGroup(u'beta')
        self.assertEqual(comp_group, comp_group_ii)

        # Check the correct number of component groups are in the bug tracker
        comp_groups = self.bug_tracker.getAllRemoteComponentGroups()
        self.assertEqual(len(list(comp_groups)), 3)

    def test_get_components_for_component_group(self):
        """Retrieve a set of components from a given product"""
        # Create a component group with some components
        default_comp_group = self.bug_tracker.addRemoteComponentGroup(
            u'alpha')
        default_comp_group.addComponent(u'example-a')
        default_comp_group.addComponent(u'example-b')
        default_comp_group.addComponent(u'example-c')

        # Verify group has the correct number of components
        comp_group = self.bug_tracker.getRemoteComponentGroup(u'alpha')
        self.assertEqual(len(list(comp_group.components)), 3)

        # Check one of the components, that it is what we expect
        comp = comp_group.getComponent(u'example-b')
        self.assertEqual(comp.name, u'example-b')


class TestWebservice(TestCaseWithFactory):

    layer = AppServerLayer

    def setUp(self):
        super(TestWebservice, self).setUp()

        regular_user = self.factory.makePerson()
        login_person(regular_user)

        self.bug_tracker = self.factory.makeBugTracker()
        self.launchpad = self.factory.makeLaunchpadService()

    def test_get_bug_tracker(self):
        """Check that bug tracker can be retrieved"""
        bug_tracker = ws_object(self.launchpad, self.bug_tracker)
        self.assertIsNot(None, bug_tracker)

    def test_bug_tracker_with_no_component_groups(self):
        """Initially, the bug tracker has no component groups"""
        bug_tracker = ws_object(self.launchpad, self.bug_tracker)
        comp_groups = bug_tracker.getAllRemoteComponentGroups()
        self.assertEqual(0, len(list(comp_groups)))

    def test_retrieve_component_group_from_bug_tracker(self):
        """Looks up specific component group in bug tracker"""
        self.bug_tracker.addRemoteComponentGroup(u'alpha')

        bug_tracker = ws_object(self.launchpad, self.bug_tracker)
        comp_group = bug_tracker.getRemoteComponentGroup(
            component_group_name=u'alpha')
        self.assertIsNot(None, comp_group)

    def test_list_component_groups_for_bug_tracker(self):
        """Retrieve the component groups for a bug tracker"""
        self.bug_tracker.addRemoteComponentGroup(u'alpha')
        self.bug_tracker.addRemoteComponentGroup(u'beta')

        bug_tracker = ws_object(self.launchpad, self.bug_tracker)
        comp_groups = bug_tracker.getAllRemoteComponentGroups()
        self.assertEqual(2, len(list(comp_groups)))

    def test_list_components_for_component_group(self):
        """Retrieve the components for a given group"""
        db_comp_group_alpha = self.bug_tracker.addRemoteComponentGroup(
            u'alpha')
        db_comp_group_alpha.addComponent(u'1')
        db_comp_group_alpha.addComponent(u'2')
        transaction.commit()

        comp_group = ws_object(self.launchpad, db_comp_group_alpha)
        self.assertEqual(2, len(comp_group.components))

    def test_add_component(self):
        """Add a custom (local) component to the component group"""
        db_comp_group = self.bug_tracker.addRemoteComponentGroup(
            u'alpha')
        comp_group = ws_object(self.launchpad, db_comp_group)
        comp_group.addComponent(component_name=u'c')
        self.assertEqual(1, len(comp_group.components))

    def test_remove_component(self):
        """Make a component not visible in the UI"""
        db_comp = self.factory.makeBugTrackerComponent()
        transaction.commit()

        comp = ws_object(self.launchpad, db_comp)
        self.assertTrue(comp.is_visible)
        comp.is_visible = False
        self.assertFalse(comp.is_visible)

    def test_get_linked_source_package(self):
        """Already linked source packages can be seen from the component"""
        db_src_pkg = self.factory.makeDistributionSourcePackage()
        db_comp = self.factory.makeBugTrackerComponent()
        db_comp.distro_source_package = db_src_pkg
        transaction.commit()

        comp = ws_object(self.launchpad, db_comp)
        self.assertIsNot(None, comp.distro_source_package)

    def test_link_source_package(self):
        """Link a component to a given source package"""
        db_src_pkg = self.factory.makeDistributionSourcePackage()
        db_comp = self.factory.makeBugTrackerComponent()
        transaction.commit()

        comp = ws_object(self.launchpad, db_comp)
        src_pkg = ws_object(self.launchpad, db_src_pkg)
        self.assertIs(None, comp.distro_source_package)
        comp.distro_source_package = src_pkg
        self.assertIsNot(None, comp.distro_source_package)

    def test_link_linked_source_package(self):
        """Can't link a source package to multiple components"""
        db_src_pkg = self.factory.makeDistributionSourcePackage()
        db_comp_a = self.factory.makeBugTrackerComponent()
        db_comp_a.distro_source_package = db_src_pkg
        db_comp_b = self.factory.makeBugTrackerComponent()
        transaction.commit()

        comp_b = ws_object(self.launchpad, db_comp_b)
        src_pkg = ws_object(self.launchpad, db_src_pkg)

        #self.assertRaises(
        #    SomeKindOfExceptionError,
        #    comp_b.distro_source_package,
        #    src_pkg)

    def test_link_two_source_packages(self):
        """Can't add a link on a component if component already has a link"""
        db_src_pkg_1 = self.factory.makeDistributionSourcePackage()
        db_src_pkg_2 = self.factory.makeDistributionSourcePackage()
        db_comp = self.factory.makeBugTrackerComponent()
        db_comp.distro_source_package = db_src_pkg_1
        transaction.commit()

        comp = ws_object(self.launchpad, db_comp)
        src_pkg_1 = ws_object(self.launchpad, db_src_pkg_1)
        src_pkg_2 = ws_object(self.launchpad, db_src_pkg_2)

        #self.assertRaises(
        #    SomeKindOfExceptionError,
        #    comp.distro_source_package,
        #    src_pkg_2)

    def test_relink_same_source_package(self):
        """Attempts to re-link the same source package should not error"""
        db_src_pkg = self.factory.makeDistributionSourcePackage()
        db_comp = self.factory.makeBugTrackerComponent()
        db_comp.distro_source_package = db_src_pkg
        transaction.commit()

        component = ws_object(self.launchpad, db_comp)
        package = ws_object(self.launchpad, db_src_pkg)
        component.distro_source_package = package
        # TODO: Not sure what to test here... it shouldn't throw an exception


def test_suite():
    suite = unittest.TestSuite()
    suite.addTest(unittest.TestLoader().loadTestsFromName(__name__))

    return suite<|MERGE_RESOLUTION|>--- conflicted
+++ resolved
@@ -95,11 +95,7 @@
 
         # Set the source package on the component
         component.distro_source_package = package
-<<<<<<< HEAD
         self.assertIsNot(None, component.distro_source_package)
-=======
-        self.assertIsNot(None, component.distro_source_package is not None)
->>>>>>> 2a72ce83
 
 
 class TestBugTrackerWithComponents(TestCaseWithFactory):
