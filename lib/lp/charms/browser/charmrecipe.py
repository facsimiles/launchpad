--- conflicted
+++ resolved
@@ -20,7 +20,6 @@
 from lazr.restful.interface import copy_field, use_template
 from zope.component import getUtility
 from zope.error.interfaces import IErrorReportingUtility
-<<<<<<< HEAD
 from zope.formlib.form import FormFields
 from zope.formlib.widget import CustomWidgetFactory
 from zope.interface import (
@@ -34,10 +33,6 @@
     List,
     TextLine,
     )
-=======
-from zope.interface import Interface, implementer
-from zope.schema import Dict, TextLine
->>>>>>> 70fcfda0
 from zope.security.interfaces import Unauthorized
 
 from lp import _
