# Copyright 2009 Canonical Ltd.  This software is licensed under the
# GNU Affero General Public License version 3 (see the file LICENSE).

"""Tests for the CodeImportWorkerMonitor and related classes."""

__metaclass__ = type
__all__ = [
    'nuke_codeimport_sample_data']


import os
import shutil
import StringIO
import tempfile
import unittest

from bzrlib.branch import Branch
from bzrlib.tests import TestCase as BzrTestCase

from twisted.internet import defer, error, protocol, reactor, task
from twisted.trial.unittest import TestCase as TrialTestCase

from zope.component import getUtility
from zope.security.proxy import removeSecurityProxy

from canonical.config import config
from canonical.launchpad.scripts.logger import QuietFakeLogger
from canonical.testing.layers import (
    TwistedLayer, TwistedLaunchpadZopelessLayer)
from canonical.twistedsupport.tests.test_processmonitor import (
    makeFailure, ProcessTestsMixin)
from lp.code.enums import (
    CodeImportResultStatus, CodeImportReviewStatus, RevisionControlSystems)
from lp.code.interfaces.codeimport import ICodeImportSet
from lp.code.interfaces.codeimportjob import (
    ICodeImportJobSet, ICodeImportJobWorkflow)
from lp.code.model.codeimport import CodeImport
from lp.code.model.codeimportjob import CodeImportJob
from lp.codehosting import load_optional_plugin
from lp.codehosting.codeimport.worker import (
    CodeImportSourceDetails, get_default_bazaar_branch_store)
from lp.codehosting.codeimport.workermonitor import (
    CodeImportWorkerMonitor, CodeImportWorkerMonitorProtocol, ExitQuietly,
    read_only_transaction)
from lp.codehosting.codeimport.tests.servers import (
    CVSServer, GitServer, SubversionServer)
from lp.codehosting.codeimport.tests.test_worker import (
    clean_up_default_stores_for_import)
from lp.testing import login, logout
from lp.testing.factory import LaunchpadObjectFactory


class TestWorkerMonitorProtocol(ProcessTestsMixin, TrialTestCase):

    layer = TwistedLayer

    class StubWorkerMonitor:

        def __init__(self):
            self.calls = []

        def updateHeartbeat(self, tail):
            self.calls.append(('updateHeartbeat', tail))

    def setUp(self):
        self.worker_monitor = self.StubWorkerMonitor()
        self.log_file = StringIO.StringIO()
        ProcessTestsMixin.setUp(self)

    def makeProtocol(self):
        """See `ProcessTestsMixin.makeProtocol`."""
        return CodeImportWorkerMonitorProtocol(
            self.termination_deferred, self.worker_monitor, self.log_file,
            self.clock)

    def test_callsUpdateHeartbeatInConnectionMade(self):
        # The protocol calls updateHeartbeat() as it is connected to the
        # process.
        # connectionMade() is called during setUp().
        self.assertEqual(
            self.worker_monitor.calls,
            [('updateHeartbeat', '')])

    def test_callsUpdateHeartbeatRegularly(self):
        # The protocol calls 'updateHeartbeat' on the worker_monitor every
        # config.codeimportworker.heartbeat_update_interval seconds.
        # Forget the call in connectionMade()
        self.worker_monitor.calls = []
        # Advance the simulated time a little to avoid fencepost errors.
        self.clock.advance(0.1)
        # And check that updateHeartbeat is called at the frequency we expect:
        for i in range(4):
            self.protocol.resetTimeout()
            self.assertEqual(
                self.worker_monitor.calls,
                [('updateHeartbeat', '')]*i)
            self.clock.advance(
                config.codeimportworker.heartbeat_update_interval)

    def test_updateHeartbeatStopsOnProcessExit(self):
        # updateHeartbeat is not called after the process has exited.
        # Forget the call in connectionMade()
        self.worker_monitor.calls = []
        self.simulateProcessExit()
        # Advance the simulated time past the time the next update is due.
        self.clock.advance(
            config.codeimportworker.heartbeat_update_interval + 1)
        # Check that updateHeartbeat was not called.
        self.assertEqual(self.worker_monitor.calls, [])

    def test_outReceivedWritesToLogFile(self):
        # outReceived writes the data it is passed into the log file.
        output = ['some data\n', 'some more data\n']
        self.protocol.outReceived(output[0])
        self.assertEqual(self.log_file.getvalue(), output[0])
        self.protocol.outReceived(output[1])
        self.assertEqual(self.log_file.getvalue(), output[0] + output[1])

    def test_outReceivedUpdatesTail(self):
        # outReceived updates the tail of the log, currently and arbitrarily
        # defined to be the last 5 lines of the log.
        lines = ['line %d' % number for number in range(1, 7)]
        self.protocol.outReceived('\n'.join(lines[:3]) + '\n')
        self.assertEqual(
            self.protocol._tail, 'line 1\nline 2\nline 3\n')
        self.protocol.outReceived('\n'.join(lines[3:]) + '\n')
        self.assertEqual(
            self.protocol._tail, 'line 3\nline 4\nline 5\nline 6\n')


class TestWorkerMonitorUnit(TrialTestCase):
    """Unit tests for most of the `CodeImportWorkerMonitor` class.

    We have to pay attention to the fact that several of the methods of the
    `CodeImportWorkerMonitor` class are wrapped in decorators that create and
    commit a transaction, and have to start our own transactions to check what
    they did.
    """

    layer = TwistedLaunchpadZopelessLayer

    class WorkerMonitor(CodeImportWorkerMonitor):
        """A subclass of CodeImportWorkerMonitor that stubs logging OOPSes."""

        def _logOopsFromFailure(self, failure):
            self._failures.append(failure)

    def getResultsForOurCodeImport(self):
        """Return the `CodeImportResult`s for the `CodeImport` we created.
        """
        code_import = getUtility(ICodeImportSet).get(self.code_import_id)
        return code_import.results

    def getOneResultForOurCodeImport(self):
        """Return the only `CodeImportResult` for the `CodeImport` we created.

        This method fails the test if there is more than one
        `CodeImportResult` for this `CodeImport`.
        """
        results = list(self.getResultsForOurCodeImport())
        self.failUnlessEqual(len(results), 1)
        return results[0]

    def assertOopsesLogged(self, exc_types):
        self.assertEqual(len(exc_types), len(self.worker_monitor._failures))
        for failure, exc_type in zip(self.worker_monitor._failures,
                                     exc_types):
            self.assert_(failure.check(exc_type))

    def setUp(self):
        login('no-priv@canonical.com')
        self.factory = LaunchpadObjectFactory()
        job = self.factory.makeCodeImportJob()
        self.code_import_id = job.code_import.id
        getUtility(ICodeImportJobWorkflow).startJob(
            job, self.factory.makeCodeImportMachine(set_online=True))
        self.job_id = job.id
        self.worker_monitor = self.WorkerMonitor(job.id, QuietFakeLogger())
        self.worker_monitor._failures = []
        self.layer.txn.commit()
        self.layer.switchDbUser('codeimportworker')

    def tearDown(self):
        logout()

    def test_getJob(self):
        # getJob() returns the job whose id we passed to the constructor.
        return self.assertEqual(
            self.worker_monitor.getJob().id, self.job_id)

    def test_getJobWhenJobDeleted(self):
        # If the job has been deleted, getJob sets _call_finish_job to False
        # and raises ExitQuietly.
        job = self.worker_monitor.getJob()
        removeSecurityProxy(job).destroySelf()
        self.assertRaises(ExitQuietly, self.worker_monitor.getJob)
        self.assertNot(self.worker_monitor._call_finish_job)

    def test_getSourceDetails(self):
        # getSourceDetails extracts the details from the CodeImport database
        # object.
        @read_only_transaction
        def check_source_details(details):
            job = self.worker_monitor.getJob()
            self.assertEqual(
                details.svn_branch_url, job.code_import.svn_branch_url)
            self.assertEqual(
                details.cvs_root, job.code_import.cvs_root)
            self.assertEqual(
                details.cvs_module, job.code_import.cvs_module)
        return self.worker_monitor.getSourceDetails().addCallback(
            check_source_details)

    def test_updateHeartbeat(self):
        # The worker monitor's updateHeartbeat method calls the
        # updateHeartbeat job workflow method.
        @read_only_transaction
        def check_updated_details(result):
            job = self.worker_monitor.getJob()
            self.assertEqual(job.logtail, 'log tail')
        return self.worker_monitor.updateHeartbeat('log tail').addCallback(
            check_updated_details)

    def test_finishJobCallsFinishJob(self):
        # The worker monitor's finishJob method calls the
        # finishJob job workflow method.
        @read_only_transaction
        def check_finishJob_called(result):
            # We take as indication that finishJob was called that a
            # CodeImportResult was created.
            self.assertEqual(
                len(list(self.getResultsForOurCodeImport())), 1)
        return self.worker_monitor.finishJob(
            CodeImportResultStatus.SUCCESS).addCallback(
            check_finishJob_called)

    def test_finishJobDoesntUploadEmptyFileToLibrarian(self):
        # The worker monitor's finishJob method does not try to upload an
        # empty log file to the librarian.
        self.assertEqual(self.worker_monitor._log_file.tell(), 0)
        @read_only_transaction
        def check_no_file_uploaded(result):
            result = self.getOneResultForOurCodeImport()
            self.assertIdentical(result.log_file, None)
        return self.worker_monitor.finishJob(
            CodeImportResultStatus.SUCCESS).addCallback(
            check_no_file_uploaded)

    def test_finishJobUploadsNonEmptyFileToLibrarian(self):
        # The worker monitor's finishJob method uploads the log file to the
        # librarian.
        self.worker_monitor._log_file.write('some text')
        @read_only_transaction
        def check_file_uploaded(result):
            result = self.getOneResultForOurCodeImport()
            self.assertNotIdentical(result.log_file, None)
            self.assertEqual(result.log_file.read(), 'some text')
        return self.worker_monitor.finishJob(
            CodeImportResultStatus.SUCCESS).addCallback(
            check_file_uploaded)

    def test_finishJobStillCreatesResultWhenLibrarianUploadFails(self):
        # If the upload to the librarian fails for any reason, the
        # worker monitor still calls the finishJob workflow method,
        # but an OOPS is logged to indicate there was a problem.
        # Write some text so that we try to upload the log.
        self.worker_monitor._log_file.write('some text')
        # Make _createLibrarianFileAlias fail in a distinctive way.
        self.worker_monitor._createLibrarianFileAlias = lambda *args: 1/0
        def check_oops_logged_and_result_created(ignored):
            self.assertOopsesLogged([ZeroDivisionError])
            self.assertEqual(
                len(list(self.getResultsForOurCodeImport())), 1)
        return self.worker_monitor.finishJob(
            CodeImportResultStatus.SUCCESS).addCallback(
            check_oops_logged_and_result_created)

    def patchOutFinishJob(self):
        calls = []
        def finishJob(status):
            calls.append(status)
            return defer.succeed(None)
        self.worker_monitor.finishJob = finishJob
        return calls

    def test_callFinishJobCallsFinishJobSuccess(self):
        # callFinishJob calls finishJob with CodeImportResultStatus.SUCCESS if
        # its argument is not a Failure.
        calls = self.patchOutFinishJob()
        self.worker_monitor.callFinishJob(None)
        self.assertEqual(calls, [CodeImportResultStatus.SUCCESS])

    def test_callFinishJobCallsFinishJobFailure(self):
        # callFinishJob calls finishJob with CodeImportResultStatus.FAILURE
        # and swallows the failure if its argument is a Failure.
        calls = self.patchOutFinishJob()
        ret = self.worker_monitor.callFinishJob(makeFailure(RuntimeError))
        self.assertEqual(calls, [CodeImportResultStatus.FAILURE])
        self.assertOopsesLogged([RuntimeError])
        # We return the deferred that callFinishJob returns -- if
        # callFinishJob did not swallow the error, this will fail the test.
        return ret

    def test_callFinishJobLogsTracebackOnFailure(self):
        # When callFinishJob is called with a failure, it dumps the traceback
        # of the failure into the log file.
        ret = self.worker_monitor.callFinishJob(makeFailure(RuntimeError))
        def check_log_file(ignored):
            self.worker_monitor._log_file.seek(0)
            log_text = self.worker_monitor._log_file.read()
            self.assertIn('RuntimeError', log_text)
        return ret.addCallback(check_log_file)

    def test_callFinishJobRespects_call_finish_job(self):
        # callFinishJob does not call finishJob if _call_finish_job is False.
        # This is to support exiting without fuss when the job we are working
        # on is deleted in the web UI.
        calls = self.patchOutFinishJob()
        self.worker_monitor._call_finish_job = False
        self.worker_monitor.callFinishJob(None)
        self.assertEqual(calls, [])


class TestWorkerMonitorRunNoProcess(TrialTestCase, BzrTestCase):
    """Tests for `CodeImportWorkerMonitor.run` that don't launch a subprocess.
    """

    class WorkerMonitor(CodeImportWorkerMonitor):
        """See `CodeImportWorkerMonitor`.

        Override _launchProcess to return a deferred that we can
        callback/errback as we choose.
        """

        def _launchProcess(self, source_details):
            return self.process_deferred

        def finishJob(self, status):
            assert self.result_status is None, "finishJob called twice!"
            self.result_status = status
            return defer.succeed(None)

    layer = TwistedLaunchpadZopelessLayer

    def setUp(self):
        self.factory = LaunchpadObjectFactory()
        login('no-priv@canonical.com')
        job = self.factory.makeCodeImportJob()
        self.code_import_id = job.code_import.id
        getUtility(ICodeImportJobWorkflow).startJob(
            job, self.factory.makeCodeImportMachine(set_online=True))
        self.job_id = job.id
        self.worker_monitor = self.WorkerMonitor(job.id, QuietFakeLogger())
        self.worker_monitor.result_status = None
        self.layer.txn.commit()
        self.layer.switchDbUser('codeimportworker')

    def tearDown(self):
        logout()

    @read_only_transaction
    def assertFinishJobCalledWithStatus(self, ignored, status):
        """Assert that finishJob was called with the given status."""
        self.assertEqual(self.worker_monitor.result_status, status)

    def test_success(self):
        # In the successful case, finishJob is called with
        # CodeImportResultStatus.SUCCESS.
        self.worker_monitor.process_deferred = defer.succeed(None)
        return self.worker_monitor.run().addCallback(
            self.assertFinishJobCalledWithStatus,
            CodeImportResultStatus.SUCCESS)

    def test_failure(self):
        # If the process deferred is fired with a failure, finishJob is called
        # with CodeImportResultStatus.FAILURE, but the call to run() still
        # succeeds.
        self.worker_monitor.process_deferred = defer.fail(RuntimeError())
        return self.worker_monitor.run().addCallback(
            self.assertFinishJobCalledWithStatus,
            CodeImportResultStatus.FAILURE)

    def test_quiet_exit(self):
        # If the process deferred fails with ExitQuietly, the call to run()
        # succeeds.
        self.worker_monitor.process_deferred = defer.fail(ExitQuietly())
        return self.worker_monitor.run()

    def test_quiet_exit_from_finishJob(self):
        # If finishJob fails with ExitQuietly, the call to run() still
        # succeeds.
        self.worker_monitor.process_deferred = defer.succeed(None)
        def finishJob(reason):
            raise ExitQuietly
        self.worker_monitor.finishJob = finishJob
        return self.worker_monitor.run()


def nuke_codeimport_sample_data():
    """Delete all the sample data that might interfere with tests."""
    for job in CodeImportJob.select():
        job.destroySelf()
    for code_import in CodeImport.select():
        code_import.destroySelf()


class CIWorkerMonitorProtocolForTesting(CodeImportWorkerMonitorProtocol):
    """A `CodeImportWorkerMonitorProtocol` that counts `resetTimeout` calls.
    """

    def __init__(self, deferred, worker_monitor, log_file, clock=None):
        """See `CodeImportWorkerMonitorProtocol.__init__`."""
        CodeImportWorkerMonitorProtocol.__init__(
            self, deferred, worker_monitor, log_file, clock)
        self.reset_calls = 0

    def resetTimeout(self):
        """See `ProcessMonitorProtocolWithTimeout.resetTimeout`."""
        CodeImportWorkerMonitorProtocol.resetTimeout(self)
        self.reset_calls += 1


class CIWorkerMonitorForTesting(CodeImportWorkerMonitor):
    """A `CodeImportWorkerMonitor` that hangs on to the process protocol."""

    def _makeProcessProtocol(self, deferred):
        """See `CodeImportWorkerMonitor._makeProcessProtocol`.

        We hang on to the constructed object for later inspection -- see
        `TestWorkerMonitorIntegration.assertImported`.
        """
        protocol = CIWorkerMonitorProtocolForTesting(
            deferred, self, self._log_file)
        self._protocol = protocol
        return protocol


class TestWorkerMonitorIntegration(TrialTestCase, BzrTestCase):

    layer = TwistedLaunchpadZopelessLayer

    def setUp(self):
        BzrTestCase.setUp(self)
        login('no-priv@canonical.com')
        self.factory = LaunchpadObjectFactory()
        nuke_codeimport_sample_data()
        self.repo_path = tempfile.mkdtemp()
        self.disable_directory_isolation()
        self.addCleanup(shutil.rmtree, self.repo_path)
        self.foreign_commit_count = 0

    def tearDown(self):
        BzrTestCase.tearDown(self)
        logout()

    def makeCVSCodeImport(self):
        """Make a `CodeImport` that points to a real CVS repository."""
        cvs_server = CVSServer(self.repo_path)
        cvs_server.setUp()
        self.addCleanup(cvs_server.tearDown)

        cvs_server.makeModule('trunk', [('README', 'original\n')])
        self.foreign_commit_count = 2

        return self.factory.makeCodeImport(
            cvs_root=cvs_server.getRoot(), cvs_module='trunk')

    def makeSVNCodeImport(self):
        """Make a `CodeImport` that points to a real Subversion repository."""
        self.subversion_server = SubversionServer(self.repo_path)
        self.subversion_server.setUp()
        self.addCleanup(self.subversion_server.tearDown)
        svn_branch_url = self.subversion_server.makeBranch(
            'trunk', [('README', 'contents')])
        self.foreign_commit_count = 2

        return self.factory.makeCodeImport(
            svn_branch_url=svn_branch_url)

    def makeBzrSvnCodeImport(self):
        """Make a `CodeImport` that points to a real Subversion repository."""
<<<<<<< HEAD
        self.subversion_server = SubversionServer(self.repo_path)
=======
        self.subversion_server = SubversionServer(
            self.repo_path, use_svn_serve=True)
>>>>>>> e3d4c397
        self.subversion_server.setUp()
        self.addCleanup(self.subversion_server.tearDown)
        svn_branch_url = self.subversion_server.makeBranch(
            'trunk', [('README', 'contents')])
        self.foreign_commit_count = 2

        return self.factory.makeCodeImport(
            svn_branch_url=svn_branch_url,
            rcs_type=RevisionControlSystems.BZR_SVN)

    def makeGitCodeImport(self):
        """Make a `CodeImport` that points to a real Git repository."""
        load_optional_plugin('git')
        self.git_server = GitServer(self.repo_path)
        self.git_server.setUp()
        self.addCleanup(self.git_server.tearDown)

        self.git_server.makeRepo([('README', 'contents')])
        self.foreign_commit_count = 1

        return self.factory.makeCodeImport(git_repo_url=self.repo_path)

    def getStartedJobForImport(self, code_import):
        """Get a started `CodeImportJob` for `code_import`.

        This method approves the import, creates a job, marks it started and
        returns the job.  It also makes sure there are no branches or foreign
        trees in the default stores to interfere with processing this job.
        """
        source_details = CodeImportSourceDetails.fromCodeImport(code_import)
        clean_up_default_stores_for_import(source_details)
        self.addCleanup(clean_up_default_stores_for_import, source_details)
        if code_import.review_status != CodeImportReviewStatus.REVIEWED:
            code_import.updateFromData(
                {'review_status': CodeImportReviewStatus.REVIEWED},
                self.factory.makePerson())
        job = getUtility(ICodeImportJobSet).getJobForMachine('machine')
        self.assertEqual(code_import, job.code_import)
        return job

    def assertCodeImportResultCreated(self, code_import):
        """Assert that a `CodeImportResult` was created for `code_import`."""
        self.assertEqual(len(list(code_import.results)), 1)
        result = list(code_import.results)[0]
        self.assertEqual(result.status, CodeImportResultStatus.SUCCESS)

    def assertBranchImportedOKForCodeImport(self, code_import):
        """Assert that a branch was pushed into the default branch store."""
        url = get_default_bazaar_branch_store()._getMirrorURL(
            code_import.branch.id)
        branch = Branch.open(url)
        self.assertEqual(
            self.foreign_commit_count, len(branch.revision_history()))

    @read_only_transaction
    def assertImported(self, ignored, code_import_id):
        """Assert that the `CodeImport` of the given id was imported."""
        # In the in-memory tests, check that resetTimeout on the
        # CodeImportWorkerMonitorProtocol was called at least once.
        if self._protocol is not None:
            self.assertPositive(self._protocol.reset_calls)
        code_import = getUtility(ICodeImportSet).get(code_import_id)
        self.assertCodeImportResultCreated(code_import)
        self.assertBranchImportedOKForCodeImport(code_import)

    def performImport(self, job_id):
        """Perform the import job with ID job_id.

        Return a Deferred that fires when it the job is done.

        This implementation does it in-process.
        """
        self.layer.switchDbUser('codeimportworker')
        monitor = CIWorkerMonitorForTesting(job_id, QuietFakeLogger())
        deferred = monitor.run()
        def save_protocol_object(result):
            """Save the process protocol object.

            We do this in an addBoth so that it's called after the process
            protocol is actually constructed but before we drop the last
            reference to the monitor object.
            """
            self._protocol = monitor._protocol
            return result
        return deferred.addBoth(save_protocol_object)

    def DISABLEDtest_import_cvs(self):
        # Create a CVS CodeImport and import it.
        job = self.getStartedJobForImport(self.makeCVSCodeImport())
        code_import_id = job.code_import.id
        job_id = job.id
        self.layer.txn.commit()
        result = self.performImport(job_id)
        return result.addCallback(self.assertImported, code_import_id)

    def DISABLEDtest_import_subversion(self):
        # Create a Subversion CodeImport and import it.
        job = self.getStartedJobForImport(self.makeSVNCodeImport())
        code_import_id = job.code_import.id
        job_id = job.id
        self.layer.txn.commit()
        result = self.performImport(job_id)
        return result.addCallback(self.assertImported, code_import_id)

    def test_import_git(self):
        # Create a Git CodeImport and import it.
        job = self.getStartedJobForImport(self.makeGitCodeImport())
        code_import_id = job.code_import.id
        job_id = job.id
        self.layer.txn.commit()
        result = self.performImport(job_id)
        return result.addCallback(self.assertImported, code_import_id)

    def test_import_bzrsvn(self):
        # Create a Subversion-via-bzr-svn CodeImport and import it.
        job = self.getStartedJobForImport(self.makeBzrSvnCodeImport())
        code_import_id = job.code_import.id
        job_id = job.id
        self.layer.txn.commit()
        result = self.performImport(job_id)
        return result.addCallback(self.assertImported, code_import_id)


class DeferredOnExit(protocol.ProcessProtocol):

    def __init__(self, deferred):
        self._deferred = deferred

    def processEnded(self, reason):
        if reason.check(error.ProcessDone):
            self._deferred.callback(None)
        else:
            self._deferred.errback(reason)


class TestWorkerMonitorIntegrationScript(TestWorkerMonitorIntegration):
    """Tests for CodeImportWorkerMonitor that execute a child process."""

    def setUp(self):
        TestWorkerMonitorIntegration.setUp(self)
        self._protocol = None
        # XXX 2009-11-23, MichaelHudson,
        # bug=http://twistedmatrix.com/trac/ticket/2078: This is a hack to
        # make sure the reactor is running when the test method is executed to
        # work around the linked Twisted bug.
        return task.deferLater(reactor, 0, lambda: None)

    def performImport(self, job_id):
        """Perform the import job with ID job_id.

        Return a Deferred that fires when it the job is done.

        This implementation does it in a child process.
        """
        script_path = os.path.join(
            config.root, 'scripts', 'code-import-worker-db.py')
        process_end_deferred = defer.Deferred()
        # The "childFDs={0:0, 1:1, 2:2}" means that any output from the script
        # goes to the test runner's console rather than to pipes that noone is
        # listening too.
        interpreter = '%s/bin/py' % config.root
        reactor.spawnProcess(
            DeferredOnExit(process_end_deferred), interpreter,
            [interpreter, script_path, str(job_id), '-q'],
            childFDs={0:0, 1:1, 2:2}, env=os.environ)
        return process_end_deferred


def test_suite():
    return unittest.TestLoader().loadTestsFromName(__name__)<|MERGE_RESOLUTION|>--- conflicted
+++ resolved
@@ -479,12 +479,8 @@
 
     def makeBzrSvnCodeImport(self):
         """Make a `CodeImport` that points to a real Subversion repository."""
-<<<<<<< HEAD
-        self.subversion_server = SubversionServer(self.repo_path)
-=======
         self.subversion_server = SubversionServer(
             self.repo_path, use_svn_serve=True)
->>>>>>> e3d4c397
         self.subversion_server.setUp()
         self.addCleanup(self.subversion_server.tearDown)
         svn_branch_url = self.subversion_server.makeBranch(
