# Copyright 2009-2010 Canonical Ltd.  This software is licensed under the
# GNU Affero General Public License version 3 (see the file LICENSE).

# pylint: disable-msg=E0211,E0213

"""Specification interfaces."""

__metaclass__ = type

__all__ = [
    'ISpecification',
    'ISpecificationDelta',
    'ISpecificationPublic',
    'ISpecificationSet',
    'ISpecificationView',
    ]


from lazr.restful.declarations import (
    call_with,
    export_as_webservice_entry,
    export_write_operation,
    exported,
    mutator_for,
    operation_for_version,
    operation_parameters,
    REQUEST_USER,
    )
from lazr.restful.fields import (
    CollectionField,
    Reference,
    ReferenceChoice,
    )
from lazr.restful.interface import copy_field
from zope.component import getUtility
from zope.interface import (
    Attribute,
    Interface,
    )
from zope.schema import (
    Bool,
    Choice,
    Datetime,
    Int,
    List,
    Text,
    TextLine,
    )

from lp import _
from lp.app.interfaces.launchpad import IPrivacy
from lp.app.validators import LaunchpadValidationError
from lp.app.validators.url import valid_webref
from lp.blueprints.enums import (
    SpecificationDefinitionStatus,
    SpecificationGoalStatus,
    SpecificationImplementationStatus,
    SpecificationLifecycleStatus,
    SpecificationPriority,
    SpecificationWorkItemStatus,
    )
from lp.blueprints.interfaces.specificationsubscription import (
    ISpecificationSubscription,
    )
from lp.blueprints.interfaces.specificationtarget import (
    IHasSpecifications,
    ISpecificationTarget,
    )
from lp.blueprints.interfaces.specificationworkitem import (
    ISpecificationWorkItem,
    )
from lp.blueprints.interfaces.sprint import ISprint
from lp.bugs.interfaces.buglink import IBugLinkTarget
from lp.code.interfaces.branchlink import IHasLinkedBranches
from lp.registry.enums import InformationType
from lp.registry.interfaces.milestone import IMilestone
from lp.registry.interfaces.person import IPerson
from lp.registry.interfaces.projectgroup import IProjectGroup
from lp.registry.interfaces.role import IHasOwner
from lp.services.fields import (
    ContentNameField,
    PublicPersonChoice,
    Summary,
    Title,
    WorkItemsText,
    )
from lp.services.webapp import canonical_url
from lp.services.webapp.menu import structured


class SpecNameField(ContentNameField):

    errormessage = _("%s is already in use by another blueprint.")

    @property
    def _content_iface(self):
        return ISpecification

    def _getByName(self, name):
        """Finds a specification by name from the current context.

        Returns a specification if (and only if) the current context
        defines a unique specification namespace and then if a matching
        specification can be found within that namespace. Returns None
        otherwise.
        """
        if ISpecificationSet.providedBy(self.context):
            # The context is the set of all specifications. Since this
            # set corresponds to multiple specification namespaces, we
            # return None.
            return None
        elif IProjectGroup.providedBy(self.context):
            # The context is a project group. Since a project group
            # corresponds to multiple specification namespaces, we
            # return None.
            return None
        elif ISpecification.providedBy(self.context):
            # The context is a specification. Since a specification's
            # target defines a single specification namespace, we ask
            # the target to perform the lookup.
            return self.context.target.getSpecification(name)
        elif ISprint.providedBy(self.context):
            # The context is a sprint. Since a sprint corresponds
            # to multiple specification namespaces, we return None.
            return None
        else:
            # The context is a entity such as a product or distribution.
            # Since this type of context is associated with exactly one
            # specification namespace, we ask the context to perform the
            # lookup.
            return self.context.getSpecification(name)


class SpecURLField(TextLine):

    errormessage = _('%s is already registered by <a href=\"%s\">%s</a>.')

    def _validate(self, specurl):
        TextLine._validate(self, specurl)
        if (ISpecification.providedBy(self.context) and
            specurl == self.context.specurl):
            # The specurl wasn't changed
            return

        specification = getUtility(ISpecificationSet).getByURL(specurl)
        if specification is not None:
            specification_url = canonical_url(specification)
            raise LaunchpadValidationError(
                    structured(self.errormessage, specurl, specification_url,
                        specification.title))


class ISpecificationPublic(IPrivacy):
    """Specification's public attributes and methods."""

    id = Int(title=_("Database ID"), required=True, readonly=True)

    information_type = exported(
        Choice(
            title=_('Information Type'), vocabulary=InformationType,
<<<<<<< HEAD
            required=True, readonly=True, default=InformationType.PUBLIC,
            description=_(
                'The type of information contained in this specification.')))
=======
            required=True, readonly=True,
            description=_(
                'The type of information contained in this bug report.')))

    def userCanView(user):
        """Return True if `user` can see this ISpecification, false otherwise.
        """


class ISpecificationView(IHasOwner, IHasLinkedBranches):
    """Specification's attributes and methods that require
    the permission launchpad.LimitedView.
    """
>>>>>>> 51aa33bc

    name = exported(
        SpecNameField(
            title=_('Name'), required=True, readonly=False,
            description=_(
                "May contain lower-case letters, numbers, and dashes. "
                "It will be used in the specification url. "
                "Examples: mozilla-type-ahead-find, postgres-smart-serial.")),
        as_of="devel")
    title = exported(
        Title(
            title=_('Title'), required=True, description=_(
                "Describe the feature as clearly as possible in up to 70 "
                "characters. This title is displayed in every feature "
                "list or report.")),
        as_of="devel")
    specurl = exported(
        SpecURLField(
            title=_('Specification URL'), required=False,
            description=_(
                "The URL of the specification. This is usually a wiki page."),
            constraint=valid_webref),
        exported_as="specification_url",
        as_of="devel",
        )
    summary = exported(
        Summary(
            title=_('Summary'), required=True, description=_(
                "A single-paragraph description of the feature. "
                "This will also be displayed in most feature listings.")),
        as_of="devel")

    definition_status = exported(
        Choice(
            title=_('Definition Status'), readonly=True,
            vocabulary=SpecificationDefinitionStatus,
            default=SpecificationDefinitionStatus.NEW,
            description=_(
                "The current status of the process to define the "
                "feature and get approval for the implementation plan.")),
        as_of="devel")

    assignee = exported(
        PublicPersonChoice(
            title=_('Assignee'), required=False,
            description=_(
                "The person responsible for implementing the feature."),
            vocabulary='ValidPersonOrTeam'),
        as_of="devel")
    assigneeID = Attribute('db assignee value')
    drafter = exported(
        PublicPersonChoice(
            title=_('Drafter'), required=False,
            description=_(
                    "The person responsible for drafting the specification."),
                vocabulary='ValidPersonOrTeam'),
        as_of="devel")
    drafterID = Attribute('db drafter value')
    approver = exported(
        PublicPersonChoice(
            title=_('Approver'), required=False,
            description=_(
                "The person responsible for approving the specification, "
                "and for reviewing the code when it's ready to be landed."),
            vocabulary='ValidPersonOrTeam'),
        as_of="devel")
    approverID = Attribute('db approver value')

    priority = exported(
        Choice(
            title=_('Priority'), vocabulary=SpecificationPriority,
            default=SpecificationPriority.UNDEFINED, required=True),
        as_of="devel")
    datecreated = exported(
        Datetime(
            title=_('Date Created'), required=True, readonly=True),
        as_of="devel",
        exported_as="date_created",
        )
    owner = exported(
        PublicPersonChoice(
            title=_('Owner'), required=True, readonly=True,
            vocabulary='ValidPersonOrTeam'),
        as_of="devel")

    product = Choice(title=_('Project'), required=False,
                     vocabulary='Product')
    distribution = Choice(title=_('Distribution'), required=False,
                          vocabulary='Distribution')

    # Exported as readonly for simplicity, but could be exported as read-write
    # using setTarget() as the mutator.
    target = exported(
        ReferenceChoice(
            title=_('For'), required=True, vocabulary='DistributionOrProduct',
            description=_(
                "The project for which this proposal is being made."),
            schema=ISpecificationTarget),
        as_of="devel",
        readonly=True,
        )

    productseries = Choice(
        title=_('Series Goal'), required=False,
        vocabulary='FilteredProductSeries',
        description=_(
             "Choose a series in which you would like to deliver "
             "this feature. Selecting '(no value)' will clear the goal."))
    distroseries = Choice(
        title=_('Series Goal'), required=False,
        vocabulary='FilteredDistroSeries',
        description=_(
            "Choose a series in which you would like to deliver "
            "this feature. Selecting '(no value)' will clear the goal."))

    # milestone
    milestone = exported(
        ReferenceChoice(
            title=_('Milestone'), required=False, vocabulary='Milestone',
            description=_(
                "The milestone in which we would like this feature to be "
                "delivered."),
            schema=IMilestone),
        as_of="devel")

    # nomination to a series for release management
    # XXX: It'd be nice to export goal as read-only, but it's tricky because
    # users will need to be aware of goalstatus as what's returned by .goal
    # may not be the accepted goal.
    goal = Attribute("The series for which this feature is a goal.")
    goalstatus = Choice(
        title=_('Goal Acceptance'), vocabulary=SpecificationGoalStatus,
        default=SpecificationGoalStatus.PROPOSED, description=_(
            "Whether or not the drivers have accepted this feature as "
            "a goal for the targeted series."))
    goal_proposer = Attribute("The person who nominated the spec for "
        "this series.")
    date_goal_proposed = Attribute("The date of the nomination.")
    goal_decider = Attribute("The person who approved or declined "
        "the spec a a goal.")
    date_goal_decided = Attribute("The date the spec was approved "
        "or declined as a goal.")

    work_items = List(
        description=_("All non-deleted work items for this spec, sorted by "
                      "their 'sequence'"),
        value_type=Reference(schema=ISpecificationWorkItem), readonly=True)
    whiteboard = exported(
        Text(title=_('Status Whiteboard'), required=False,
             description=_(
                "Any notes on the status of this spec you would like to "
                "make. Your changes will override the current text.")),
        as_of="devel")
    workitems_text = exported(
        WorkItemsText(
            title=_('Work Items'), required=False, readonly=True,
            description=_(
                "Work items for this specification input in a text format. "
                "Your changes will override the current work items.")),
        as_of="devel")
    direction_approved = exported(
        Bool(title=_('Basic direction approved?'),
             required=True, default=False,
             description=_(
                "Check this to indicate that the drafter and assignee "
                "have satisfied the approver that they are headed in "
                "the right basic direction with this specification.")),
        as_of="devel")
    man_days = Int(title=_("Estimated Developer Days"),
        required=False, default=None, description=_("An estimate of the "
        "number of developer days it will take to implement this feature. "
        "Please only provide an estimate if you are relatively confident "
        "in the number."))
    implementation_status = exported(
        Choice(
            title=_("Implementation Status"), required=True, readonly=True,
            default=SpecificationImplementationStatus.UNKNOWN,
            vocabulary=SpecificationImplementationStatus,
            description=_(
                "The state of progress being made on the actual "
                "implementation or delivery of this feature.")),
        as_of="devel")
    superseded_by = Choice(title=_("Superseded by"),
        required=False, default=None,
        vocabulary='Specification', description=_("The specification "
        "which supersedes this one. Note that selecting a specification "
        "here and pressing Continue will change the specification "
        "status to Superseded."))

    # lifecycle
    starter = exported(
        PublicPersonChoice(
            title=_('Starter'), required=False, readonly=True,
            description=_(
                'The person who first set the state of the '
                'spec to the values that we consider mark it as started.'),
            vocabulary='ValidPersonOrTeam'),
        as_of="devel")
    date_started = exported(
        Datetime(
            title=_('Date Started'), required=False, readonly=True,
            description=_('The date when this spec was marked started.')),
        as_of="devel")

    completer = exported(
        PublicPersonChoice(
            title=_('Starter'), required=False, readonly=True,
            description=_(
            'The person who finally set the state of the '
            'spec to the values that we consider mark it as complete.'),
            vocabulary='ValidPersonOrTeam'),
        as_of="devel")

    date_completed = exported(
        Datetime(
            title=_('Date Completed'), required=False, readonly=True,
            description=_(
                'The date when this spec was marked '
                'complete. Note that complete also includes "obsolete" and '
                'superseded. Essentially, it is the state where no more work '
                'will be done on the feature.')),
        as_of="devel")

    # joins
    subscriptions = Attribute('The set of subscriptions to this spec.')
    subscribers = Attribute('The set of subscribers to this spec.')
    sprints = Attribute('The sprints at which this spec is discussed.')
    sprint_links = Attribute('The entries that link this spec to sprints.')
    dependencies = exported(
        CollectionField(
            title=_('Specs on which this one depends.'),
            value_type=Reference(schema=Interface),  # ISpecification, really.
            readonly=True),
        as_of="devel")
    blocked_specs = Attribute('Specs for which this spec is a dependency.')
    all_deps = Attribute(
        "All the dependencies, including dependencies of dependencies.")
    all_blocked = Attribute(
        "All specs blocked on this, and those blocked on the blocked ones.")
    linked_branches = exported(
        CollectionField(
            title=_("Branches associated with this spec, usually "
            "branches on which this spec is being implemented."),
            value_type=Reference(schema=Interface),  # ISpecificationBranch
            readonly=True),
        as_of="devel")

    # emergent properties
    informational = Attribute('Is True if this spec is purely informational '
        'and requires no implementation.')
    is_complete = exported(
        Bool(title=_('Is started'),
             readonly=True, required=True,
             description=_(
                'Is True if this spec is already completely implemented. '
                'Note that it is True for informational specs, since '
                'they describe general functionality rather than specific '
                'code to be written. It is also true of obsolete and '
                'superseded specs, since there is no longer any need '
                'to schedule work for them.')),
        as_of="devel")

    is_incomplete = Attribute('Is True if this work still needs to '
        'be done. Is in fact always the opposite of is_complete.')
    is_blocked = Attribute('Is True if this spec depends on another spec '
        'which is still incomplete.')
    is_started = exported(
        Bool(title=_('Is started'),
             readonly=True, required=True,
             description=_(
                'Is True if the spec is in a state which '
                'we consider to be "started". This looks at the delivery '
                'attribute, and also considers informational specs to be '
                'started when they are approved.')),
        as_of="devel")

    lifecycle_status = exported(
        Choice(
            title=_('Lifecycle Status'),
            vocabulary=SpecificationLifecycleStatus,
            default=SpecificationLifecycleStatus.NOTSTARTED,
            readonly=True),
        as_of="devel")

    def validateMove(target):
        """Check that the specification can be moved to the target."""

    def getSprintSpecification(sprintname):
        """Get the record that links this spec to the named sprint."""

    def notificationRecipientAddresses():
        """Return the list of email addresses that receive notifications."""

    # goal management
    def proposeGoal(goal, proposer):
        """Propose this spec for a series or distroseries."""

    def acceptBy(decider):
        """Mark the spec as being accepted for its current series goal."""

    def declineBy(decider):
        """Mark the spec as being declined as a goal for the proposed
        series.
        """

    has_accepted_goal = Attribute('Is true if this specification has been '
        'proposed as a goal for a specific series, '
        'and the drivers of that series have accepted the goal.')

    # lifecycle management
    def updateLifecycleStatus(user):
        """Mark the specification as started, and/or complete, if appropriate.

        This will verify that the state of the specification is in fact
        "complete" (there is a completeness test in
        Specification.is_complete) and then record the completer and the
        date_completed. If the spec is not completed, then it ensures that
        nothing is recorded about its completion.

        It returns a SpecificationLifecycleStatus dbschema showing the
        overall state of the specification IF the state has changed.
        """

    # event-related methods
    def getDelta(old_spec, user):
        """Return a dictionary of things that changed between this spec and
        the old_spec.

        This method is primarily used by event subscription code, to
        determine what has changed during an ObjectModifiedEvent.
        """

    # subscription-related methods
    def subscription(person):
        """Return the subscription for this person to this spec, or None."""

    @operation_parameters(
        person=Reference(IPerson, title=_('Person'), required=True),
        essential=copy_field(
            ISpecificationSubscription['essential'], required=False))
    @call_with(subscribed_by=REQUEST_USER)
    @export_write_operation()
    @operation_for_version('devel')
    def subscribe(person, subscribed_by=None, essential=False):
        """Subscribe this person to the feature specification."""

    @operation_parameters(
        person=Reference(IPerson, title=_('Person'), required=False))
    @call_with(unsubscribed_by=REQUEST_USER)
    @export_write_operation()
    @operation_for_version('devel')
    def unsubscribe(person, unsubscribed_by):
        """Remove the person's subscription to this spec."""

    def getSubscriptionByName(name):
        """Return a subscription based on the person's name, or None."""

    def isSubscribed(person):
        """Is person subscribed to this spec?

        Returns True if the user is explicitly subscribed to this spec
        (no matter what the type of subscription), otherwise False.

        If person is None, the return value is always False.
        """

    # sprints
    def linkSprint(sprint, user):
        """Put this spec on the agenda of the sprint."""

    def unlinkSprint(sprint):
        """Remove this spec from the agenda of the sprint."""

    # dependencies
    def createDependency(specification):
        """Create a dependency for this spec on the spec provided."""

    def removeDependency(specification):
        """Remove any dependency of this spec on the spec provided."""

    # branches
    def getBranchLink(branch):
        """Return the SpecificationBranch link for the branch, or None."""

    def getLinkedBugTasks(user):
        """Return the bug tasks that are relevant to this blueprint.

        When multiple tasks are on a bug, if one of the tasks is for the
        target, then only that task is returned. Otherwise the default
        bug task is returned.

        :param user: The user doing the search.
        """


class ISpecificationEditRestricted(Interface):
    """Specification's attributes and methods protected with launchpad.Edit.
    """

    @mutator_for(ISpecificationView['definition_status'])
    @call_with(user=REQUEST_USER)
    @operation_parameters(
        definition_status=copy_field(
            ISpecificationView['definition_status']))
    @export_write_operation()
    @operation_for_version("devel")
    def setDefinitionStatus(definition_status, user):
        """Mutator for definition_status that calls updateLifeCycle."""

    @mutator_for(ISpecificationView['implementation_status'])
    @call_with(user=REQUEST_USER)
    @operation_parameters(
        implementation_status=copy_field(
            ISpecificationView['implementation_status']))
    @export_write_operation()
    @operation_for_version("devel")
    def setImplementationStatus(implementation_status, user):
        """Mutator for implementation_status that calls updateLifeCycle."""

    def newWorkItem(title, sequence,
                    status=SpecificationWorkItemStatus.TODO, assignee=None,
                    milestone=None):
        """Create a new SpecificationWorkItem."""

    def updateWorkItems(new_work_items):
        """Update the existing work items to match the given ones.

        First, for every existing work item that is not present on the new
        list, mark it as deleted. Then, for every tuple in the given list,
        lookup an existing work item with the same title and update its
        status, assignee, milestone and sequence (position on the work-items
        list). If there's no existing work items with that title, we create a
        new one.

        :param new_work_items: A list of dictionaries containing the following
            keys: title, status, assignee and milestone.
        """

    def setTarget(target):
        """Set this specification's target.

        :param target: an IProduct or IDistribution.
        """

    def retarget(target):
        """Move the spec to the given target.

        The new target must be an IProduct or IDistribution.
        """


class ISpecification(ISpecificationPublic, ISpecificationView,
                     ISpecificationEditRestricted, IBugLinkTarget):
    """A Specification."""

    export_as_webservice_entry(as_of="beta")

    @mutator_for(ISpecificationView['workitems_text'])
    @operation_parameters(new_work_items=WorkItemsText())
    @export_write_operation()
    @operation_for_version('devel')
    def setWorkItems(new_work_items):
        """Set work items on this specification.

        :param new_work_items: Work items to set.
        """

    @operation_parameters(
        bug=Reference(schema=Interface))  # Really IBug
    @export_write_operation()
    @operation_for_version('devel')
    def linkBug(bug):
        """Link a bug to this specification.

        :param bug: IBug to link.
        """

    @operation_parameters(
        bug=Reference(schema=Interface))  # Really IBug
    @export_write_operation()
    @operation_for_version('devel')
    def unlinkBug(bug):
        """Unlink a bug to this specification.

        :param bug: IBug to unlink.
        """


class ISpecificationSet(IHasSpecifications):
    """A container for specifications."""

    displayname = Attribute('Displayname')

    title = Attribute('Title')

    coming_sprints = Attribute("The next 5 sprints in the system.")

    specification_count = Attribute(
        "The total number of blueprints in Launchpad")

    def getStatusCountsForProductSeries(product_series):
        """Return the status counts for blueprints in a series.

        Both the nominated and scheduled blueprints are included
        in the count.

        :param product_series: ProductSeries object.
        :return: A list of tuples containing (status_id, count).
        """

    def __iter__():
        """Iterate over all specifications."""

    def getByURL(url):
        """Return the specification with the given url."""

    def new(name, title, specurl, summary, definition_status,
        owner, approver=None, product=None, distribution=None, assignee=None,
        drafter=None, whiteboard=None,
        priority=SpecificationPriority.UNDEFINED):
        """Create a new specification."""

    def getDependencyDict(specifications):
        """Return a dictionary mapping specifications to their dependencies.

        The results are ordered by descending priority, ascending dependency
        name, and id.

        :param specifications: a sequence of the `ISpecification` to look up.
        """

    def get(spec_id):
        """Return the ISpecification with the given spec_id."""


class ISpecificationDelta(Interface):
    """The quantitative changes made to a spec that was edited."""

    specification = Attribute("The ISpec, after it's been edited.")
    user = Attribute("The IPerson that did the editing.")

    # fields on the spec itself, we provide just the new changed value
    title = Attribute("The spec title or None.")
    summary = Attribute("The spec summary or None.")
    whiteboard = Attribute("The spec whiteboard or None.")
    workitems_text = Attribute("The spec work items as text or None.")
    specurl = Attribute("The URL to the spec home page (not in Launchpad).")
    productseries = Attribute("The product series.")
    distroseries = Attribute("The series to which this is targeted.")
    milestone = Attribute("The milestone to which the spec is targeted.")
    bugs_linked = Attribute("A list of new bugs linked to this spec.")
    bugs_unlinked = Attribute("A list of bugs unlinked from this spec.")

    # items where we provide 'old' and 'new' values if they changed
    name = Attribute("Old and new names, or None.")
    priority = Attribute("Old and new priorities, or None")
    definition_status = Attribute("Old and new statuses, or None")
    target = Attribute("Old and new target, or None")
    approver = Attribute("Old and new approver, or None")
    assignee = Attribute("Old and new assignee, or None")
    drafter = Attribute("Old and new drafter, or None")<|MERGE_RESOLUTION|>--- conflicted
+++ resolved
@@ -158,14 +158,9 @@
     information_type = exported(
         Choice(
             title=_('Information Type'), vocabulary=InformationType,
-<<<<<<< HEAD
             required=True, readonly=True, default=InformationType.PUBLIC,
             description=_(
                 'The type of information contained in this specification.')))
-=======
-            required=True, readonly=True,
-            description=_(
-                'The type of information contained in this bug report.')))
 
     def userCanView(user):
         """Return True if `user` can see this ISpecification, false otherwise.
@@ -176,7 +171,6 @@
     """Specification's attributes and methods that require
     the permission launchpad.LimitedView.
     """
->>>>>>> 51aa33bc
 
     name = exported(
         SpecNameField(
