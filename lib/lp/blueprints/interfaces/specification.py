# Copyright 2009 Canonical Ltd.  This software is licensed under the
# GNU Affero General Public License version 3 (see the file LICENSE).

# pylint: disable-msg=E0211,E0213

"""Specification interfaces."""

__metaclass__ = type

__all__ = [
    'INewSpecification',
    'INewSpecificationSeriesGoal',
    'INewSpecificationSprint',
    'INewSpecificationTarget',
    'INewSpecificationProjectTarget',
    'ISpecification',
    'ISpecificationSet',
    'ISpecificationDelta',
    'SpecificationDefinitionStatus',
    'SpecificationFilter',
    'SpecificationGoalStatus',
    'SpecificationImplementationStatus',
    'SpecificationLifecycleStatus',
    'SpecificationPriority',
    'SpecificationSort'
    ]


from lazr.restful.declarations import (
<<<<<<< HEAD
    REQUEST_USER, call_with, exported, export_as_webservice_entry,
    export_write_operation, operation_parameters, operation_returns_entry)
=======
    REQUEST_USER, call_with, export_as_webservice_entry,
    exported, export_write_operation, operation_parameters,
    operation_returns_entry)
>>>>>>> bab1212b
from lazr.restful.fields import Reference
from zope.interface import Interface, Attribute
from zope.component import getUtility

from zope.schema import Datetime, Int, Choice, Text, TextLine, Bool

from canonical.launchpad import _
from canonical.launchpad.fields import (
    ContentNameField, PublicPersonChoice, Summary, Title)
from canonical.launchpad.validators import LaunchpadValidationError
from lp.registry.interfaces.role import IHasOwner
from lp.code.interfaces.branch import IBranch
from lp.code.interfaces.branchlink import IHasLinkedBranches
from lp.registry.interfaces.mentoringoffer import ICanBeMentored
from canonical.launchpad.interfaces.validation import valid_webref
from lp.registry.interfaces.projectgroup import IProjectGroup
from lp.blueprints.interfaces.sprint import ISprint
from lp.blueprints.interfaces.specificationtarget import (
    IHasSpecifications)

from lazr.enum import (
    DBEnumeratedType, DBItem, EnumeratedType, Item)


class SpecificationImplementationStatus(DBEnumeratedType):
    """The Specification Delivery Status

    This tracks the implementation or delivery of the feature being
    specified. The status values indicate the progress that is being made
    in the actual coding or configuration that is needed to realise the
    feature.

    Note that some of the states associated with this schema correlate
    to a "not started" definition. See Specification.started_clause for
    further information, and make sure that it is updated (together with
    the relevant database checks) if additional states are added that
    are also "not started".
    """
    # The `UNKNOWN` state is considered "not started"
    UNKNOWN = DBItem(0, """
        Unknown

        We have no information on the implementation of this feature.
        """)

    # The `NOTSTARTED` state is considered "not started"
    NOTSTARTED = DBItem(5, """
        Not started

        No work has yet been done on the implementation of this feature.
        """)

    # The `DEFERRED` state is considered "not started"
    DEFERRED = DBItem(10, """
        Deferred

        There is no chance that this feature will actually be delivered in
        the targeted release. The specification has effectively been
        deferred to a later date of implementation.
        """)

    NEEDSINFRASTRUCTURE = DBItem(40, """
        Needs Infrastructure

        Work cannot proceed, because the feature depends on
        infrastructure (servers, databases, connectivity, system
        administration work) that has not been supplied.
        """)

    BLOCKED = DBItem(50, """
        Blocked

        Work cannot proceed on this specification because it depends on
        a separate feature that has not yet been implemented.
        (The specification for that feature should be listed as a blocker of
        this one.)
        """)

    STARTED = DBItem(60, """
        Started

        Work has begun, but has not yet been published
        except as informal branches or patches. No indication is given as to
        whether or not this work will be completed for the targeted release.
        """)

    SLOW = DBItem(65, """
        Slow progress

        Work has been slow on this item, and it has a high risk of not being
        delivered on time. Help is wanted with the implementation.
        """)

    GOOD = DBItem(70, """
        Good progress

        The feature is considered on track for delivery in the targeted release.
        """)

    BETA = DBItem(75, """
        Beta Available

        A beta version, implementing substantially all of the feature,
        has been published for widespread testing in personal package
        archives or a personal release. The code is not yet in the
        main archive or mainline branch. Testing and feedback are solicited.
        """)

    NEEDSREVIEW = DBItem(80, """
        Needs Code Review

        The developer is satisfied that the feature has been well
        implemented. It is now ready for review and final sign-off,
        after which it will be marked implemented or deployed.
        """)

    AWAITINGDEPLOYMENT = DBItem(85, """
        Deployment

        The implementation has been done, and can be deployed in the production
        environment, but this has not yet been done by the system
        administrators. (This status is typically used for Web services where
        code is not released but instead is pushed into production.
        """)

    IMPLEMENTED = DBItem(90, """
        Implemented

        This functionality has been delivered for the targeted release, the
        code has been uploaded to the main archives or committed to the
        targeted product series, and no further work is necessary.
        """)

    INFORMATIONAL = DBItem(95, """
        Informational

        This specification is informational, and does not require
        any implementation.
        """)


class SpecificationLifecycleStatus(DBEnumeratedType):
    """The current "lifecycle" status of a specification.

    Specs go from NOTSTARTED, to STARTED, to COMPLETE.
    """

    NOTSTARTED = DBItem(10, """
        Not started

        No work has yet been done on this feature.
        """)

    STARTED = DBItem(20, """
        Started

        This feature is under active development.
        """)

    COMPLETE = DBItem(30, """
        Complete

        This feature has been marked "complete" because no further work is
        expected. Either the feature is done, or it has been abandoned.
        """)


class SpecificationPriority(DBEnumeratedType):
    """The Priority with a Specification must be implemented.

    This enum is used to prioritize work.
    """

    NOTFORUS = DBItem(0, """
        Not

        This feature has been proposed but the project leaders have decided
        that it is not appropriate for inclusion in the mainline codebase.
        See the status whiteboard or the
        specification itself for the rationale for this decision. Of course,
        you are welcome to implement it in any event and publish that work
        for consideration by the community and end users, but it is unlikely
        to be accepted by the mainline developers.
        """)

    UNDEFINED = DBItem(5, """
        Undefined

        This feature has recently been proposed and has not yet been
        evaluated and prioritized by the project leaders.
        """)

    LOW = DBItem(10, """
        Low

        We would like to have it in the
        code, but it's not on any critical path and is likely to get bumped
        in favour of higher-priority work. The idea behind the specification
        is sound and the project leaders would incorporate this
        functionality if the work was done. In general, "low" priority
        specifications will not get core resources assigned to them.
        """)

    MEDIUM = DBItem(50, """
        Medium

        The project developers will definitely get to this feature,
        but perhaps not in the next major release or two.
        """)

    HIGH = DBItem(70, """
        High

        Strongly desired by the project leaders.
        The feature will definitely get review time, and contributions would
        be most effective if directed at a feature with this priority.
        """)

    ESSENTIAL = DBItem(90, """
        Essential

        The specification is essential for the next release, and should be
        the focus of current development. Use this state only for the most
        important of all features.
        """)


class SpecificationFilter(DBEnumeratedType):
    """The kinds of specifications that a listing should include.

    This is used by browser classes that are generating a list of
    specifications for a person, or product, or project, to indicate what
    kinds of specs they want returned. The different filters can be OR'ed so
    that multiple pieces of information can be used for the filter.
    """
    ALL = DBItem(0, """
        All

        This indicates that the list should simply include ALL
        specifications for the underlying object (person, product etc).
        """)

    COMPLETE = DBItem(5, """
        Complete

        This indicates that the list should include only the complete
        specifications for this object.
        """)

    INCOMPLETE = DBItem(10, """
        Incomplete

        This indicates that the list should include the incomplete items
        only. The rules for determining if a specification is incomplete are
        complex, depending on whether or not the spec is informational.
        """)

    INFORMATIONAL = DBItem(20, """
        Informational

        This indicates that the list should include only the informational
        specifications.
        """)

    PROPOSED = DBItem(30, """
        Proposed

        This indicates that the list should include specifications that have
        been proposed as goals for the underlying objects, but not yet
        accepted or declined.
        """)

    DECLINED = DBItem(40, """
        Declined

        This indicates that the list should include specifications that were
        declined as goals for the underlying productseries or distroseries.
        """)

    ACCEPTED = DBItem(50, """
        Accepted

        This indicates that the list should include specifications that were
        accepted as goals for the underlying productseries or distroseries.
        """)

    VALID = DBItem(55, """
        Valid

        This indicates that the list should include specifications that are
        not obsolete or superseded.
        """)

    CREATOR = DBItem(60, """
        Creator

        This indicates that the list should include specifications that the
        person registered in Launchpad.
        """)

    ASSIGNEE = DBItem(70, """
        Assignee

        This indicates that the list should include specifications that the
        person has been assigned to implement.
        """)

    APPROVER = DBItem(80, """
        Approver

        This indicates that the list should include specifications that the
        person is supposed to review and approve.
        """)

    DRAFTER = DBItem(90, """
        Drafter

        This indicates that the list should include specifications that the
        person is supposed to draft. The drafter is usually only needed
        during spec sprints when there's a bottleneck on guys who are
        assignees for many specs.
        """)

    SUBSCRIBER = DBItem(100, """
        Subscriber

        This indicates that the list should include all the specifications
        to which the person has subscribed.
        """)

    FEEDBACK = DBItem(110, """
        Feedback

        This indicates that the list should include all the specifications
        which the person has been asked to provide specific feedback on.
        """)


class SpecificationSort(EnumeratedType):
    """The scheme to sort the results of a specifications query.

    This is usually used in interfaces which ask for a filtered list of
    specifications, so that you can tell which specifications you would
    expect to see first.
    """
    DATE = Item("""
        Date

        This indicates a preferred sort order of date of creation, newest
        first.
        """)

    PRIORITY = Item("""
        Priority

        This indicates a preferred sort order of priority (highest first)
        followed by status. This is the default sort order when retrieving
        specifications from the system.
        """)


class SpecificationDefinitionStatus(DBEnumeratedType):
    """The current status of a Specification.

    This enum tells us whether or not a specification is approved, or still
    being drafted, or implemented, or obsolete in some way. The ordinality
    of the values is important, it's the order (lowest to highest) in which
    we probably want them displayed by default.
    """

    APPROVED = DBItem(10, """
        Approved

        The project team believe that the specification is ready to be
        implemented, without substantial issues being encountered.
        """)

    PENDINGAPPROVAL = DBItem(15, """
        Pending Approval

        Reviewed and considered ready for final approval.
        The reviewer believes the specification is clearly written,
        and adequately addresses all important issues that will
        be raised during implementation.
        """)

    PENDINGREVIEW = DBItem(20, """
        Review

        Has been put in a reviewer's queue. The reviewer will
        assess it for clarity and comprehensiveness, and decide
        whether further work is needed before the spec can be considered for
        actual approval.
        """)

    DRAFT = DBItem(30, """
        Drafting

        The specification is actively being drafted, with a drafter in place
        and frequent revision occurring.
        Do not park specs in the "drafting" state indefinitely.
        """)

    DISCUSSION = DBItem(35, """
        Discussion

        Still needs active discussion, at a sprint for example.
        """)

    NEW = DBItem(40, """
        New

        No thought has yet been given to implementation strategy, dependencies,
        or presentation/UI issues.
        """)

    SUPERSEDED = DBItem(60, """
        Superseded

        Still interesting, but superseded by a newer spec or set of specs that
        clarify or describe a newer way to implement the desired feature.
        Please use the newer specs and not this one.
        """)

    OBSOLETE = DBItem(70, """
        Obsolete

        The specification has been obsoleted, probably because it was decided
        against. People should not put any effort into implementing it.
        """)


class SpecificationGoalStatus(DBEnumeratedType):
    """The target status for this specification.

    This enum allows us to show whether or not the specification has been
    approved or declined as a target for the given productseries or
    distroseries.
    """

    ACCEPTED = DBItem(10, """
        Accepted

        The drivers have confirmed that this specification is targeted to
        the stated distribution release or product series.
        """)

    DECLINED = DBItem(20, """
        Declined

        The drivers have decided not to accept this specification as a goal
        for the stated distribution release or product series.
        """)

    PROPOSED = DBItem(30, """
        Proposed

        This spec has been submitted as a potential goal for the stated
        product series or distribution release, but the drivers have not yet
        accepted or declined that goal.
        """)


class SpecNameField(ContentNameField):

    errormessage = _("%s is already in use by another blueprint.")

    @property
    def _content_iface(self):
        return ISpecification

    def _getByName(self, name):
        """Finds a specification by name from the current context.

        Returns a specification if (and only if) the current context
        defines a unique specification namespace and then if a matching
        specification can be found within that namespace. Returns None
        otherwise.
        """
        if ISpecificationSet.providedBy(self.context):
            # The context is the set of all specifications. Since this
            # set corresponds to multiple specification namespaces, we
            # return None.
            return None
        elif IProjectGroup.providedBy(self.context):
            # The context is a project group. Since a project group
            # corresponds to multiple specification namespaces, we
            # return None.
            return None
        elif ISpecification.providedBy(self.context):
            # The context is a specification. Since a specification's
            # target defines a single specification namespace, we ask
            # the target to perform the lookup.
            return self.context.target.getSpecification(name)
        elif ISprint.providedBy(self.context):
            # The context is a sprint. Since a sprint corresponds
            # to multiple specification namespaces, we return None.
            return None
        else:
            # The context is a entity such as a product or distribution.
            # Since this type of context is associated with exactly one
            # specification namespace, we ask the context to perform the
            # lookup.
            return self.context.getSpecification(name)


class SpecURLField(TextLine):

    errormessage = _("%s is already registered by another blueprint.")

    def _validate(self, specurl):
        TextLine._validate(self, specurl)
        if (ISpecification.providedBy(self.context) and
            specurl == getattr(self.context, 'specurl')):
            # The specurl wasn't changed
            return

        specification = getUtility(ISpecificationSet).getByURL(specurl)
        if specification is not None:
            raise LaunchpadValidationError(self.errormessage % specurl)


class INewSpecification(Interface):
    """A schema for a new specification."""

    name = exported(
        SpecNameField(
        title=_('Name'), required=True, readonly=False,
        description=_(
            "May contain lower-case letters, numbers, and dashes. "
            "It will be used in the specification url. "
            "Examples: mozilla-type-ahead-find, postgres-smart-serial.")
        ))
    title = exported(
        Title(
        title=_('Title'), required=True, description=_(
            "Describe the feature as clearly as possible in up to 70 "
            "characters. This title is displayed in every feature "
            "list or report.")))
    specurl = exported(
        SpecURLField(
        title=_('Specification URL'), required=False,
        description=_(
            "The URL of the specification. This is usually a wiki page."),
<<<<<<< HEAD
        constraint=valid_webref), exported_as="specification_url")
    summary = exported(
        Summary(
        title=_('Summary'), required=True, description=_(
            "A single-paragraph description of the feature. "
            "This will also be displayed in most feature listings.")))
    definition_status = exported(
        Choice(
        title=_('Definition Status'),
        vocabulary=SpecificationDefinitionStatus,
        default=SpecificationDefinitionStatus.NEW,
        description=_(
            "The current status of the process to define the "
            "feature and get approval for the implementation plan.")))
    assignee = PublicPersonChoice(
        title=_('Assignee'), required=False,
        description=_("The person responsible for implementing the feature."),
        vocabulary='ValidPersonOrTeam')
    drafter = PublicPersonChoice(
        title=_('Drafter'), required=False,
        description=_(
=======
        constraint=valid_webref)
    summary = exported(
        Summary(
            title=_('Summary'), required=True, description=_(
                "A single-paragraph description of the feature. "
                "This will also be displayed in most feature listings.")))
    definition_status = exported(
        Choice(
            title=_('Definition Status'),
            vocabulary=SpecificationDefinitionStatus,
            default=SpecificationDefinitionStatus.NEW,
            description=_(
                "The current status of the process to define the "
                "feature and get approval for the implementation plan.")))
    assignee = exported(
        PublicPersonChoice(
            title=_('Assignee'), required=False,
            description=_("The person responsible for implementing the feature."),
            vocabulary='ValidPersonOrTeam'))
    drafter = exported(
        PublicPersonChoice(
            title=_('Drafter'), required=False,
            description=_(
>>>>>>> bab1212b
                "The person responsible for drafting the specification."),
            vocabulary='ValidPersonOrTeam'))
    approver = exported(
        PublicPersonChoice(
            title=_('Approver'), required=False,
            description=_(
                "The person responsible for approving the specification, "
                "and for reviewing the code when it's ready to be landed."),
            vocabulary='ValidPersonOrTeam'))


class INewSpecificationProjectTarget(Interface):
    """A mixin schema for a new specification.

    Requires the user to specify a product from a given project.
    """
    target = Choice(title=_("For"),
                    description=_("The project for which this "
                                  "proposal is being made."),
                    required=True, vocabulary='ProjectProducts')


class INewSpecificationSeriesGoal(Interface):
    """A mixin schema for a new specification.

    Allows the user to propose the specification as a series goal.
    """
    goal = Bool(title=_('Propose for series goal'),
                description=_("Check this to indicate that you wish to "
                              "propose this blueprint as a series goal."),
                required=True, default=False)


class INewSpecificationSprint(Interface):
    """A mixin schema for a new specification.

    Allows the user to propose the specification for discussion at a sprint.
    """
    sprint = Choice(title=_("Propose for sprint"),
                    description=_("The sprint to which agenda this "
                                  "blueprint is being suggested."),
                    required=False, vocabulary='FutureSprint')


class INewSpecificationTarget(Interface):
    """A mixin schema for a new specification.

    Requires the user to specify a distribution or a product as a target.
    """
    target = Choice(title=_("For"),
                    description=_("The project for which this proposal is "
                                  "being made."),
                    required=True, vocabulary='DistributionOrProduct')


class ISpecification(INewSpecification, INewSpecificationTarget, IHasOwner,
    ICanBeMentored, IHasLinkedBranches):
    """A Specification.

    Also known as a blueprint.
    """

    export_as_webservice_entry()

    # TomBerger 2007-06-20: 'id' is required for
    #      SQLObject to be able to assign a security-proxied
    #      specification to an attribute of another SQL object
    #      referencing it.
    id = Int(title=_("Database ID"), required=True, readonly=True)

    priority = exported(
        Choice(
            title=_('Priority'), vocabulary=SpecificationPriority,
            default=SpecificationPriority.UNDEFINED, required=True))
    datecreated = exported(
        Datetime(
            title=_('Date Created'), required=True, readonly=True))
    owner = exported(PublicPersonChoice(
            title=_('Owner'), required=True, readonly=True,
            vocabulary='ValidPersonOrTeam'))
    # target
    product = exported(
        Choice(title=_('Project'), required=False,
               vocabulary='Product'))
    distribution = exported(
        Choice(title=_('Distribution'), required=False,
               vocabulary='Distribution'))

    # series
    productseries = exported(
        Choice(title=_('Series Goal'), required=False,
               vocabulary='FilteredProductSeries',
               description=_(
                "Choose a series in which you would like to deliver "
                "this feature. Selecting '(no value)' will clear the goal.")))
    distroseries = exported(
        Choice(title=_('Series Goal'), required=False,
               vocabulary='FilteredDistroSeries',
               description=_(
                "Choose a series in which you would like to deliver "
                "this feature. Selecting '(no value)' will clear the goal.")))

    # milestone
    milestone = exported(
        Choice(
            title=_('Milestone'), required=False, vocabulary='Milestone',
            description=_(
                "The milestone in which we would like this feature to be "
                "delivered.")))

    # nomination to a series for release management
    goal = Attribute("The series for which this feature is a goal.")
    goalstatus = exported(
        Choice(
            title=_('Goal Acceptance'), vocabulary=SpecificationGoalStatus,
            default=SpecificationGoalStatus.PROPOSED, description=_(
                "Whether or not the drivers have accepted this feature as "
                "a goal for the targeted series.")))
    goal_proposer = Attribute("The person who nominated the spec for "
        "this series.")
    date_goal_proposed = Attribute("The date of the nomination.")
    goal_decider = Attribute("The person who approved or declined "
        "the spec a a goal.")
    date_goal_decided = Attribute("The date the spec was approved "
        "or declined as a goal.")

    whiteboard = exported(
        Text(title=_('Status Whiteboard'), required=False,
             description=_(
                "Any notes on the status of this spec you would like to make. "
                "Your changes will override the current text.")))
    direction_approved = Bool(title=_('Basic direction approved?'),
        required=False, default=False, description=_("Check this to "
        "indicate that the drafter and assignee have satisfied the "
        "approver that they are headed in the right basic direction "
        "with this specification."))
    man_days = Int(title=_("Estimated Developer Days"),
        required=False, default=None, description=_("An estimate of the "
        "number of developer days it will take to implement this feature. "
        "Please only provide an estimate if you are relatively confident "
        "in the number."))
    implementation_status = Choice(title=_("Implementation Status"),
        required=True, default=SpecificationImplementationStatus.UNKNOWN,
        vocabulary=SpecificationImplementationStatus, description=_(
        "The state of progress being made on the actual implementation or "
        "delivery of this feature."))
    superseded_by = Choice(title=_("Superseded by"),
        required=False, default=None,
        vocabulary='Specification', description=_("The specification "
        "which supersedes this one. Note that selecting a specification "
        "here and pressing Continue will change the specification "
        "status to Superseded."))

    # lifecycle
    starter = Attribute('The person who first set the state of the '
        'spec to the values that we consider mark it as started.')
    date_started = Attribute('The date when this spec was marked '
        'started.')
    completer = Attribute('The person who finally set the state of the '
        'spec to the values that we consider mark it as complete.')
    date_completed = Attribute('The date when this spec was marked '
        'complete. Note that complete also includes "obsolete" and '
        'superseded. Essentially, it is the state where no more work '
        'will be done on the feature.')

    # joins
    subscriptions = Attribute('The set of subscriptions to this spec.')
    subscribers = Attribute('The set of subscribers to this spec.')
    sprints = Attribute('The sprints at which this spec is discussed.')
    sprint_links = Attribute('The entries that link this spec to sprints.')
    feedbackrequests = Attribute('The set of feedback requests queued.')
    dependencies = Attribute('Specs on which this spec depends.')
    blocked_specs = Attribute('Specs for which this spec is a dependency.')
    all_deps = Attribute(
        "All the dependencies, including dependencies of dependencies.")
    all_blocked = Attribute(
        "All specs blocked on this, and those blocked on the blocked ones.")
    linked_branches = Attribute(
        'The entries that link the branches to the spec.')

    # emergent properties
    informational = Attribute('Is True if this spec is purely informational '
        'and requires no implementation.')
    is_complete = Attribute('Is True if this spec is already completely '
        'implemented. Note that it is True for informational specs, since '
        'they describe general functionality rather than specific '
        'code to be written. It is also true of obsolete and superseded '
        'specs, since there is no longer any need to schedule work for '
        'them.')
    is_incomplete = Attribute('Is True if this work still needs to '
        'be done. Is in fact always the opposite of is_complete.')
    is_blocked = Attribute('Is True if this spec depends on another spec '
        'which is still incomplete.')
    is_started = Attribute('Is True if the spec is in a state which '
        'we consider to be "started". This looks at the delivery '
        'attribute, and also considers informational specs to be '
        'started when they are approved.')

    def retarget(product=None, distribution=None):
        """Retarget the spec to a new product or distribution. One of
        product or distribution must be None (but not both).
        """

    def getSprintSpecification(sprintname):
        """Get the record that links this spec to the named sprint."""

    def getFeedbackRequests(person):
        """Return the requests for feedback for a given person on this
        specification.
        """

    def notificationRecipientAddresses():
        """Return the list of email addresses that receive notifications."""

    # goal management
    def proposeGoal(goal, proposer):
        """Propose this spec for a series or distroseries."""

    def acceptBy(decider):
        """Mark the spec as being accepted for its current series goal."""

    def declineBy(decider):
        """Mark the spec as being declined as a goal for the proposed
        series.
        """

    has_accepted_goal = Attribute('Is true if this specification has been '
        'proposed as a goal for a specific series, '
        'and the drivers of that series have accepted the goal.')

    # lifecycle management
    def updateLifecycleStatus(user):
        """Mark the specification as started, and/or complete, if appropriate.

        This will verify that the state of the specification is in fact
        "complete" (there is a completeness test in
        Specification.is_complete) and then record the completer and the
        date_completed. If the spec is not completed, then it ensures that
        nothing is recorded about its completion.

        It returns a SpecificationLifecycleStatus dbschema showing the
        overall state of the specification IF the state has changed.
        """

    # event-related methods
    def getDelta(old_spec, user):
        """Return a dictionary of things that changed between this spec and
        the old_spec.

        This method is primarily used by event subscription code, to
        determine what has changed during an ObjectModifiedEvent.
        """

    # subscription-related methods
    def subscription(person):
        """Return the subscription for this person to this spec, or None."""

    def subscribe(person, essential=False):
        """Subscribe this person to the feature specification."""

    def unsubscribe(person):
        """Remove the person's subscription to this spec."""

    def getSubscriptionByName(name):
        """Return a subscription based on the person's name, or None."""

    def isSubscribed(person):
        """Is person subscribed to this spec?

        Returns True if the user is explicitly subscribed to this spec
        (no matter what the type of subscription), otherwise False.

        If person is None, the return value is always False.
        """

    # queue-related methods
    def queue(provider, requester, queuemsg=None):
        """Put this specification into the feedback queue of the given person,
        with an optional message."""

    def unqueue(provider, requester):
        """Remove the feedback request by the requester for this spec, from
        the provider's feedback queue.
        """

    # sprints
    def linkSprint(sprint, user):
        """Put this spec on the agenda of the sprint."""

    def unlinkSprint(sprint):
        """Remove this spec from the agenda of the sprint."""

    # dependencies
    def createDependency(specification):
        """Create a dependency for this spec on the spec provided."""

    def removeDependency(specification):
        """Remove any dependency of this spec on the spec provided."""

    # branches
    def getBranchLink(branch):
        """Return the SpecificationBranch link for the branch, or None."""


# Interfaces for containers
class ISpecificationSet(IHasSpecifications):
    """A container for specifications."""

    displayname = Attribute('Displayname')

    title = Attribute('Title')

    coming_sprints = Attribute("The next 5 sprints in the system.")

    specification_count = Attribute(
        "The total number of blueprints in Launchpad")

    def getStatusCountsForProductSeries(product_series):
        """Return the status counts for blueprints in a series.

        Both the nominated and scheduled blueprints are included
        in the count.

        :param product_series: ProductSeries object.
        :return: A list of tuples containing (status_id, count).
        """

    def __iter__():
        """Iterate over all specifications."""

    def getByURL(url):
        """Return the specification with the given url."""

    def new(name, title, specurl, summary, definition_status,
        owner, approver=None, product=None, distribution=None, assignee=None,
        drafter=None, whiteboard=None,
        priority=SpecificationPriority.UNDEFINED):
        """Create a new specification."""

    def getDependencyDict(specifications):
        """Return a dictionary mapping specifications to their dependencies.

        The results are ordered by descending priority, ascending dependency
        name, and id.

        :param specifications: a sequence of the `ISpecification` to look up.
        """

    def get(spec_id):
        """Return the ISpecification with the given spec_id."""


class ISpecificationDelta(Interface):
    """The quantitative changes made to a spec that was edited."""

    specification = Attribute("The ISpec, after it's been edited.")
    user = Attribute("The IPerson that did the editing.")

    # fields on the spec itself, we provide just the new changed value
    title = Attribute("The spec title or None.")
    summary = Attribute("The spec summary or None.")
    whiteboard = Attribute("The spec whiteboard or None.")
    specurl = Attribute("The URL to the spec home page (not in Launchpad).")
    productseries = Attribute("The product series.")
    distroseries = Attribute("The series to which this is targeted.")
    milestone = Attribute("The milestone to which the spec is targeted.")
    bugs_linked = Attribute("A list of new bugs linked to this spec.")
    bugs_unlinked = Attribute("A list of bugs unlinked from this spec.")

    # items where we provide 'old' and 'new' values if they changed
    name = Attribute("Old and new names, or None.")
    priority = Attribute("Old and new priorities, or None")
    definition_status = Attribute("Old and new statuses, or None")
    target = Attribute("Old and new target, or None")
    approver = Attribute("Old and new approver, or None")
    assignee = Attribute("Old and new assignee, or None")
    drafter = Attribute("Old and new drafter, or None")<|MERGE_RESOLUTION|>--- conflicted
+++ resolved
@@ -27,14 +27,8 @@
 
 
 from lazr.restful.declarations import (
-<<<<<<< HEAD
     REQUEST_USER, call_with, exported, export_as_webservice_entry,
     export_write_operation, operation_parameters, operation_returns_entry)
-=======
-    REQUEST_USER, call_with, export_as_webservice_entry,
-    exported, export_write_operation, operation_parameters,
-    operation_returns_entry)
->>>>>>> bab1212b
 from lazr.restful.fields import Reference
 from zope.interface import Interface, Attribute
 from zope.component import getUtility
@@ -562,47 +556,24 @@
 
     name = exported(
         SpecNameField(
-        title=_('Name'), required=True, readonly=False,
-        description=_(
-            "May contain lower-case letters, numbers, and dashes. "
-            "It will be used in the specification url. "
-            "Examples: mozilla-type-ahead-find, postgres-smart-serial.")
-        ))
+            title=_('Name'), required=True, readonly=False,
+            description=_(
+                "May contain lower-case letters, numbers, and dashes. "
+                "It will be used in the specification url. "
+                "Examples: mozilla-type-ahead-find, postgres-smart-serial.")))
     title = exported(
         Title(
-        title=_('Title'), required=True, description=_(
-            "Describe the feature as clearly as possible in up to 70 "
-            "characters. This title is displayed in every feature "
-            "list or report.")))
+            title=_('Title'), required=True, description=_(
+                "Describe the feature as clearly as possible in up to 70 "
+                "characters. This title is displayed in every feature "
+                "list or report.")))
     specurl = exported(
         SpecURLField(
-        title=_('Specification URL'), required=False,
-        description=_(
-            "The URL of the specification. This is usually a wiki page."),
-<<<<<<< HEAD
-        constraint=valid_webref), exported_as="specification_url")
-    summary = exported(
-        Summary(
-        title=_('Summary'), required=True, description=_(
-            "A single-paragraph description of the feature. "
-            "This will also be displayed in most feature listings.")))
-    definition_status = exported(
-        Choice(
-        title=_('Definition Status'),
-        vocabulary=SpecificationDefinitionStatus,
-        default=SpecificationDefinitionStatus.NEW,
-        description=_(
-            "The current status of the process to define the "
-            "feature and get approval for the implementation plan.")))
-    assignee = PublicPersonChoice(
-        title=_('Assignee'), required=False,
-        description=_("The person responsible for implementing the feature."),
-        vocabulary='ValidPersonOrTeam')
-    drafter = PublicPersonChoice(
-        title=_('Drafter'), required=False,
-        description=_(
-=======
-        constraint=valid_webref)
+            title=_('Specification URL'), required=False,
+            description=_(
+                "The URL of the specification. This is usually a wiki page."),
+            constraint=valid_webref),
+        exported_as="specification_url")
     summary = exported(
         Summary(
             title=_('Summary'), required=True, description=_(
@@ -617,17 +588,17 @@
                 "The current status of the process to define the "
                 "feature and get approval for the implementation plan.")))
     assignee = exported(
-        PublicPersonChoice(
+            PublicPersonChoice(
             title=_('Assignee'), required=False,
-            description=_("The person responsible for implementing the feature."),
+            description=_(
+                "The person responsible for implementing the feature."),
             vocabulary='ValidPersonOrTeam'))
     drafter = exported(
-        PublicPersonChoice(
+            PublicPersonChoice(
             title=_('Drafter'), required=False,
             description=_(
->>>>>>> bab1212b
-                "The person responsible for drafting the specification."),
-            vocabulary='ValidPersonOrTeam'))
+                    "The person responsible for drafting the specification."),
+                vocabulary='ValidPersonOrTeam'))
     approver = exported(
         PublicPersonChoice(
             title=_('Approver'), required=False,
