# Copyright 2009-2010 Canonical Ltd.  This software is licensed under the
# GNU Affero General Public License version 3 (see the file LICENSE).

__metaclass__ = type

<<<<<<< HEAD
=======
import unittest

from zope.security.proxy import removeSecurityProxy

from canonical.launchpad.webapp.batching import BatchNavigator
>>>>>>> abd18722
from canonical.launchpad.testing.pages import find_tag_by_id
from canonical.testing.layers import DatabaseFunctionalLayer
from lp.blueprints.interfaces.specificationtarget import (
    IHasSpecifications,
    ISpecificationTarget,
    )
from lp.app.enums import ServiceUsage
from lp.blueprints.browser.specificationtarget import HasSpecificationsView
from lp.blueprints.publisher import BlueprintsLayer
from lp.testing import (
    login_person,
    TestCaseWithFactory,
    )
from lp.testing.matchers import IsConfiguredBatchNavigator
from lp.testing.views import (
    create_view,
    create_initialized_view,
    )


class TestRegisterABlueprintButtonView(TestCaseWithFactory):
    """Test specification menus links."""
    layer = DatabaseFunctionalLayer

    def verify_view(self, context, name):
        view = create_view(
            context, '+register-a-blueprint-button')
        self.assertEqual(
            'http://blueprints.launchpad.dev/%s/+addspec' % name,
            view.target_url)
        self.assertTrue(
            '<div id="involvement" class="portlet involvement">' in view())

    def test_specificationtarget(self):
        context = self.factory.makeProduct(name='almond')
        self.assertTrue(ISpecificationTarget.providedBy(context))
        self.verify_view(context, context.name)

    def test_adaptable_to_specificationtarget(self):
        context = self.factory.makeProject(name='hazelnut')
        self.assertFalse(ISpecificationTarget.providedBy(context))
        self.verify_view(context, context.name)

    def test_sprint(self):
        # Sprints are a special case. They are not ISpecificationTargets,
        # nor can they be adapted to a ISpecificationTarget,
        # but can create a spcification for a ISpecificationTarget.
        context = self.factory.makeSprint(title='Walnut', name='walnut')
        self.assertFalse(ISpecificationTarget.providedBy(context))
        self.verify_view(context, 'sprints/%s' % context.name)


class TestHasSpecificationsViewInvolvement(TestCaseWithFactory):
    """Test specification menus links."""
    layer = DatabaseFunctionalLayer

    def setUp(self):
        TestCaseWithFactory.setUp(self)
        self.user = self.factory.makePerson(name="macadamia")
        login_person(self.user)

    def verify_involvment(self, context):
        self.assertTrue(IHasSpecifications.providedBy(context))
        view = create_view(
            context, '+specs', layer=BlueprintsLayer, principal=self.user)
        self.assertTrue(
            '<div id="involvement" class="portlet involvement">' in view())

    def test_specificationtarget(self):
        context = self.factory.makeProduct(name='almond')
        naked_product = removeSecurityProxy(context)
        naked_product.blueprints_usage = ServiceUsage.LAUNCHPAD
        self.verify_involvment(context)

    def test_adaptable_to_specificationtarget(self):
        # A project should adapt to the products within to determine
        # involvment.
        context = self.factory.makeProject(name='hazelnut')
        product = self.factory.makeProduct(project=context)
        naked_product = removeSecurityProxy(product)
        naked_product.blueprints_usage = ServiceUsage.LAUNCHPAD
        self.verify_involvment(context)

    def test_sprint(self):
        context = self.factory.makeSprint(title='Walnut', name='walnut')
        self.verify_involvment(context)

    def test_person(self):
        context = self.factory.makePerson(name='pistachio')
        self.assertTrue(IHasSpecifications.providedBy(context))
        view = create_view(
            context, '+specs', layer=BlueprintsLayer, principal=self.user)
        self.assertFalse(
            '<div id="involvement" class="portlet involvement">' in view())

    def test_specs_batch(self):
        # Some pages turn up in very large contexts and patch. E.g.
        # Distro:+assignments which uses SpecificationAssignmentsView, a
        # subclass.
        person = self.factory.makePerson()
        view = create_initialized_view(person, name='+assignments')
        # Because +assignments is meant to provide an overview, we default to
        # 500 as the default batch size.
        matcher = IsConfiguredBatchNavigator(
            'specification', 'specifications', batch_size=500)
        self.assertThat(view.specs_batched, matcher)


class TestAssignments(TestCaseWithFactory):

    layer = DatabaseFunctionalLayer

    def test_assignments_are_batched(self):
        product = self.factory.makeProduct()
        spec1 = self.factory.makeSpecification(product=product)
        spec2 = self.factory.makeSpecification(product=product)
        view = create_initialized_view(product, name='+assignments',
            query_string="batch=1")
        content = view.render()
        self.assertEqual('next',
            find_tag_by_id(content, 'upper-batch-nav-batchnav-next')['class'])
        self.assertEqual('next',
            find_tag_by_id(content, 'lower-batch-nav-batchnav-next')['class'])


class TestHasSpecificationsTemplates(TestCaseWithFactory):
    """Tests the selection of templates based on blueprints usage."""

    layer = DatabaseFunctionalLayer

    def setUp(self):
        super(TestHasSpecificationsTemplates, self).setUp()
        self.user = self.factory.makePerson()
        login_person(self.user)

    def _test_templates_for_configuration(self, target, context=None):
        if context is None:
            context = target
        naked_target = removeSecurityProxy(target)
        test_configurations = [
            ServiceUsage.UNKNOWN,
            ServiceUsage.EXTERNAL,
            ServiceUsage.NOT_APPLICABLE,
            ServiceUsage.LAUNCHPAD,
            ]
        correct_templates = [
            HasSpecificationsView.not_launchpad_template.filename,
            HasSpecificationsView.not_launchpad_template.filename,
            HasSpecificationsView.not_launchpad_template.filename,
            HasSpecificationsView.default_template.filename,
            ]
        used_templates = list()
        for config in test_configurations:
            naked_target.blueprints_usage = config
            view = create_view(
                context,
                '+specs',
                layer=BlueprintsLayer,
                principal=self.user)
            used_templates.append(view.template.filename)
        self.assertEqual(correct_templates, used_templates)

    def test_product(self):
        product = self.factory.makeProduct()
        self._test_templates_for_configuration(product)

    def test_product_series(self):
        product = self.factory.makeProduct()
        product_series = self.factory.makeProductSeries(product=product)
        self._test_templates_for_configuration(
            target=product,
            context=product_series)

    def test_distribution(self):
        distribution = self.factory.makeDistribution()
        self._test_templates_for_configuration(distribution)

    def test_distroseries(self):
        distribution = self.factory.makeDistribution()
        distro_series = self.factory.makeDistroSeries(
            distribution=distribution)
        self._test_templates_for_configuration(
            target=distribution,
            context=distro_series)

    def test_projectgroup(self):
        project = self.factory.makeProject()
        product1 = self.factory.makeProduct(project=project)
        product2 = self.factory.makeProduct(project=project)
        self._test_templates_for_configuration(
            target=product1,
            context=project)


class TestHasSpecificationsConfiguration(TestCaseWithFactory):

    layer = DatabaseFunctionalLayer

    def test_cannot_configure_blueprints_product_no_edit_permission(self):
        product = self.factory.makeProduct()
        view = create_initialized_view(product, '+specs')
        self.assertEqual(False, view.can_configure_blueprints)

    def test_can_configure_blueprints_product_with_edit_permission(self):
        product = self.factory.makeProduct()
        login_person(product.owner)
        view = create_initialized_view(product, '+specs')
        self.assertEqual(True, view.can_configure_blueprints)

    def test_cant_configure_blueprints_distribution_no_edit_permission(self):
        distribution = self.factory.makeDistribution()
        view = create_initialized_view(distribution, '+specs')
        self.assertEqual(False, view.can_configure_blueprints)

    def test_can_configure_blueprints_distribution_with_edit_permission(self):
        distribution = self.factory.makeDistribution()
        login_person(distribution.owner)
        view = create_initialized_view(distribution, '+specs')
        self.assertEqual(True, view.can_configure_blueprints)

    def test_cannot_configure_blueprints_projectgroup(self):
        project_group = self.factory.makeProject()
        login_person(project_group.owner)
        view = create_initialized_view(project_group, '+specs')
        self.assertEqual(False, view.can_configure_blueprints)


def test_suite():
    suite = unittest.TestSuite()
    suite.addTest(unittest.TestLoader().loadTestsFromName(__name__))
    return suite


if __name__ == '__main__':
    unittest.TextTestRunner().run(test_suite())<|MERGE_RESOLUTION|>--- conflicted
+++ resolved
@@ -3,14 +3,9 @@
 
 __metaclass__ = type
 
-<<<<<<< HEAD
-=======
-import unittest
 
 from zope.security.proxy import removeSecurityProxy
 
-from canonical.launchpad.webapp.batching import BatchNavigator
->>>>>>> abd18722
 from canonical.launchpad.testing.pages import find_tag_by_id
 from canonical.testing.layers import DatabaseFunctionalLayer
 from lp.blueprints.interfaces.specificationtarget import (
@@ -235,14 +230,4 @@
         project_group = self.factory.makeProject()
         login_person(project_group.owner)
         view = create_initialized_view(project_group, '+specs')
-        self.assertEqual(False, view.can_configure_blueprints)
-
-
-def test_suite():
-    suite = unittest.TestSuite()
-    suite.addTest(unittest.TestLoader().loadTestsFromName(__name__))
-    return suite
-
-
-if __name__ == '__main__':
-    unittest.TextTestRunner().run(test_suite())+        self.assertEqual(False, view.can_configure_blueprints)