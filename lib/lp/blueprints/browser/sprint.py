--- conflicted
+++ resolved
@@ -483,20 +483,12 @@
                 model_specs, ['specificationID']):
             if subscription.personID not in attendee_set:
                 continue
-<<<<<<< HEAD
             people[subscription.specificationID][
                 subscription.personID] = subscription.essential
-        # Specials - drafter/assignee. Don't need approver for performance
-        # as specifications() above eager loaded the people, and approvers
-        # don't count as a 'required person'.
-=======
-            people[subscription.specificationID][subscription.personID] = \
-                subscription.essential
 
         # Spec specials - drafter/assignee.  Don't need approver for
         # performance, as specifications() above eager-loaded the
         # people, and approvers don't count as "required persons."
->>>>>>> 70f9a1f4
         for spec in model_specs:
             # Get the list of attendees that will attend the sprint.
             spec_people = people[spec.id]
