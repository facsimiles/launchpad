--- conflicted
+++ resolved
@@ -198,16 +198,11 @@
                     summary_file = open(self.logger.summary_filename, 'r')
                     out_file = open(self.logger.out_filename, 'r')
                     bzrlib.email_message.EmailMessage.send(
-<<<<<<< HEAD
-                        config, self.email[0], self.email,
+                        config, config.username(), self.email,
                         subject, summary_file.read(),
                         attachment=out_file.read(),
                         attachment_filename='%s.log' % self.get_nick(),
                         attachment_mime_subtype='subunit')
-=======
-                        config, config.username(), self.email,
-                        subject, summary_file.read())
->>>>>>> 41411c88
                     summary_file.close()
             finally:
                 # we do this at the end because this is a trigger to
