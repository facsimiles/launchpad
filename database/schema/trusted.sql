-- Copyright 2004-2007 Canonical Ltd.  All rights reserved.


CREATE OR REPLACE FUNCTION sha1(text) RETURNS char(40)
LANGUAGE plpythonu IMMUTABLE RETURNS NULL ON NULL INPUT AS
$$
    import sha
    return sha.new(args[0]).hexdigest()
$$;

COMMENT ON FUNCTION sha1(text) IS
    'Return the SHA1 one way cryptographic hash as a string of 40 hex digits';


CREATE OR REPLACE FUNCTION null_count(p_values anyarray) RETURNS integer
LANGUAGE plpgsql IMMUTABLE RETURNS NULL ON NULL INPUT AS
$$
DECLARE
    v_index integer;
    v_null_count integer := 0;
BEGIN
    FOR v_index IN array_lower(p_values,1)..array_upper(p_values,1) LOOP
        IF p_values[v_index] IS NULL THEN
            v_null_count := v_null_count + 1;
        END IF;
    END LOOP;
    RETURN v_null_count;
END;
$$;

COMMENT ON FUNCTION null_count(anyarray) IS 'Return the number of NULLs in the first row of the given array.';

/* This is created as a function so the same definition can be used with
    many tables
*/

CREATE OR REPLACE FUNCTION valid_name(text) RETURNS boolean
LANGUAGE plpythonu IMMUTABLE RETURNS NULL ON NULL INPUT AS
$$
    import re
    name = args[0]
    pat = r"^[a-z0-9][a-z0-9\+\.\-]*\Z"
    if re.match(pat, name):
        return 1
    return 0
$$;

COMMENT ON FUNCTION valid_name(text)
    IS 'validate a name.

    Names must contain only lowercase letters, numbers, ., & -. They
    must start with an alphanumeric. They are ASCII only. Names are useful 
    for mneumonic identifiers such as nicknames and as URL components.
    This specification is the same as the Debian product naming policy.

    Note that a valid name might be all integers, so there is a possible
    namespace conflict if URL traversal is possible by name as well as id.';


CREATE OR REPLACE FUNCTION valid_branch_name(text) RETURNS boolean
LANGUAGE plpythonu IMMUTABLE RETURNS NULL ON NULL INPUT AS
$$
    import re
    name = args[0]
    pat = r"^(?i)[a-z0-9][a-z0-9+\.\-@_]*\Z"
    if re.match(pat, name):
        return 1
    return 0
$$;

COMMENT ON FUNCTION valid_branch_name(text)
    IS 'validate a branch name.

    As per valid_name, except we allow uppercase and @';


CREATE OR REPLACE FUNCTION valid_bug_name(text) RETURNS boolean
LANGUAGE plpythonu IMMUTABLE RETURNS NULL ON NULL INPUT AS
$$
    import re
    name = args[0]
    pat = r"^[a-z][a-z0-9+\.\-]+$"
    if re.match(pat, name):
        return 1
    return 0
$$;

COMMENT ON FUNCTION valid_bug_name(text) IS 'validate a bug name

    As per valid_name, except numeric-only names are not allowed (including
    names that look like floats).';


CREATE OR REPLACE FUNCTION valid_debian_version(text) RETURNS boolean
LANGUAGE plpythonu IMMUTABLE RETURNS NULL ON NULL INPUT AS
$$
    import re
    m = re.search("""^(?ix)
        ([0-9]+:)?
        ([0-9a-z][a-z0-9+:.~-]*?)
        (-[a-z0-9+.~]+)?
        $""", args[0])
    if m is None:
        return 0
    epoch, version, revision = m.groups()
    if not epoch:
        # Can''t contain : if no epoch
        if ":" in version:
            return 0
    if not revision:
        # Can''t contain - if no revision
        if "-" in version:
            return 0
    return 1
$$;

COMMENT ON FUNCTION valid_debian_version(text) IS 'validate a version number as per Debian Policy';


CREATE OR REPLACE FUNCTION sane_version(text) RETURNS boolean
LANGUAGE plpythonu IMMUTABLE RETURNS NULL ON NULL INPUT AS
$$
    import re
    if re.search("""^(?ix)
        [0-9a-z]
        ( [0-9a-z] | [0-9a-z.-]*[0-9a-z] )*
        $""", args[0]):
        return 1
    return 0
$$;

COMMENT ON FUNCTION sane_version(text) IS 'A sane version number for use by ProductRelease and DistroRelease. We may make it less strict if required, but it would be nice if we can enforce simple version strings because we use them in URLs';


CREATE OR REPLACE FUNCTION valid_cve(text) RETURNS boolean
LANGUAGE plpythonu IMMUTABLE RETURNS NULL ON NULL INPUT AS
$$
    import re
    name = args[0]
    pat = r"^(19|20)\d{2}-\d{4}$"
    if re.match(pat, name):
        return 1
    return 0
$$;

COMMENT ON FUNCTION valid_cve(text) IS 'validate a common vulnerability number as defined on www.cve.mitre.org, minus the CAN- or CVE- prefix.';


CREATE OR REPLACE FUNCTION valid_absolute_url(text) RETURNS boolean
LANGUAGE plpythonu IMMUTABLE RETURNS NULL ON NULL INPUT AS
$$
    from urlparse import urlparse
    (scheme, netloc, path, params, query, fragment) = urlparse(args[0])
    # urlparse in the stdlib does not correctly parse the netloc from
    # sftp and bzr+ssh schemes, so we have to manually check those
    if scheme in ("sftp", "bzr+ssh"):
        return 1
    if not (scheme and netloc):
        return 0
    return 1
$$;

COMMENT ON FUNCTION valid_absolute_url(text) IS 'Ensure the given test is a valid absolute URL, containing both protocol and network location';


CREATE OR REPLACE FUNCTION valid_fingerprint(text) RETURNS boolean
LANGUAGE plpythonu IMMUTABLE RETURNS NULL ON NULL INPUT AS
$$
    import re
    if re.match(r"[\dA-F]{40}", args[0]) is not None:
        return 1
    else:
        return 0
$$;

COMMENT ON FUNCTION valid_fingerprint(text) IS 'Returns true if passed a valid GPG fingerprint. Valid GPG fingerprints are a 40 character long hexadecimal number in uppercase.';


CREATE OR REPLACE FUNCTION valid_keyid(text) RETURNS boolean
LANGUAGE plpythonu IMMUTABLE RETURNS NULL ON NULL INPUT AS
$$
    import re
    if re.match(r"[\dA-F]{8}", args[0]) is not None:
        return 1
    else:
        return 0
$$;

COMMENT ON FUNCTION valid_keyid(text) IS 'Returns true if passed a valid GPG keyid. Valid GPG keyids are an 8 character long hexadecimal number in uppercase (in reality, they are 16 characters long but we are using the ''common'' definition.';


CREATE OR REPLACE FUNCTION valid_regexp(text) RETURNS boolean
LANGUAGE plpythonu IMMUTABLE RETURNS NULL ON NULL INPUT AS
$$
    import re
    try:
        re.compile(args[0])
    except:
        return False
    else:
        return True
$$;

COMMENT ON FUNCTION valid_regexp(text)
    IS 'Returns true if the input can be compiled as a regular expression.';


CREATE OR REPLACE FUNCTION you_are_your_own_member() RETURNS trigger
LANGUAGE plpgsql AS
$$
    BEGIN
        INSERT INTO TeamParticipation (person, team)
            VALUES (NEW.id, NEW.id);
        RETURN NULL;
    END;
$$;

COMMENT ON FUNCTION you_are_your_own_member() IS
    'Trigger function to ensure that every row added to the Person table gets a corresponding row in the TeamParticipation table, as per the TeamParticipationUsage page on the Launchpad wiki';

SET check_function_bodies=false; -- Handle forward references

CREATE OR REPLACE FUNCTION is_team(integer) returns boolean
LANGUAGE sql STABLE RETURNS NULL ON NULL INPUT AS
$$
    SELECT count(*)>0 FROM Person WHERE id=$1 AND teamowner IS NOT NULL;
$$;

COMMENT ON FUNCTION is_team(integer) IS
    'True if the given id identifies a team in the Person table';


CREATE OR REPLACE FUNCTION is_team(text) returns boolean
LANGUAGE sql STABLE RETURNS NULL ON NULL INPUT AS 
$$
    SELECT count(*)>0 FROM Person WHERE name=$1 AND teamowner IS NOT NULL;
$$;

COMMENT ON FUNCTION is_team(text) IS
    'True if the given name identifies a team in the Person table';


CREATE OR REPLACE FUNCTION is_person(text) returns boolean
LANGUAGE sql STABLE RETURNS NULL ON NULL INPUT AS
$$
    SELECT count(*)>0 FROM Person WHERE name=$1 AND teamowner IS NULL;
$$;

COMMENT ON FUNCTION is_person(text) IS
    'True if the given name identifies a person in the Person table';
    
SET check_function_bodies=true;


CREATE OR REPLACE FUNCTION is_printable_ascii(text) RETURNS boolean
LANGUAGE plpythonu IMMUTABLE RETURNS NULL ON NULL INPUT AS
$$
    import re, string
    try:
        text = args[0].decode("ASCII")
    except UnicodeError:
        return False
    if re.search(r"^[%s]*$" % re.escape(string.printable), text) is None:
        return False
    return True
$$;

COMMENT ON FUNCTION is_printable_ascii(text) IS
    'True if the string is pure printable US-ASCII';


CREATE OR REPLACE FUNCTION mv_pillarname_distribution() RETURNS TRIGGER
LANGUAGE plpgsql VOLATILE SECURITY DEFINER AS
$$
BEGIN
    IF TG_OP = 'INSERT' THEN
        INSERT INTO PillarName (name, distribution)
        VALUES (NEW.name, NEW.id);
    ELSIF NEW.name != OLD.name THEN
        UPDATE PillarName SET name=NEW.name WHERE distribution=NEW.id;
    END IF;
    RETURN NULL; -- Ignored - this is an AFTER trigger
END;
$$;

COMMENT ON FUNCTION mv_pillarname_distribution() IS
    'Trigger maintaining the PillarName table';


CREATE OR REPLACE FUNCTION mv_pillarname_product() RETURNS TRIGGER
LANGUAGE plpgsql VOLATILE SECURITY DEFINER AS
$$
BEGIN
    IF TG_OP = 'INSERT' THEN
        INSERT INTO PillarName (name, product, active)
        VALUES (NEW.name, NEW.id, NEW.active);
    ELSIF NEW.name != OLD.name OR NEW.active != OLD.active THEN
        UPDATE PillarName SET name=NEW.name, active=NEW.active
        WHERE product=NEW.id;
    END IF;
    RETURN NULL; -- Ignored - this is an AFTER trigger
END;
$$;

COMMENT ON FUNCTION mv_pillarname_product() IS
    'Trigger maintaining the PillarName table';


CREATE OR REPLACE FUNCTION mv_pillarname_project() RETURNS TRIGGER
LANGUAGE plpgsql VOLATILE SECURITY DEFINER AS $$
BEGIN
    IF TG_OP = 'INSERT' THEN
        INSERT INTO PillarName (name, project, active)
        VALUES (NEW.name, NEW.id, NEW.active);
    ELSIF NEW.name != OLD.name or NEW.active != OLD.active THEN
        UPDATE PillarName SET name=NEW.name, active=NEW.active
        WHERE project=NEW.id;
    END IF;
    RETURN NULL; -- Ignored - this is an AFTER trigger
END;
$$;

COMMENT ON FUNCTION mv_pillarname_project() IS
    'Trigger maintaining the PillarName table';


CREATE OR REPLACE FUNCTION mv_validpersonorteamcache_person() RETURNS TRIGGER
LANGUAGE plpythonu VOLATILE SECURITY DEFINER AS $$
    # This trigger function could be simplified by simply issuing
    # one DELETE followed by one INSERT statement. However, we want to minimize
    # expensive writes so we use this more complex logic.
    PREF = 4 # Constant indicating preferred email address

    if not SD.has_key("delete_plan"):
        param_types = ["int4"]

        SD["delete_plan"] = plpy.prepare("""
            DELETE FROM ValidPersonOrTeamCache WHERE id = $1
            """, param_types)

        SD["maybe_insert_plan"] = plpy.prepare("""
            INSERT INTO ValidPersonOrTeamCache (id)
            SELECT Person.id
            FROM Person
                LEFT OUTER JOIN EmailAddress
                    ON Person.id = EmailAddress.person AND status = %(PREF)d
                LEFT OUTER JOIN ValidPersonOrTeamCache
                    ON Person.id = ValidPersonOrTeamCache.id
            WHERE Person.id = $1
                AND ValidPersonOrTeamCache.id IS NULL
                AND merged IS NULL
                AND (teamowner IS NOT NULL OR (
                    password IS NOT NULL AND EmailAddress.id IS NOT NULL
                    ))
            """ % vars(), param_types)

    new = TD["new"]
    old = TD["old"]

    # We should always have new, as this is not a DELETE trigger
    assert new is not None, 'New is None'

    person_id = new["id"]
    query_params = [person_id] # All the same

    # Short circuit if this is a new person (not team), as it cannot
    # be valid until a status == 4 EmailAddress entry has been created
    # (unless it is a team, in which case it is valid on creation)
    if old is None:
        if new["teamowner"] is not None:
            plpy.execute(SD["maybe_insert_plan"], query_params)
        return

    # Short circuit if there are no relevant changes
    if (new["teamowner"] == old["teamowner"]
        and new["password"] == old["password"]
        and new["merged"] == old["merged"]):
        return

    # This function is only dealing with updates to the Person table.
    # This means we do not have to worry about EmailAddress changes here

    if (new["merged"] is not None
        or (new["teamowner"] is None and new["password"] is None)
        ):
        plpy.execute(SD["delete_plan"], query_params)
    else:
        plpy.execute(SD["maybe_insert_plan"], query_params)
$$;

COMMENT ON FUNCTION mv_validpersonorteamcache_person() IS 'A trigger for maintaining the ValidPersonOrTeamCache eager materialized view when changes are made to the Person table';


CREATE OR REPLACE FUNCTION mv_validpersonorteamcache_emailaddress()
RETURNS TRIGGER LANGUAGE plpythonu VOLATILE SECURITY DEFINER AS $$
    # This trigger function keeps the ValidPersonOrTeamCache materialized
    # view in sync when updates are made to the EmailAddress table.
    # Note that if the corresponding person is a team, changes to this table
    # have no effect.
    PREF = 4 # Constant indicating preferred email address

    if not SD.has_key("delete_plan"):
        param_types = ["int4"]

        SD["is_team"] = plpy.prepare("""
            SELECT teamowner IS NOT NULL AS is_team FROM Person WHERE id = $1
            """, param_types)

        SD["delete_plan"] = plpy.prepare("""
            DELETE FROM ValidPersonOrTeamCache WHERE id = $1
            """, param_types)

        SD["insert_plan"] = plpy.prepare("""
            INSERT INTO ValidPersonOrTeamCache (id) VALUES ($1)
            """, param_types)

        SD["maybe_insert_plan"] = plpy.prepare("""
            INSERT INTO ValidPersonOrTeamCache (id)
            SELECT Person.id
            FROM Person
                JOIN EmailAddress ON Person.id = EmailAddress.person
                LEFT OUTER JOIN ValidPersonOrTeamCache
                    ON Person.id = ValidPersonOrTeamCache.id
            WHERE Person.id = $1
                AND ValidPersonOrTeamCache.id IS NULL
                AND status = %(PREF)d
                AND merged IS NULL
                AND password IS NOT NULL
            """ % vars(), param_types)

    def is_team(person_id):
        """Return true if person_id corresponds to a team"""
        if person_id is None:
            return False
        return plpy.execute(SD["is_team"], [person_id], 1)[0]["is_team"]

    class NoneDict:
        def __getitem__(self, key):
            return None

    old = TD["old"] or NoneDict()
    new = TD["new"] or NoneDict()

    #plpy.info("old.id     == %s" % old["id"])
    #plpy.info("old.person == %s" % old["person"])
    #plpy.info("old.status == %s" % old["status"])
    #plpy.info("new.id     == %s" % new["id"])
    #plpy.info("new.person == %s" % new["person"])
    #plpy.info("new.status == %s" % new["status"])

    # Short circuit if neither person nor status has changed
    if old["person"] == new["person"] and old["status"] == new["status"]:
        return

    # Short circuit if we are not mucking around with preferred email
    # addresses
    if old["status"] != PREF and new["status"] != PREF:
        return

    # Note that we have a constraint ensuring that there is only one
    # status == PREF email address per person at any point in time.
    # This simplifies our logic, as we know that if old.status == PREF,
    # old.person does not have any other preferred email addresses.
    # Also if new.status == PREF, we know new.person previously did not
    # have a preferred email address.

    if old["person"] != new["person"]:
        if old["status"] == PREF and not is_team(old["person"]):
            # old.person is no longer valid, unless they are a team
            plpy.execute(SD["delete_plan"], [old["person"]])
        if new["status"] == PREF and not is_team(new["person"]):
            # new["person"] is now valid, or unchanged if they are a team
            plpy.execute(SD["insert_plan"], [new["person"]])

    elif old["status"] == PREF and not is_team(old["person"]):
        # No longer valid, or unchanged if they are a team
        plpy.execute(SD["delete_plan"], [old["person"]])

    elif new["status"] == PREF and not is_team(new["person"]):
        # May now be valid, or unchanged if they are a team.
        plpy.execute(SD["maybe_insert_plan"], [new["person"]])
$$;

COMMENT ON FUNCTION mv_validpersonorteamcache_emailaddress() IS 'A trigger for maintaining the ValidPersonOrTeamCache eager materialized view when changes are made to the EmailAddress table';

-- XXX CarlosPerelloMarin 2007-10-24: This function is not needed anymore,
-- once we stop using patch-88 series.
CREATE OR REPLACE FUNCTION mv_pofiletranslator_posubmission() RETURNS TRIGGER
VOLATILE SECURITY DEFINER AS $$
DECLARE
    v_pofile INTEGER;
    v_trash_old BOOLEAN;
BEGIN
    -- If we are deleting a row, we need to remove the existing
    -- POFileTranslator row and reinsert the historical data if it exists.
    -- We also treat UPDATEs that change the key (person, pofile) the same
    -- as deletes. UPDATEs that don't change these columns are treated like
    -- INSERTs below.
    IF TG_OP = 'INSERT' THEN
        v_trash_old := FALSE;
    ELSIF TG_OP = 'DELETE' THEN
        v_trash_old := TRUE;
    ELSE -- UPDATE
        v_trash_old = (
            OLD.person != NEW.person OR OLD.pomsgset != NEW.pomsgset
            );
    END IF;

    IF v_trash_old THEN

        -- Delete the old record.
        DELETE FROM POFileTranslator USING POMsgSet
        WHERE POFileTranslator.pofile = POMsgSet.pofile
            AND POFileTranslator.person = OLD.person
            AND POMsgSet.id = OLD.pomsgset;

        -- Insert a past record if there is one.
        INSERT INTO POFileTranslator (
            person, pofile, latest_posubmission, date_last_touched
            )
            SELECT DISTINCT ON (POSubmission.person, POMsgSet.pofile)
                POSubmission.person, POMsgSet.pofile,
                POSubmission.id, POSubmission.datecreated
            FROM POSubmission, POMsgSet
            WHERE POSubmission.pomsgset = POMsgSet.id
                AND POSubmission.pomsgset = OLD.pomsgset
                AND POSubmission.person = OLD.person
            ORDER BY
                POSubmission.person, POMsgSet.pofile,
                POSubmission.datecreated DESC, POSubmission.id DESC;

        -- No NEW with DELETE, so we can short circuit and leave.
        IF TG_OP = 'DELETE' THEN
            RETURN NULL; -- Ignored because this is an AFTER trigger
        END IF;
    END IF;

    -- Get our new pofile id
    SELECT INTO v_pofile POMsgSet.pofile FROM POMsgSet
    WHERE POMsgSet.id = NEW.pomsgset;

    -- Standard 'upsert' loop to avoid race conditions.
    LOOP
        UPDATE POFileTranslator
            SET
                date_last_touched = CURRENT_TIMESTAMP AT TIME ZONE 'UTC',
                latest_posubmission = NEW.id
            WHERE
                person = NEW.person
                AND pofile = v_pofile;
        IF found THEN
            RETURN NULL; -- Return value ignored as this is an AFTER trigger
        END IF;

        BEGIN
            INSERT INTO POFileTranslator (person, pofile, latest_posubmission)
            VALUES (NEW.person, v_pofile, NEW.id);
            RETURN NULL; -- Return value ignored as this is an AFTER trigger
        EXCEPTION WHEN unique_violation THEN
            -- do nothing
        END;
    END LOOP;
END;
$$ LANGUAGE plpgsql;

COMMENT ON FUNCTION mv_pofiletranslator_posubmission() IS
    'Trigger maintaining the POFileTranslator table';

-- XXX CarlosPerelloMarin 2007-10-24: This function is not needed anymore,
-- once we stop using patch-88 series.
CREATE OR REPLACE FUNCTION mv_pofiletranslator_pomsgset() RETURNS TRIGGER
VOLATILE SECURITY INVOKER AS $$
BEGIN
    IF TG_OP = 'DELETE' THEN
        RAISE EXCEPTION
            'Deletions from POMsgSet not supported by the POFileTranslator materialized view';
    ELSIF TG_OP = 'UPDATE' THEN
        IF OLD.pofile != NEW.pofile THEN
            RAISE EXCEPTION
                'Changing POMsgSet.pofile not supported by the POFileTranslator materialized view';
        END IF;
    END IF;
    RETURN NEW;
END;
$$ LANGUAGE plpgsql;

COMMENT ON FUNCTION mv_pofiletranslator_pomsgset() IS
    'Trigger enforing no POMsgSet deletions or POMsgSet.pofile changes';


CREATE OR REPLACE FUNCTION mv_pofiletranslator_translationmessage()
RETURNS TRIGGER
VOLATILE SECURITY DEFINER AS $$
DECLARE
    v_old_entry INTEGER;
    v_trash_old BOOLEAN;
BEGIN
    -- If we are deleting a row, we need to remove the existing
    -- POFileTranslator row and reinsert the historical data if it exists.
    -- We also treat UPDATEs that change the key (submitter, pofile) the same
    -- as deletes. UPDATEs that don't change these columns are treated like
    -- INSERTs below.
    IF TG_OP = 'INSERT' THEN
        v_trash_old := FALSE;
    ELSIF TG_OP = 'DELETE' THEN
        v_trash_old := TRUE;
    ELSE -- UPDATE
        v_trash_old = (
            OLD.submitter != NEW.submitter OR OLD.pofile != NEW.pofile
            );
    END IF;

    IF v_trash_old THEN
        -- Was this somebody's most-recently-changed message?
        SELECT INTO v_old_entry id FROM POFileTranslator
        WHERE latest_message = OLD.id;

        IF v_old_entry IS NOT NULL THEN
            -- Delete the old record.
            DELETE FROM POFileTranslator
            WHERE POFileTranslator.id = v_old_entry;

            -- Insert a past record if there is one.
            INSERT INTO POFileTranslator (
                person, pofile, latest_message, date_last_touched
                )
            SELECT DISTINCT ON (person, pofile)
                submitter AS person,
                pofile,
                id,
                greatest(date_created, date_reviewed)
            FROM TranslationMessage
            WHERE pofile = OLD.pofile AND submitter = OLD.submitter
            ORDER BY submitter, pofile, date_created DESC, id DESC;
        END IF;

        -- No NEW with DELETE, so we can short circuit and leave.
        IF TG_OP = 'DELETE' THEN
            RETURN NULL; -- Ignored because this is an AFTER trigger
        END IF;
    END IF;

    -- Standard 'upsert' loop to avoid race conditions.
    LOOP
        UPDATE POFileTranslator
        SET
            date_last_touched = CURRENT_TIMESTAMP AT TIME ZONE 'UTC',
            latest_message = NEW.id
        WHERE person = NEW.submitter AND pofile = NEW.pofile;
        IF found THEN
            RETURN NULL; -- Return value ignored as this is an AFTER trigger
        END IF;

        BEGIN
            INSERT INTO POFileTranslator (person, pofile, latest_message)
            VALUES (NEW.submitter, NEW.pofile, NEW.id);
            RETURN NULL; -- Return value ignored as this is an AFTER trigger
        EXCEPTION WHEN unique_violation THEN
            -- do nothing
        END;
    END LOOP;
END;
$$ LANGUAGE plpgsql;

COMMENT ON FUNCTION mv_pofiletranslator_translationmessage() IS
    'Trigger maintaining the POFileTranslator table';

CREATE OR REPLACE FUNCTION person_sort_key(displayname text, name text)
RETURNS text
LANGUAGE plpythonu IMMUTABLE RETURNS NULL ON NULL INPUT AS
$$
    # NB: If this implementation is changed, the person_sort_idx needs to be
    # rebuilt along with any other indexes using it.
    import re

    try:
        strip_re = SD["strip_re"]
    except KeyError:
        strip_re = re.compile("(?:[^\w\s]|[\d_])", re.U)
        SD["strip_re"] = strip_re

    displayname, name = args

    # Strip noise out of displayname. We do not have to bother with
    # name, as we know it is just plain ascii.
    displayname = strip_re.sub('', displayname.decode('UTF-8').lower())
    return ("%s, %s" % (displayname.strip(), name)).encode('UTF-8')
$$;

COMMENT ON FUNCTION person_sort_key(text,text) IS 'Return a string suitable for sorting people on, generated by stripping noise out of displayname and concatenating name';


CREATE OR REPLACE FUNCTION debversion_sort_key(version text) RETURNS text
LANGUAGE plpythonu IMMUTABLE RETURNS NULL ON NULL INPUT AS
$$
    # If this method is altered, then any functional indexes using it
    # need to be rebuilt.
    import re

    VERRE = re.compile("(?:([0-9]+):)?(.+?)(?:-([^-]+))?$")

    MAP = "0123456789ABCDEFGHIJKLMNOPQRSTUV"

    epoch, version, release = VERRE.match(args[0]).groups()
    key = []
    for part, part_weight in ((epoch, 3000), (version, 2000), (release, 1000)):
        if not part:
            continue
        i = 0
        l = len(part)
        while i != l:
            c = part[i]
            if c.isdigit():
                key.append(part_weight)
                j = i
                while i != l and part[i].isdigit(): i += 1
                key.append(part_weight+int(part[j:i] or "0"))
            elif c == "~":
                key.append(0)
                i += 1
            elif c.isalpha():
                key.append(part_weight+ord(c))
                i += 1
            else:
                key.append(part_weight+256+ord(c))
                i += 1
        if not key or key[-1] != part_weight:
            key.append(part_weight)
            key.append(part_weight)
    key.append(1)

    # Encode our key and return it
    #
    result = []
    for value in key:
        if not value:
            result.append("000")
        else:
            element = []
            while value:
                element.insert(0, MAP[value & 0x1F])
                value >>= 5
            element_len = len(element)
            if element_len < 3:
                element.insert(0, "0"*(3-element_len))
            elif element_len == 3:
                pass
            elif element_len < 35:
                element.insert(0, MAP[element_len-4])
                element.insert(0, "X")
            elif element_len < 1027:
                element.insert(0, MAP[(element_len-4) & 0x1F])
                element.insert(0, MAP[(element_len-4) & 0x3E0])
                element.insert(0, "Y")
            else:
                raise ValueError("Number too large")
            result.extend(element)
    return "".join(result)
$$;

COMMENT ON FUNCTION debversion_sort_key(text) IS 'Return a string suitable for sorting debian version strings on';


CREATE OR REPLACE FUNCTION name_blacklist_match(text) RETURNS int4
LANGUAGE plpythonu STABLE RETURNS NULL ON NULL INPUT
EXTERNAL SECURITY DEFINER AS
$$
    import re
    name = args[0].decode("UTF-8")
    if not SD.has_key("select_plan"):
        SD["select_plan"] = plpy.prepare("""
            SELECT id, regexp FROM NameBlacklist ORDER BY id
            """)
        SD["compiled"] = {}
    compiled = SD["compiled"]
    for row in plpy.execute(SD["select_plan"]):
        regexp_id = row["id"]
        regexp_txt = row["regexp"]
        if (compiled.get(regexp_id) is None
            or compiled[regexp_id][0] != regexp_txt):
            regexp = re.compile(
                regexp_txt, re.IGNORECASE | re.UNICODE | re.VERBOSE
                )
            compiled[regexp_id] = (regexp_txt, regexp)
        else:
            regexp = compiled[regexp_id][1]
        if regexp.search(name) is not None:
            return regexp_id
    return None
$$;

COMMENT ON FUNCTION name_blacklist_match(text) IS 'Return the id of the row in the NameBlacklist table that matches the given name, or NULL if no regexps in the NameBlacklist table match.';


CREATE OR REPLACE FUNCTION is_blacklisted_name(text) RETURNS boolean
LANGUAGE SQL STABLE RETURNS NULL ON NULL INPUT EXTERNAL SECURITY DEFINER AS
$$
    SELECT COALESCE(name_blacklist_match($1)::boolean, FALSE);
$$;

COMMENT ON FUNCTION is_blacklisted_name(text) IS 'Return TRUE if any regular expressions stored in the NameBlacklist table match the givenname, otherwise return FALSE.';


CREATE OR REPLACE FUNCTION set_shipit_normalized_address() RETURNS trigger
LANGUAGE plpgsql AS
$$
    BEGIN
        NEW.normalized_address = 
            lower(
                -- Strip off everything that's not alphanumeric
                -- characters.
                regexp_replace(
                    coalesce(NEW.addressline1, '') || ' ' ||
                    coalesce(NEW.addressline2, '') || ' ' ||
                    coalesce(NEW.city, ''),
                    '[^a-zA-Z0-9]+', '', 'g'));
        RETURN NEW;
    END;
$$;

COMMENT ON FUNCTION set_shipit_normalized_address() IS 'Store a normalized concatenation of the request''s address into the normalized_address column.';


CREATE OR REPLACE FUNCTION set_openid_identifier() RETURNS trigger
LANGUAGE plpythonu AS
$$
    # If someone is trying to explicitly set the openid_identifier, let them.
    # This also causes openid_identifiers to be left alone if this is an
    # UPDATE trigger.
    if TD['new']['openid_identifier'] is not None:
        return None

    from random import choice

    # Non display confusing characters
    chars = '34678bcdefhkmnprstwxyzABCDEFGHJKLMNPQRTWXY'

    # character length of tokens. Can be increased, decreased or even made
    # random - Launchpad does not care. 7 means it takes 40 bytes to store
    # a null-terminated Launchpad identity URL on the current domain name.
    length=7

    loop_count = 0
    while loop_count < 20000:
        # Generate a random openid_identifier
        oid = ''.join(choice(chars) for count in range(length))

        # Check if the oid is already in the db, although this is pretty
        # unlikely
        rv = plpy.execute("""
            SELECT COUNT(*) AS num FROM Person WHERE openid_identifier = '%s'
            """ % oid, 1)
        if rv[0]['num'] == 0:
            TD['new']['openid_identifier'] = oid
            return "MODIFY"
        loop_count += 1
        if loop_count == 1:
            plpy.warning(
                'Clash generating unique openid_identifier. '
                'Increase length if you see this warning too much.')
    plpy.error(
        "Unable to generate unique openid_identifier. "
        "Need to increase length of tokens.")
$$;


CREATE OR REPLACE FUNCTION set_bug_date_last_message() RETURNS TRIGGER
LANGUAGE plpgsql VOLATILE SECURITY DEFINER AS
$$
BEGIN
    IF TG_OP = 'INSERT' THEN
        UPDATE Bug
        SET date_last_message = CURRENT_TIMESTAMP AT TIME ZONE 'UTC'
        WHERE Bug.id = NEW.bug;
    ELSE
        UPDATE Bug
        SET date_last_message = max_datecreated
        FROM (
            SELECT BugMessage.bug, max(Message.datecreated) AS max_datecreated
            FROM BugMessage, Message
            WHERE BugMessage.id <> OLD.id
                AND BugMessage.bug = OLD.bug
                AND BugMessage.message = Message.id
            GROUP BY BugMessage.bug
            ) AS MessageSummary
        WHERE Bug.id = MessageSummary.bug;
    END IF;
    RETURN NULL; -- Ignored - this is an AFTER trigger
END;
$$;

COMMENT ON FUNCTION set_bug_date_last_message() IS 'AFTER INSERT trigger on BugMessage maintaining the Bug.date_last_message column';


CREATE OR REPLACE FUNCTION set_bug_number_of_duplicates() RETURNS TRIGGER
LANGUAGE plpgsql VOLATILE AS
$$
BEGIN
    -- Short circuit on an update that doesn't change duplicateof
    IF TG_OP = 'UPDATE' THEN
        IF NEW.duplicateof = OLD.duplicateof THEN
            RETURN NULL; -- Ignored - this is an AFTER trigger
        END IF;
    END IF;

    -- For update or delete, possibly decrement a bug's dupe count
    IF TG_OP <> 'INSERT' THEN
        IF OLD.duplicateof IS NOT NULL THEN
            UPDATE Bug SET number_of_duplicates = number_of_duplicates - 1
                WHERE Bug.id = OLD.duplicateof;
        END IF;
    END IF;

    -- For update or insert, possibly increment a bug's dupe cout
    IF TG_OP <> 'DELETE' THEN
        IF NEW.duplicateof IS NOT NULL THEN
            UPDATE Bug SET number_of_duplicates = number_of_duplicates + 1
                WHERE Bug.id = NEW.duplicateof;
        END IF;
    END IF;

    RETURN NULL; -- Ignored - this is an AFTER trigger
END;
$$;

COMMENT ON FUNCTION set_bug_number_of_duplicates() IS
'AFTER UPDATE trigger on Bug maintaining the Bug.number_of_duplicates column';

<<<<<<< HEAD
CREATE OR REPLACE FUNCTION set_bug_number_of_comments() RETURNS TRIGGER
LANGUAGE plpgsql VOLATILE AS
$$
BEGIN
    -- For INSERT increase the corresponding bug's comment count
    IF TG_OP = 'INSERT' THEN
        UPDATE Bug SET number_of_comments = number_of_comments + 1
            WHERE Bug.id = NEW.bug;
    END IF;

    -- For DELETE decrease the corresponding bug's comment count
    IF TG_OP = 'DELETE' THEN
        UPDATE Bug SET number_of_comments = number_of_comments - 1
            WHERE Bug.id = NEW.bug;
    END IF;

    RETURN NULL; -- Ignored - this is an AFTER trigger
END;
$$;

COMMENT ON FUNCTION set_bug_number_of_comments() IS
'AFTER UPDATE trigger on BugMessage maintaining the Bug.number_of_comments column';
=======
CREATE OR REPLACE FUNCTION set_bug_message_count() RETURNS TRIGGER
LANGUAGE plpgsql AS
$$
BEGIN
    IF TG_OP = 'UPDATE' THEN
        IF NEW.bug = OLD.bug THEN
            RETURN NULL; -- Ignored - this is an AFTER trigger.
        END IF;
    END IF;

    IF TG_OP <> 'DELETE' THEN
        UPDATE Bug SET message_count = message_count + 1
        WHERE Bug.id = NEW.bug;
    END IF;

    IF TG_OP <> 'INSERT' THEN
        UPDATE Bug SET message_count = message_count - 1
        WHERE Bug.id = OLD.bug;
    END IF;

    RETURN NULL; -- Ignored - this is an AFTER trigger.
END;
$$;

COMMENT ON FUNCTION set_bug_message_count() IS
'AFTER UPDATE trigger on BugMessage maintaining the Bug.message_count column';
>>>>>>> a09aefac
<|MERGE_RESOLUTION|>--- conflicted
+++ resolved
@@ -926,30 +926,6 @@
 COMMENT ON FUNCTION set_bug_number_of_duplicates() IS
 'AFTER UPDATE trigger on Bug maintaining the Bug.number_of_duplicates column';
 
-<<<<<<< HEAD
-CREATE OR REPLACE FUNCTION set_bug_number_of_comments() RETURNS TRIGGER
-LANGUAGE plpgsql VOLATILE AS
-$$
-BEGIN
-    -- For INSERT increase the corresponding bug's comment count
-    IF TG_OP = 'INSERT' THEN
-        UPDATE Bug SET number_of_comments = number_of_comments + 1
-            WHERE Bug.id = NEW.bug;
-    END IF;
-
-    -- For DELETE decrease the corresponding bug's comment count
-    IF TG_OP = 'DELETE' THEN
-        UPDATE Bug SET number_of_comments = number_of_comments - 1
-            WHERE Bug.id = NEW.bug;
-    END IF;
-
-    RETURN NULL; -- Ignored - this is an AFTER trigger
-END;
-$$;
-
-COMMENT ON FUNCTION set_bug_number_of_comments() IS
-'AFTER UPDATE trigger on BugMessage maintaining the Bug.number_of_comments column';
-=======
 CREATE OR REPLACE FUNCTION set_bug_message_count() RETURNS TRIGGER
 LANGUAGE plpgsql AS
 $$
@@ -976,4 +952,3 @@
 
 COMMENT ON FUNCTION set_bug_message_count() IS
 'AFTER UPDATE trigger on BugMessage maintaining the Bug.message_count column';
->>>>>>> a09aefac
