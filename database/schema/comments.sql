--- conflicted
+++ resolved
@@ -1569,12 +1569,8 @@
 COMMENT ON COLUMN OpenIDRPConfig.description IS 'A description of the RP.  Should indicate why the RP wants the user to log in';
 COMMENT ON COLUMN OpenIdRPConfig.logo IS 'A reference to the logo for this RP';
 COMMENT ON COLUMN OpenIdRPConfig.allowed_sreg IS 'A comma separated list of fields that can be sent to the RP via openid.sreg.  The field names should not have the "openid.sreg." prefix';
-<<<<<<< HEAD
-COMMENT ON COLUMN OpenIdRPConfig.creation_rationale IS 'A person creation rationale to use for users who create an account while logging in to this RP';
-=======
 COMMENT ON COLUMN OpenIdRPConfig.creation_rationale IS 'A person creation rationale to use for users who create an account while logging in to this RP';
 
 
 -- ProductSubscription
 -- COMMENT ON TABLE ProductSubscription IS 'Defines the support contacts for a given product. The support contacts will be automatically subscribed to every support request filed on the product.';
->>>>>>> a3a6b8f4
