--- conflicted
+++ resolved
@@ -35,11 +35,8 @@
 public.fticache                            =
 public.pillarname                          = SELECT
 public._killall_backends(text)             =
-<<<<<<< HEAD
 public.assert_patch_applied(integer, integer, integer) = EXECUTE
-=======
 public.ulower(text)                        = EXECUTE
->>>>>>> 25f4af6f
 
 [ro]
 # A user with full readonly access to the database. Generally used for
