--- conflicted
+++ resolved
@@ -1369,7 +1369,6 @@
 public.processor                        = SELECT
 public.builder                          = SELECT, UPDATE
 
-<<<<<<< HEAD
 [binaryfile-expire]
 # The user that expires binary files from the librarian.
 type=user
@@ -1378,7 +1377,7 @@
 public.binarypackagepublishinghistory   = SELECT
 public.binarypackagerelease             = SELECT
 public.libraryfilealias                 = SELECT, UPDATE
-=======
+
 [codejobrunner]
 type=user
 public.account                          = SELECT
@@ -1407,5 +1406,4 @@
 public.scriptactivity                   = SELECT, INSERT
 public.staticdiff                       = SELECT, INSERT
 public.teamparticipation                = SELECT
-public.validpersoncache                 = SELECT
->>>>>>> 9780458f
+public.validpersoncache                 = SELECT