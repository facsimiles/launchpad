#
# Possible permissions: SELECT, INSERT, UPDATE, EXECUTE
#
# Note that we can't have INSERT only tables if we are using SQLObject, as it
# creates new entries by first doing an insert (to get the id) and then
# issuing an update
[DEFAULT]
# Objects in these schemas are publicly readable or executable. *not* writable
public_schemas=ts2

[public]
# The pubic role is automatically granted to all users by PostgreSQL
type=group
public.person_sort_key(text, text)         = EXECUTE
public.debversion_sort_key(text)           = EXECUTE
public.valid_name(text)                    = EXECUTE
public.valid_bug_name(text)                = EXECUTE
public.valid_branch_name(text)             = EXECUTE
public.valid_debian_version(text)          = EXECUTE
public.valid_cve(text)                     = EXECUTE
public.valid_absolute_url(text)            = EXECUTE
public.valid_fingerprint(text)             = EXECUTE
public.valid_keyid(text)                   = EXECUTE
public.valid_regexp(text)                  = EXECUTE
public.sane_version(text)                  = EXECUTE
public.sha1(text)                          = EXECUTE
public.is_person(text)                     = EXECUTE
public.is_team(integer)                    = EXECUTE
public.is_team(text)                       = EXECUTE
public.is_printable_ascii(text)            = EXECUTE
public.sleep_for_testing(double precision) = EXECUTE
public.launchpaddatabaserevision           = SELECT
public.fticache                            =
public.pillarname                          = SELECT
public._killall_backends(text)             =

[ro]
# A user will full readonly access to the database. Generally used for
# interactive querying
type=user
groups=read

[testadmin]
# A user with full admin privileges used by the test suite
type=user
groups=admin

[launchpad]
# The main Z3 application
type=user
groups=write
public.is_blacklisted_name(text)        = EXECUTE
public.name_blacklist_match(text)       = EXECUTE
public.archive                          = SELECT, INSERT, UPDATE
public.answercontact                    = SELECT, INSERT, UPDATE, DELETE
public.binaryandsourcepackagenameview   = SELECT
public.binarypackagepublishinghistory   = SELECT
public.bountysubscription               = SELECT, INSERT, UPDATE, DELETE
public.branchmessage                    = SELECT, INSERT
public.branchrevision                   = SELECT
public.branch                           = SELECT, INSERT, UPDATE
public.branchsubscription               = SELECT, INSERT, UPDATE, DELETE
public.branchvisibilitypolicy           = SELECT, INSERT, UPDATE, DELETE
public.bugattachment                    = SELECT, INSERT, UPDATE, DELETE
public.bugbranch                        = SELECT, INSERT, UPDATE, DELETE
public.bugcve                           = SELECT, INSERT, DELETE
public.bugnomination                    = SELECT, UPDATE
public.bugnotification                  = SELECT, INSERT, UPDATE, DELETE
public.bugtag                           = SELECT, INSERT, DELETE
public.continent                        = SELECT
public.cvereference                     = SELECT, INSERT
public.cve                              = SELECT, INSERT, UPDATE
public.developmentmanifest              = SELECT, INSERT, UPDATE, DELETE
public.distributionbounty               = SELECT, INSERT, UPDATE
public.distributionmirror               = SELECT, INSERT, UPDATE
public.distributionsourcepackagecache   = SELECT
public.distroreleaselanguage            = SELECT, INSERT, UPDATE
public.distroreleasepackagecache        = SELECT
public.emailaddress                     = SELECT, INSERT, UPDATE, DELETE
public.karmacache                       = SELECT
public.karmacategory                    = SELECT
public.karmatotalcache                  = SELECT
public.launchpadstatistic               = SELECT
public.libraryfilealias                 = SELECT, INSERT, UPDATE, DELETE
public.logintoken                       = SELECT, INSERT, UPDATE, DELETE
public.mentoringoffer                   = SELECT, INSERT, UPDATE, DELETE
public.messagechunk                     = SELECT, INSERT
public.mirrorcdimagedistrorelease       = SELECT, INSERT, DELETE
public.mirrordistroarchrelease          = SELECT, INSERT, DELETE, UPDATE
public.mirrordistroreleasesource        = SELECT, INSERT, UPDATE, DELETE
public.mirrorproberecord                = SELECT, INSERT, DELETE
public.nameblacklist                    = SELECT, INSERT, UPDATE, DELETE
public.officialbugtag                   = SELECT, INSERT, UPDATE, DELETE
public.openidassociations               = SELECT, INSERT, DELETE
public.openidauthorization              = SELECT, INSERT, UPDATE, DELETE
public.packagebugcontact                = SELECT, INSERT, UPDATE, DELETE
public.personlanguage                   = SELECT, INSERT, UPDATE, DELETE
public.poexportrequest                  = SELECT, INSERT, UPDATE, DELETE
public.poexport                         = SELECT
public.pofiletranslator                 = SELECT
public.pofiletranslator                 = SELECT
public.polloption                       = SELECT, INSERT, UPDATE, DELETE
public.poll                             = SELECT, INSERT, UPDATE
public.potexport                        = SELECT
public.productbounty                    = SELECT, INSERT, UPDATE
public.productreleasefile               = SELECT, INSERT, DELETE
public.productreleasefile               = SELECT, INSERT, DELETE
public.projectbounty                    = SELECT, INSERT, UPDATE
public.questionbug                      = SELECT, INSERT, DELETE
public.questionmessage                  = SELECT, INSERT
public.questionreopening                = SELECT, INSERT, UPDATE
public.question                         = SELECT, INSERT, UPDATE
public.questionsubscription             = SELECT, INSERT, UPDATE, DELETE
public.requestedcds                     = SELECT, INSERT, UPDATE, DELETE
# FIXME: public.revision should not have UPDATE permission. This is
# being done because the person merging code wants to touch every
# table who has an owner field. The Revision table should not have
# an owner field, though, because it's not meaningful in that
# context. -- Gustavo Niemeyer, 2005-11-02
public.revision                         = SELECT, UPDATE
public.revisionauthor                   = SELECT
public.revisionnumber                   = SELECT
public.revisionparent                   = SELECT
public.scriptactivity                   = SELECT, INSERT
public.shipitreport                     = SELECT, INSERT
public.shipment                         = SELECT, INSERT, UPDATE
public.shippingrequest                  = SELECT, INSERT, UPDATE, DELETE
public.shippingrun                      = SELECT, INSERT, UPDATE
public.shockandawe                      = SELECT, INSERT, UPDATE
public.sourcepackagepublishinghistory   = SELECT
public.specificationbranch              = SELECT, INSERT, UPDATE, DELETE
public.specificationbug                 = SELECT, INSERT, DELETE
public.specificationdependency          = SELECT, INSERT, DELETE
public.specificationfeedback            = SELECT, INSERT, UPDATE, DELETE
public.specificationmessage             = SELECT, INSERT
public.specification                    = SELECT, INSERT, UPDATE
public.specificationsubscription        = SELECT, INSERT, UPDATE, DELETE
public.sprintattendance                 = SELECT, INSERT, UPDATE, DELETE
public.sprint                           = SELECT, INSERT, UPDATE
public.sprintspecification              = SELECT, INSERT, UPDATE, DELETE
public.standardshipitrequest            = SELECT, INSERT, UPDATE, DELETE
public.temporaryblobstorage             = SELECT, INSERT, DELETE
public.translationgroup                 = SELECT, INSERT, UPDATE
public.translationimportqueueentry      = SELECT, INSERT, UPDATE, DELETE
public.translator                       = SELECT, INSERT, UPDATE, DELETE
public.validpersonorteamcache           = SELECT
public.votecast                         = SELECT, INSERT
public.vote                             = SELECT, INSERT, UPDATE
public.wikiname                         = SELECT, INSERT, UPDATE, DELETE

[statistician]
type=user
public.archive                          = SELECT
public.binarypackagename                = SELECT
public.binarypackagepublishinghistory   = SELECT
public.binarypackagerelease             = SELECT
public.branch                           = SELECT
public.bug                              = SELECT
public.bugtask                          = SELECT
public.build                            = SELECT
public.distribution                     = SELECT
public.distributionsourcepackagecache   = SELECT, INSERT, UPDATE, DELETE
public.distroarchrelease                = SELECT, UPDATE
public.distrorelease                    = SELECT, UPDATE
public.distroreleaselanguage            = SELECT, INSERT, UPDATE, DELETE
public.distroreleasepackagecache        = SELECT, INSERT, UPDATE, DELETE
public.language                         = SELECT
public.launchpadstatistic               = SELECT, INSERT, UPDATE, DELETE
public.person                           = SELECT
public.validpersonorteamcache           = SELECT
public.posubmission                     = SELECT
public.potemplate                       = SELECT
public.potemplatename                   = SELECT
public.pofile                           = SELECT
public.pofiletranslator                 = SELECT
public.pomsgset                         = SELECT
public.pomsgid                          = SELECT
public.potmsgset                        = SELECT
public.product                          = SELECT
public.productseries                    = SELECT
public.question                         = SELECT
public.scriptactivity                   = SELECT, INSERT
public.sourcepackagename                = SELECT
public.sourcepackagepublishinghistory   = SELECT
public.sourcepackagerelease             = SELECT
public.specification                    = SELECT

[librarian]
type=user
public.libraryfilealias                 = SELECT, INSERT, UPDATE
public.libraryfilecontent               = SELECT, INSERT

[librariangc]
type=user
public.libraryfilealias                 = SELECT, UPDATE, DELETE
public.libraryfilecontent               = SELECT, UPDATE, DELETE
# This user needs select on every table that references LibraryFileAlias
public.binarypackagefile                = SELECT
public.bugattachment                    = SELECT
public.build                            = SELECT
public.distribution                     = SELECT
public.distributionmirror               = SELECT
public.message                          = SELECT
public.messagechunk                     = SELECT
public.mirrorproberecord                = SELECT
public.packageupload                    = SELECT
public.packageuploadcustom              = SELECT
public.person                           = SELECT
public.pocketchroot                     = SELECT
public.pofile                           = SELECT
public.potemplate                       = SELECT
public.product                          = SELECT
public.productreleasefile               = SELECT
public.project                          = SELECT
public.scriptactivity                   = SELECT, INSERT
public.shipitreport                     = SELECT
public.shippingrun                      = SELECT
public.sprint                           = SELECT
public.sourcepackagereleasefile         = SELECT
public.temporaryblobstorage             = SELECT, DELETE
public.translationimportqueueentry      = SELECT

[productreleasefinder]
# Dyson release import script
type=user
public.product                          = SELECT
public.productseries                    = SELECT
public.productrelease                   = SELECT, INSERT, UPDATE
public.productreleasefile               = SELECT, INSERT, UPDATE
# Needed only because SQLobject does things...
public.person                           = SELECT
# Needed to write to the librarian
public.libraryfilealias                 = SELECT, INSERT
public.libraryfilecontent               = SELECT, INSERT
public.scriptactivity                   = SELECT, INSERT

[poimport]
# Rosetta import script
type=user
groups=write
public.scriptactivity                   = SELECT, INSERT
public.translationimportqueueentry      = SELECT, DELETE
public.translationgroup                 = SELECT
public.translator                       = SELECT
public.validpersonorteamcache           = SELECT

[poexport]
# Rosetta export script
type=user
public.distribution                     = SELECT
public.distrorelease                    = SELECT
public.emailaddress                     = SELECT
public.language                         = SELECT
public.libraryfilealias                 = SELECT, INSERT
public.libraryfilecontent               = SELECT, INSERT
public.person                           = SELECT
public.poexport                         = SELECT
public.poexportrequest                  = SELECT, DELETE
public.pofile                           = SELECT, UPDATE
public.pomsgid                          = SELECT
public.pomsgidsighting                  = SELECT
public.pomsgset                         = SELECT
public.posubmission                     = SELECT
public.potemplate                       = SELECT
public.potemplatename                   = SELECT
public.potexport                        = SELECT
public.potmsgset                        = SELECT
public.potranslation                    = SELECT
public.product                          = SELECT
public.productseries                    = SELECT
public.scriptactivity                   = SELECT, INSERT
public.sourcepackagename                = SELECT
public.translationgroup                 = SELECT
public.translator                       = SELECT
public.validpersonorteamcache           = SELECT

[checkwatches]
# Malone bug watch script
type=user
groups=write
public.scriptactivity                   = SELECT, INSERT

[importd]
type=user
groups=write
public.branch                           = SELECT, INSERT, UPDATE
public.revision                         = SELECT, INSERT
public.branchrevision                   = SELECT, INSERT, UPDATE, DELETE
public.revisionnumber                   = SELECT, INSERT, UPDATE, DELETE
public.revisionparent                   = SELECT, INSERT
public.revisionauthor                   = SELECT, INSERT
public.scriptactivity                   = SELECT, INSERT
public.revisionproperty                 = SELECT, INSERT

[branchscanner]
type=user
groups=write
public.branch                           = SELECT, UPDATE
public.branchsubscription               = SELECT
public.revision                         = SELECT, INSERT
public.branchrevision                   = SELECT, INSERT, UPDATE, DELETE
public.branchvisibilitypolicy           = SELECT
public.revisionparent                   = SELECT, INSERT
public.revisionauthor                   = SELECT, INSERT
public.person                           = SELECT
public.emailaddress                     = SELECT
public.scriptactivity                   = SELECT, INSERT
public.revisionproperty                 = SELECT, INSERT

[targetnamecacheupdater]
type=user
public.bugtask                                  = SELECT, UPDATE
public.product                                  = SELECT
public.productseries                            = SELECT
public.distribution                             = SELECT
public.distrorelease                            = SELECT
public.sourcepackagename                        = SELECT
public.binarypackagename                        = SELECT
public.potemplate                               = SELECT, UPDATE
public.scriptactivity                           = SELECT, INSERT

[distributionmirror]
type=user
public.archive                                  = SELECT
public.binarypackagefile                        = SELECT
public.binarypackagename                        = SELECT
public.binarypackagerelease                     = SELECT
public.build                                    = SELECT
public.component                                = SELECT
public.componentselection                       = SELECT
public.distribution                             = SELECT
public.distributionmirror                       = SELECT, UPDATE
public.distrorelease                            = SELECT
public.distroarchrelease                        = SELECT
public.emailaddress                             = SELECT
public.libraryfilealias                         = SELECT, INSERT
public.libraryfilecontent                       = SELECT, INSERT
public.mirrorcdimagedistrorelease               = SELECT, INSERT, UPDATE, DELETE
public.mirrordistroarchrelease                  = SELECT, UPDATE, DELETE, INSERT
public.mirrordistroreleasesource                = SELECT, UPDATE, DELETE, INSERT
public.mirrorproberecord                        = SELECT, INSERT
public.person                                   = SELECT
public.processorfamily                          = SELECT
public.scriptactivity                           = SELECT, INSERT
public.securesourcepackagepublishinghistory     = SELECT
public.securebinarypackagepublishinghistory     = SELECT
public.sourcepackagerelease                     = SELECT
public.sourcepackagereleasefile                 = SELECT
public.sourcepackagename                        = SELECT
public.teammembership                           = SELECT

[teammembership]
# Update the TeamMembership table setting expired members
type=user
public.teammembership                           = SELECT, UPDATE
public.teamparticipation                        = SELECT, DELETE
public.person                                   = SELECT
public.emailaddress                             = SELECT
public.scriptactivity                           = SELECT, INSERT

[karma]
# Update the KarmaCache table
type=user
public.karmacache                               = SELECT, INSERT, UPDATE, DELETE
public.karma                                    = SELECT
public.karmacategory                            = SELECT
public.karmaaction                              = SELECT
public.karmatotalcache                          = SELECT, INSERT, UPDATE, DELETE
public.emailaddress                             = SELECT
public.person                                   = SELECT
public.product                                  = SELECT
public.validpersonorteamcache                   = SELECT
public.scriptactivity                           = SELECT, INSERT

[cve]
type=user
public.cve                                      = SELECT, INSERT, UPDATE
public.cvereference                             = SELECT, INSERT, UPDATE, DELETE
public.scriptactivity                           = SELECT, INSERT


[gina]
# Unpack sourcepackages and extract metadata
type=user
groups=write
public.archive                                  = SELECT
public.securebinarypackagepublishinghistory     = SELECT, INSERT, UPDATE, DELETE
public.securesourcepackagepublishinghistory     = SELECT, INSERT, UPDATE, DELETE
public.distribution                             = SELECT
public.scriptactivity                           = SELECT, INSERT

[lucille]
type=user
groups=write
public.archive                                  = SELECT
public.securebinarypackagepublishinghistory     = SELECT, INSERT, UPDATE, DELETE
public.binarypackagepublishinghistory           = SELECT
public.securesourcepackagepublishinghistory     = SELECT, INSERT, UPDATE, DELETE
public.sourcepackagepublishinghistory           = SELECT
public.scriptactivity                           = SELECT, INSERT

# Nicole is not running. Need to set permissions correctly if she
# is resurrected.
#[nicole]
# Pull in product metadata from Freshmeat and other sources
#type=user

[authserver]
# The authentication server.
type=user
groups=write
#public.pushmirroraccess                 = SELECT, INSERT, UPDATE

# Bob the buildd doesn't talk to the database
#[bob]
#type=user

[fiera]
type=user
public.archive                                  = SELECT
public.buildqueue                               = SELECT, INSERT, UPDATE, DELETE
public.builder                                  = SELECT, INSERT, UPDATE
public.build                                    = SELECT, INSERT, UPDATE
public.distribution                             = SELECT, UPDATE
public.distrorelease                            = SELECT, UPDATE
public.distroarchrelease                        = SELECT, UPDATE
public.sourcepackagepublishinghistory           = SELECT
public.securesourcepackagepublishinghistory     = SELECT
public.sourcepackagerelease                     = SELECT
public.sourcepackagereleasefile                 = SELECT
public.sourcepackagename                        = SELECT
public.binarypackagepublishinghistory           = SELECT
public.securebinarypackagepublishinghistory     = SELECT
public.binarypackagerelease                     = SELECT
public.binarypackagefile                        = SELECT
public.binarypackagename                        = SELECT
public.libraryfilealias                         = SELECT, INSERT
public.libraryfilecontent                       = SELECT, INSERT
public.processor                                = SELECT
public.processorfamily                          = SELECT
public.pocketchroot                             = SELECT, INSERT, UPDATE
public.component                                = SELECT
public.section                                  = SELECT
public.publishedpackageview                     = SELECT
public.person                                   = SELECT
public.emailaddress                             = SELECT
public.teammembership                           = SELECT
public.scriptactivity                           = SELECT, INSERT

[sourcerer]
type=user
public.archive                                  = SELECT
public.manifest                                 = SELECT, INSERT, UPDATE
public.manifestentry                            = SELECT, INSERT, UPDATE
public.manifestancestry                         = SELECT, INSERT, UPDATE
public.branch                                   = SELECT, INSERT, UPDATE
public.revision                                 = SELECT, INSERT, UPDATE
# To get at a source package's manifest
public.distribution                             = SELECT
public.distrorelease                            = SELECT
public.sourcepackagename                        = SELECT
public.sourcepackagepublishinghistory           = SELECT
public.sourcepackagerelease                     = SELECT, UPDATE
public.sourcepackagereleasefile                 = SELECT
# To get at an upstream product's manifest
public.product                                  = SELECT
public.productseries                            = SELECT
public.productrelease                           = SELECT, UPDATE
public.productreleasefile                       = SELECT
# To get from source package to upstream
public.packaging                                = SELECT
# To get stuff from the librarian
public.libraryfilealias                         = SELECT
public.libraryfilecontent                       = SELECT
public.scriptactivity                           = SELECT, INSERT

[write]
type=group
# Full access except for tables that are exclusively updated by
# certain processes, such as the librarian tables. This group is deprecated -
# access should be explicitly granted to users.
public.archive                          = SELECT, INSERT, UPDATE
public.archconfig                       = SELECT, INSERT, UPDATE
public.archconfigentry                  = SELECT, INSERT, UPDATE
public.binarypackagerelease             = SELECT, INSERT, UPDATE
public.binarypackagefile                = SELECT, INSERT, UPDATE
public.binarypackagefilepublishing      = SELECT, INSERT, UPDATE
public.binarypackagename                = SELECT, INSERT, UPDATE
public.bounty                           = SELECT, INSERT, UPDATE
public.bountymessage                    = SELECT, INSERT
public.branch                           = SELECT, INSERT, UPDATE
public.branchrelationship               = SELECT, INSERT, UPDATE
public.bug                              = SELECT, INSERT, UPDATE
public.bugactivity                      = SELECT, INSERT, UPDATE
public.bugattachment                    = SELECT, INSERT, UPDATE
public.bugexternalref                   = SELECT, INSERT, UPDATE
public.bugmessage                       = SELECT, INSERT, UPDATE
public.bugnomination                    = SELECT, INSERT, UPDATE
public.bugpackageinfestation            = SELECT, INSERT, UPDATE
public.bugproductinfestation            = SELECT, INSERT, UPDATE
public.bugrelationship                  = SELECT, INSERT, UPDATE
public.bugsubscription                  = SELECT, INSERT, UPDATE, DELETE
public.bugtask                          = SELECT, INSERT, UPDATE
public.bugtracker                       = SELECT, INSERT, UPDATE
public.bugwatch                         = SELECT, INSERT, UPDATE, DELETE
public.build                            = SELECT, INSERT, UPDATE
public.builder                          = SELECT, INSERT, UPDATE
public.buildqueue                       = SELECT, INSERT, UPDATE, DELETE
public.calendar                         = SELECT, INSERT, UPDATE
public.calendarevent                    = SELECT, INSERT, UPDATE, DELETE
public.calendarsubscription             = SELECT, INSERT, UPDATE, DELETE
public.component                        = SELECT, INSERT, UPDATE
public.componentselection               = SELECT, INSERT, UPDATE
public.country                          = SELECT, INSERT, UPDATE
public.distribution                     = SELECT, INSERT, UPDATE
public.distroarchrelease                = SELECT, INSERT, UPDATE
public.distrorelease                    = SELECT, INSERT, UPDATE
public.packageupload                    = SELECT, INSERT, UPDATE
public.packageuploadbuild               = SELECT, INSERT, UPDATE
public.packageuploadsource              = SELECT, INSERT, UPDATE
public.packageuploadcustom              = SELECT, INSERT, UPDATE
public.distrocomponentuploader          = SELECT, INSERT, UPDATE
public.emailaddress                     = SELECT, INSERT, UPDATE
public.ircid                            = SELECT, INSERT, UPDATE, DELETE
public.jabberid                         = SELECT, INSERT, UPDATE, DELETE
public.karma                            = SELECT, INSERT, UPDATE
public.karmaaction                      = SELECT, INSERT, UPDATE
public.language                         = SELECT, INSERT, UPDATE
public.launchpaddatabaserevision        = SELECT, INSERT, UPDATE
public.libraryfilealias                 = SELECT, INSERT
public.libraryfilecontent               = SELECT, INSERT
public.license                          = SELECT, INSERT, UPDATE
public.logintoken                       = SELECT, INSERT, UPDATE
public.manifest                         = SELECT, INSERT, UPDATE
public.manifestentry                    = SELECT, INSERT, UPDATE
public.manifestancestry                 = SELECT, INSERT, UPDATE
public.mirror                           = SELECT, INSERT, UPDATE, DELETE
public.mirrorcontent                    = SELECT, INSERT, UPDATE, DELETE
public.mirrorsourcecontent              = SELECT, INSERT, UPDATE, DELETE
public.teammembership                   = SELECT, INSERT, UPDATE, DELETE
public.message                          = SELECT, INSERT, UPDATE
public.milestone                        = SELECT, INSERT, UPDATE
public.binarypackagepublishinghistory   = SELECT
public.securebinarypackagepublishinghistory = SELECT, INSERT, UPDATE, DELETE
public.packageselection                 = SELECT, INSERT, UPDATE
public.packaging                        = SELECT, INSERT, UPDATE
public.person                           = SELECT, INSERT, UPDATE
public.personlanguage                   = SELECT, INSERT, UPDATE
public.pocketchroot                     = SELECT, INSERT, UPDATE
public.pocomment                        = SELECT, INSERT, UPDATE
public.pofile                           = SELECT, INSERT, UPDATE
public.pomsgid                          = SELECT, INSERT, UPDATE
public.pomsgidsighting                  = SELECT, INSERT, UPDATE
public.pomsgset                         = SELECT, INSERT, UPDATE
public.posubscription                   = SELECT, INSERT, UPDATE
public.potemplate                       = SELECT, INSERT, UPDATE
public.potemplatename                   = SELECT, INSERT, UPDATE
public.potmsgset                        = SELECT, INSERT, UPDATE
public.potranslation                    = SELECT, INSERT, UPDATE
public.posubmission                     = SELECT, INSERT, UPDATE
public.processor                        = SELECT, INSERT, UPDATE
public.processorfamily                  = SELECT, INSERT, UPDATE
public.product                          = SELECT, INSERT, UPDATE
public.productbranchrelationship        = SELECT, INSERT, UPDATE
public.productcvsmodule                 = SELECT, INSERT, UPDATE
public.productrelease                   = SELECT, INSERT, UPDATE
public.productreleasefile               = SELECT, INSERT, UPDATE
public.productseries                    = SELECT, INSERT, UPDATE
public.productsvnmodule                 = SELECT, INSERT, UPDATE
public.project                          = SELECT, INSERT, UPDATE
public.projectrelationship              = SELECT, INSERT, UPDATE
public.publishedpackageview             = SELECT, INSERT, UPDATE
public.pushmirroraccess                 = SELECT, INSERT, UPDATE
public.section                          = SELECT, INSERT, UPDATE
public.sectionselection                 = SELECT, INSERT, UPDATE
public.signedcodeofconduct              = SELECT, INSERT, UPDATE
public.sourcepackagefilepublishing      = SELECT, INSERT, UPDATE
public.sourcepackagename                = SELECT, INSERT, UPDATE
public.sourcepackagepublishinghistory   = SELECT
public.securesourcepackagepublishinghistory = SELECT, INSERT, UPDATE
public.sourcepackagerelease             = SELECT, INSERT, UPDATE
public.sourcepackagereleasefile         = SELECT, INSERT, UPDATE
public.spokenin                         = SELECT, INSERT, UPDATE
public.gpgkey                           = SELECT, INSERT, UPDATE, DELETE
public.sshkey                           = SELECT, INSERT, UPDATE, DELETE
public.teamparticipation                = SELECT, INSERT, UPDATE, DELETE
public.translationimportqueueentry      = SELECT, INSERT, UPDATE, DELETE
public.wikiname                         = SELECT, INSERT, UPDATE, DELETE

[shipit]
type=user
public.shipment                         = SELECT, INSERT
public.shippingrequest                  = SELECT, UPDATE
public.shippingrun                      = SELECT, INSERT, UPDATE
public.libraryfilealias                 = SELECT, INSERT
public.libraryfilecontent               = SELECT, INSERT
public.emailaddress                     = SELECT
public.person                           = SELECT
public.country                          = SELECT
public.requestedcds                     = SELECT
public.scriptactivity                   = SELECT, INSERT
public.validpersonorteamcache           = SELECT

[answertracker]
# User running expire-questions.py
type=user
public.bug                              = SELECT
public.distribution                     = SELECT
public.emailaddress                     = SELECT
public.language                         = SELECT
public.message                          = SELECT, INSERT
public.messagechunk                     = SELECT, INSERT
public.person                           = SELECT
public.personlanguage                   = SELECT
public.product                          = SELECT
public.scriptactivity                   = SELECT, INSERT
public.sourcepackagename                = SELECT
public.answercontact                    = SELECT
public.teammembership                   = SELECT
public.question                         = SELECT, UPDATE
public.questionbug                      = SELECT
public.questionmessage                  = SELECT, INSERT
public.questionsubscription             = SELECT
public.validpersonorteamcache           = SELECT

[uploader]
type=user
# Everything is keyed off an archive
public.archive                          = SELECT, INSERT

# This block is granted insert in order to be able to create maintainers
# on the fly when we encounter them.
public.person                           = SELECT, INSERT
public.emailaddress                     = SELECT, INSERT
public.teamparticipation                = SELECT, INSERT
public.wikiname                         = SELECT, INSERT
public.validpersonorteamcache           = SELECT

# I didn't want to give it INSERT and if someone can fix the gpg-coc story
# So that it works with my key in place then nascentupload.txt won't have
# to insert it.
public.gpgkey                           = SELECT, INSERT
public.signedcodeofconduct              = SELECT
public.distribution                     = SELECT
public.distrorelease                    = SELECT, UPDATE
public.distroarchrelease                = SELECT
public.sourcepackagepublishinghistory   = SELECT
public.sourcepackagefilepublishing      = SELECT
public.binarypackagepublishinghistory   = SELECT
public.component                        = SELECT, INSERT
public.section                          = SELECT, INSERT
public.componentselection               = SELECT
public.sectionselection                 = SELECT
public.distrocomponentuploader          = SELECT
public.processor                        = SELECT
public.processorfamily                  = SELECT

# Source and Binary packages and builds
public.sourcepackagename                = SELECT, INSERT
public.sourcepackagerelease             = SELECT, INSERT
public.binarypackagename                = SELECT, INSERT
public.binarypackagerelease             = SELECT, INSERT
public.sourcepackagereleasefile         = SELECT, INSERT
public.binarypackagefile                = SELECT, INSERT
public.build                            = SELECT, INSERT, UPDATE

# Thusly the librarian
public.libraryfilecontent               = SELECT, INSERT
public.libraryfilealias                 = SELECT, INSERT

# The queue
public.packageupload                    = SELECT, INSERT, UPDATE
public.packageuploadsource              = SELECT, INSERT
public.packageuploadbuild               = SELECT, INSERT
public.packageuploadcustom              = SELECT, INSERT

public.scriptactivity                   = SELECT, INSERT


[queued]
type=user
# Announce handling
public.person                           = SELECT, INSERT
public.emailaddress                     = SELECT, INSERT
public.teamparticipation                = SELECT, INSERT
public.distrocomponentuploader          = SELECT

# The Queue
public.packageupload                    = SELECT, UPDATE
public.packageuploadsource              = SELECT
public.packageuploadbuild               = SELECT
public.packageuploadcustom              = SELECT

# Distribution/Publishing stuff
public.archive                          = SELECT
public.distribution                     = SELECT
public.distrorelease                    = SELECT
public.distroarchrelease                = SELECT
public.distrocomponentuploader          = SELECT
public.build                            = SELECT
public.sourcepackagerelease             = SELECT, UPDATE
public.binarypackagerelease             = SELECT, UPDATE
public.sourcepackagereleasefile         = SELECT
public.binarypackagefile                = SELECT
public.sourcepackagename                = SELECT
public.binarypackagename                = SELECT
public.binarypackagepublishinghistory   = SELECT
public.sourcepackagepublishinghistory   = SELECT
public.securesourcepackagepublishinghistory = SELECT, INSERT
public.securebinarypackagepublishinghistory = SELECT, INSERT
public.component                        = SELECT
public.section                          = SELECT
public.componentselection               = SELECT
public.sectionselection                 = SELECT

# Librarian stuff
public.libraryfilealias                 = SELECT, INSERT
public.libraryfilecontent               = SELECT, INSERT

# rosetta auto imports
public.translationimportqueueentry      = SELECT, INSERT, UPDATE

public.scriptactivity                   = SELECT, INSERT

<<<<<<< HEAD
=======
# Closing bugs.
public.bug                              = SELECT, UPDATE
public.bugactivity                      = SELECT, INSERT
public.bugsubscription                  = SELECT
public.bugnotification                  = SELECT, INSERT
public.bugnomination                    = SELECT
public.bugtask                          = SELECT, UPDATE
public.product                          = SELECT
public.bugmessage                       = SELECT, INSERT
public.message                          = SELECT, INSERT
public.messagechunk                     = SELECT, INSERT
public.productseries                    = SELECT
public.validpersonorteamcache           = SELECT
public.karmaaction                      = SELECT
public.karma                            = SELECT, INSERT
public.questionbug                      = SELECT
public.question                         = SELECT
public.packagebugcontact                = SELECT

>>>>>>> 88d7679f
[ppad]
type=user
public.archive                          = SELECT
public.person                           = SELECT
public.scriptactivity                   = SELECT, INSERT

[supermirror]
type=user
# For supermirror-rewritemap cronscript
public.person                           = SELECT
public.product                          = SELECT
public.branch                           = SELECT
public.branchvisibilitypolicy           = SELECT
public.scriptactivity                   = SELECT, INSERT

[session]
# This user doesn't have access to any tables in the main launchpad
# database - it has permissions on the seperate session database only,
# which are not maintained by this script. User is just here so it gets
# created if necessary.
type=user

[bugnotification]
# Sends bug notifications.
# XXX: All the INSERT permissions, and the UPDATE permission for the bug
#       table are necessary only because the test that test
#       send-bug-notifications.py needs them. They should be removed
#       when bug 37456 is fixed.
#       -- Bjorn Tillenius, 2006-03-31
type=user
public.archive                          = SELECT
public.bugnotification                  = SELECT, INSERT, UPDATE
public.bugsubscription                  = SELECT, INSERT
public.bugnomination                    = SELECT
public.bug                              = SELECT, INSERT, UPDATE
public.bugmessage                       = SELECT, INSERT
public.bugtag                           = SELECT
public.bugtask                          = SELECT, INSERT
public.component                        = SELECT
public.packagebugcontact                = SELECT
public.person                           = SELECT
public.product                          = SELECT
public.productseries                    = SELECT
public.distribution                     = SELECT
public.distrorelease                    = SELECT
public.sourcepackagename                = SELECT
public.sourcepackagerelease             = SELECT
public.sourcepackagepublishinghistory   = SELECT
public.emailaddress                     = SELECT
public.libraryfilealias                 = SELECT
public.libraryfilecontent               = SELECT
public.message                          = SELECT, INSERT
public.messagechunk                     = SELECT, INSERT
public.scriptactivity                   = SELECT, INSERT
public.teammembership                   = SELECT
public.teamparticipation                = SELECT
public.validpersonorteamcache           = SELECT

[rosettaadmin]
type=user
public.distribution                     = SELECT
public.distrorelease                    = SELECT, UPDATE
public.distroreleaselanguage            = SELECT, INSERT, UPDATE
public.language                         = SELECT
public.person                           = SELECT
public.pofile                           = SELECT, INSERT, UPDATE
public.pomsgid                          = SELECT
public.pomsgidsighting                  = SELECT, INSERT
public.pomsgset                         = SELECT, INSERT, UPDATE
public.posubmission                     = SELECT, INSERT, DELETE
public.potemplate                       = SELECT, INSERT
public.potemplatename                   = SELECT
public.potmsgset                        = SELECT, INSERT
public.potranslation                    = SELECT
public.product                          = SELECT
public.productseries                    = SELECT
public.scriptactivity                   = SELECT, INSERT
public.sourcepackagename                = SELECT

[oopsprune]
type=user
public.bug                              = SELECT
public.bugtask                          = SELECT
public.message                          = SELECT
public.messagechunk                     = SELECT
public.question                         = SELECT
public.scriptactivity                   = SELECT, INSERT

# This group is now created automatically
# Readonly access to everything
#[read]
#type=group

# This group is now created automatically
# Full access to everything.
# [admin]
# type=group
<|MERGE_RESOLUTION|>--- conflicted
+++ resolved
@@ -722,8 +722,6 @@
 
 public.scriptactivity                   = SELECT, INSERT
 
-<<<<<<< HEAD
-=======
 # Closing bugs.
 public.bug                              = SELECT, UPDATE
 public.bugactivity                      = SELECT, INSERT
@@ -743,7 +741,6 @@
 public.question                         = SELECT
 public.packagebugcontact                = SELECT
 
->>>>>>> 88d7679f
 [ppad]
 type=user
 public.archive                          = SELECT
