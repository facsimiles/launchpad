#
# Possible permissions: SELECT, INSERT, UPDATE, EXECUTE
#
# Note that we can't have INSERT only tables if we are using SQLObject, as it
# creates new entries by first doing an insert (to get the id) and then
# issuing an update
[DEFAULT]
# Objects in these schemas are publicly readable or executable. *not* writable
public_schemas=ts2

[public]
# The pubic role is automatically granted to all users by PostgreSQL
type=group
public.person_sort_key(text, text)         = EXECUTE
public.debversion_sort_key(text)           = EXECUTE
public.valid_name(text)                    = EXECUTE
public.valid_bug_name(text)                = EXECUTE
public.valid_branch_name(text)             = EXECUTE
public.valid_debian_version(text)          = EXECUTE
public.valid_cve(text)                     = EXECUTE
public.valid_absolute_url(text)            = EXECUTE
public.valid_fingerprint(text)             = EXECUTE
public.valid_keyid(text)                   = EXECUTE
public.valid_regexp(text)                  = EXECUTE
public.sane_version(text)                  = EXECUTE
public.sha1(text)                          = EXECUTE
public.is_person(text)                     = EXECUTE
public.is_team(integer)                    = EXECUTE
public.is_team(text)                       = EXECUTE
public.is_printable_ascii(text)            = EXECUTE
public.sleep_for_testing(double precision) = EXECUTE
public.launchpaddatabaserevision           = SELECT
public.fticache                            =
public.pillarname                          = SELECT
public._killall_backends(text)             =

[ro]
# A user will full readonly access to the database. Generally used for
# interactive querying
type=user
groups=read

[testadmin]
# A user with full admin privileges used by the test suite
type=user
groups=admin

[launchpad]
# The main Z3 application
type=user
groups=write
public.is_blacklisted_name(text)        = EXECUTE
public.name_blacklist_match(text)       = EXECUTE
public.binaryandsourcepackagenameview   = SELECT
public.binarypackagepublishinghistory   = SELECT
public.bountysubscription               = SELECT, INSERT, UPDATE, DELETE
public.bugbranch                        = SELECT, INSERT, UPDATE, DELETE
public.bugcve                           = SELECT, INSERT, DELETE
public.bugnotification                  = SELECT, INSERT, UPDATE, DELETE
public.bugnomination                    = SELECT, UPDATE
public.bugtag                           = SELECT, INSERT, DELETE
public.continent                        = SELECT
public.cve                              = SELECT, INSERT, UPDATE
public.cvereference                     = SELECT, INSERT
public.developmentmanifest              = SELECT, INSERT, UPDATE, DELETE
public.distributionbounty               = SELECT, INSERT, UPDATE
public.distributionmirror               = SELECT, INSERT, UPDATE
public.distroreleaselanguage            = SELECT, INSERT, UPDATE
public.distroreleasepackagecache        = SELECT
public.distributionsourcepackagecache   = SELECT
public.emailaddress                     = SELECT, INSERT, UPDATE, DELETE
public.karmacache                       = SELECT
public.karmapersoncategorycacheview     = SELECT
public.karmacategory                    = SELECT
public.karmatotalcache                  = SELECT
public.launchpadstatistic               = SELECT
public.logintoken                       = SELECT, INSERT, UPDATE, DELETE
public.messagechunk                     = SELECT, INSERT
public.mirrorcdimagedistrorelease       = SELECT, INSERT, DELETE
public.mirrordistroarchrelease          = SELECT, INSERT, DELETE, UPDATE
public.mirrorproberecord                = SELECT, INSERT, DELETE
public.nameblacklist                    = SELECT, INSERT, UPDATE, DELETE
public.mirrordistroreleasesource        = SELECT, INSERT, UPDATE, DELETE
public.officialbugtag                   = SELECT, INSERT, UPDATE, DELETE
public.packagebugcontact                = SELECT, INSERT, UPDATE, DELETE
public.personlanguage                   = SELECT, INSERT, UPDATE, DELETE
public.pofiletranslator                 = SELECT
public.poexportrequest                  = SELECT, INSERT, UPDATE, DELETE
public.poexport                         = SELECT
public.pofiletranslator                 = SELECT
public.potexport                        = SELECT
public.polloption                       = SELECT, INSERT, UPDATE, DELETE
public.poll                             = SELECT, INSERT, UPDATE
public.productbounty                    = SELECT, INSERT, UPDATE
public.projectbounty                    = SELECT, INSERT, UPDATE
public.requestedcds                     = SELECT, INSERT, UPDATE, DELETE
public.shipitreport                     = SELECT, INSERT
public.shipment                         = SELECT, INSERT, UPDATE
public.shippingrequest                  = SELECT, INSERT, UPDATE, DELETE
public.shippingrun                      = SELECT, INSERT, UPDATE
public.shockandawe                      = SELECT, INSERT, UPDATE
public.sourcepackagepublishinghistory   = SELECT
public.specificationbug                 = SELECT, INSERT, DELETE
public.specificationdependency          = SELECT, INSERT, DELETE
public.specificationfeedback            = SELECT, INSERT, UPDATE, DELETE
public.specification                    = SELECT, INSERT, UPDATE
public.specificationbranch              = SELECT, INSERT, UPDATE, DELETE
public.specificationsubscription        = SELECT, INSERT, UPDATE, DELETE
public.sprintattendance                 = SELECT, INSERT, UPDATE, DELETE
public.sprint                           = SELECT, INSERT, UPDATE
public.sprintspecification              = SELECT, INSERT, UPDATE, DELETE
public.standardshipitrequest            = SELECT, INSERT, UPDATE, DELETE
public.supportcontact                   = SELECT, INSERT, UPDATE, DELETE
public.temporaryblobstorage             = SELECT, INSERT, DELETE
public.ticketbug                        = SELECT, INSERT, DELETE
public.ticketmessage                    = SELECT, INSERT
public.ticketreopening                  = SELECT, INSERT, UPDATE
public.ticket                           = SELECT, INSERT, UPDATE
public.ticketsubscription               = SELECT, INSERT, UPDATE, DELETE
public.translationgroup                 = SELECT, INSERT, UPDATE
public.translator                       = SELECT, INSERT, UPDATE, DELETE
public.translationimportqueueentry      = SELECT, INSERT, UPDATE, DELETE
public.validpersonorteamcache           = SELECT
public.votecast                         = SELECT, INSERT
public.vote                             = SELECT, INSERT, UPDATE
public.wikiname                         = SELECT, INSERT, UPDATE, DELETE
public.branch                           = SELECT, INSERT, UPDATE
public.branchsubscription               = SELECT, INSERT, UPDATE, DELETE
public.branchmessage                    = SELECT, INSERT
# FIXME: public.revision should not have UPDATE permission. This is
# being done because the person merging code wants to touch every
# table who has an owner field. The Revision table should not have
# an owner field, though, because it's not meaningful in that
# context. -- Gustavo Niemeyer, 2005-11-02
public.revision                         = SELECT, UPDATE
public.revisionnumber                   = SELECT
public.revisionparent                   = SELECT
public.revisionauthor                   = SELECT
public.personalpackagearchive           = SELECT, UPDATE
public.personalsourcepackagepublication = SELECT

[statistician]
type=user
public.bug                              = SELECT
public.bugtask                          = SELECT
public.build                            = SELECT
public.binarypackagename                = SELECT
public.binarypackagepublishinghistory   = SELECT
public.binarypackagerelease             = SELECT
public.distribution                     = SELECT
public.distributionsourcepackagecache   = SELECT, INSERT, UPDATE, DELETE
public.distroarchrelease                = SELECT, UPDATE
public.distrorelease                    = SELECT, UPDATE
public.distroreleaselanguage            = SELECT, INSERT, UPDATE, DELETE
public.distroreleasepackagecache        = SELECT, INSERT, UPDATE, DELETE
public.language                         = SELECT
public.launchpadstatistic               = SELECT, INSERT, UPDATE, DELETE
public.person                           = SELECT
public.validpersonorteamcache           = SELECT
public.posubmission                     = SELECT
public.potemplate                       = SELECT
public.potemplatename                   = SELECT
public.pofile                           = SELECT
public.pofiletranslator                 = SELECT
public.pomsgset                         = SELECT
public.pomsgid                          = SELECT
public.potmsgset                        = SELECT
public.product                          = SELECT
public.productseries                    = SELECT
public.sourcepackagename                = SELECT
public.sourcepackagepublishinghistory   = SELECT
public.sourcepackagerelease             = SELECT

[librarian]
type=user
public.libraryfilealias                 = SELECT, INSERT, UPDATE
public.libraryfilecontent               = SELECT, INSERT

[librariangc]
type=user
public.libraryfilealias                 = SELECT, UPDATE, DELETE
public.libraryfilecontent               = SELECT, UPDATE, DELETE
# This user needs select on every table that references LibraryFileAlias
public.binarypackagefile                = SELECT
public.bugattachment                    = SELECT
public.build                            = SELECT
public.distribution                     = SELECT
public.distributionmirror               = SELECT
public.distroreleasequeue               = SELECT
public.distroreleasequeuecustom         = SELECT
public.message                          = SELECT
public.messagechunk                     = SELECT
public.mirrorproberecord                = SELECT
public.person                           = SELECT
public.personalpackagearchive           = SELECT
public.pocketchroot                     = SELECT
public.pofile                           = SELECT
public.potemplate                       = SELECT
public.product                          = SELECT
public.productreleasefile               = SELECT
public.project                          = SELECT
public.shipitreport                     = SELECT
public.shippingrun                      = SELECT
public.sprint                           = SELECT
public.sourcepackagereleasefile         = SELECT
public.temporaryblobstorage             = SELECT, DELETE
public.translationimportqueueentry      = SELECT

[productreleasefinder]
# Dyson release import script
type=user
public.product                          = SELECT
public.productseries                    = SELECT
public.productrelease                   = SELECT, INSERT, UPDATE
public.productreleasefile               = SELECT, INSERT, UPDATE
# Needed only because SQLobject does things...
public.person                           = SELECT
# Needed to write to the librarian
public.libraryfilealias                 = SELECT, INSERT
public.libraryfilecontent               = SELECT, INSERT

[poimport]
# Rosetta import script
type=user
groups=write
public.translationimportqueueentry      = SELECT, DELETE
public.translationgroup                 = SELECT
public.translator                       = SELECT
public.validpersonorteamcache           = SELECT

[poexport]
# Rosetta export script
type=user
public.distribution                     = SELECT
public.distrorelease                    = SELECT
public.emailaddress                     = SELECT
public.language                         = SELECT
public.libraryfilealias                 = SELECT, INSERT
public.libraryfilecontent               = SELECT, INSERT
public.person                           = SELECT
public.poexport                         = SELECT
public.poexportrequest                  = SELECT, DELETE
public.pomsgid                          = SELECT
public.potexport                        = SELECT
public.pofile                           = SELECT, UPDATE
public.pomsgset                         = SELECT
public.pomsgidsighting                  = SELECT
public.potmsgset                        = SELECT
public.poselection                      = SELECT
public.posubmission                     = SELECT
public.potemplate                       = SELECT
public.potemplatename                   = SELECT
<<<<<<< HEAD
public.pomsgid                          = SELECT
public.potranslation                    = SELECT
=======
public.product                          = SELECT
public.productseries                    = SELECT
public.sourcepackagename                = SELECT
>>>>>>> 59085ee4
public.translationgroup                 = SELECT
public.translator                       = SELECT
public.validpersonorteamcache           = SELECT

[checkwatches]
# Malone bug watch script
type=user
groups=write

[importd]
type=user
groups=write
public.branch                           = SELECT, INSERT, UPDATE
public.revision                         = SELECT, INSERT
public.revisionnumber                   = SELECT, INSERT, UPDATE, DELETE
public.revisionparent                   = SELECT, INSERT
public.revisionauthor                   = SELECT, INSERT

[branchscanner]
type=user
groups=write
public.branch                           = SELECT, INSERT, UPDATE
public.revision                         = SELECT, INSERT
public.revisionnumber                   = SELECT, INSERT, UPDATE, DELETE
public.revisionparent                   = SELECT, INSERT
public.revisionauthor                   = SELECT, INSERT

[targetnamecacheupdater]
type=user
public.bugtask                                  = SELECT, UPDATE
public.product                                  = SELECT
public.productseries                            = SELECT
public.distribution                             = SELECT
public.distrorelease                            = SELECT
public.sourcepackagename                        = SELECT
public.binarypackagename                        = SELECT
public.potemplate                               = SELECT, UPDATE

[distributionmirror]
type=user
public.binarypackagefile                        = SELECT
public.binarypackagename                        = SELECT
public.binarypackagerelease                     = SELECT
public.build                                    = SELECT
public.component                                = SELECT
public.componentselection                       = SELECT
public.distribution                             = SELECT
public.distributionmirror                       = SELECT, UPDATE
public.distrorelease                            = SELECT
public.distroarchrelease                        = SELECT
public.emailaddress                             = SELECT
public.libraryfilealias                         = SELECT, INSERT
public.libraryfilecontent                       = SELECT, INSERT
public.mirrorcdimagedistrorelease               = SELECT, INSERT, UPDATE, DELETE
public.mirrordistroarchrelease                  = SELECT, UPDATE, DELETE, INSERT
public.mirrordistroreleasesource                = SELECT, UPDATE, DELETE, INSERT
public.mirrorproberecord                        = SELECT, INSERT
public.person                                   = SELECT
public.processorfamily                          = SELECT
public.securesourcepackagepublishinghistory     = SELECT
public.securebinarypackagepublishinghistory     = SELECT
public.sourcepackagerelease                     = SELECT
public.sourcepackagereleasefile                 = SELECT
public.sourcepackagename                        = SELECT
public.teammembership                           = SELECT

[teammembership]
# Update the TeamMembership table setting expired members
type=user
public.teammembership                           = SELECT, UPDATE
public.teamparticipation                        = SELECT, DELETE
public.person                                   = SELECT
public.emailaddress                             = SELECT

[karma]
# Update the KarmaCache table
type=user
public.karmacache                               = SELECT, INSERT, UPDATE, DELETE
public.karma                                    = SELECT
public.karmacategory                            = SELECT
public.karmaaction                              = SELECT
public.karmatotalcache                          = SELECT, INSERT, UPDATE, DELETE
public.emailaddress                             = SELECT
public.person                                   = SELECT
public.validpersonorteamcache                   = SELECT

[cve]
type=user
public.cve                                      = SELECT, INSERT, UPDATE
public.cvereference                             = SELECT, INSERT, UPDATE, DELETE


[gina]
# Unpack sourcepackages and extract metadata
type=user
groups=write
public.securebinarypackagepublishinghistory     = SELECT, INSERT, UPDATE, DELETE
public.securesourcepackagepublishinghistory     = SELECT, INSERT, UPDATE, DELETE
public.distribution                             = SELECT

[lucille]
type=user
groups=write
public.securebinarypackagepublishinghistory     = SELECT, INSERT, UPDATE, DELETE
public.binarypackagepublishinghistory           = SELECT
public.securesourcepackagepublishinghistory     = SELECT, INSERT, UPDATE, DELETE
public.sourcepackagepublishinghistory           = SELECT

# Nicole is not running. Need to set permissions correctly if she
# is resurrected.
#[nicole]
# Pull in product metadata from Freshmeat and other sources
#type=user

[authserver]
# The authentication server.
type=user
groups=write
#public.pushmirroraccess                 = SELECT, INSERT, UPDATE

# Bob the buildd doesn't talk to the database
#[bob]
#type=user

[fiera]
type=user
public.buildqueue                               = SELECT, INSERT, UPDATE, DELETE
public.builder                                  = SELECT, INSERT, UPDATE
public.build                                    = SELECT, INSERT, UPDATE
public.distribution                             = SELECT, UPDATE
public.distrorelease                            = SELECT, UPDATE
public.distroarchrelease                        = SELECT, UPDATE
public.sourcepackagepublishinghistory           = SELECT
public.securesourcepackagepublishinghistory     = SELECT
public.sourcepackagerelease                     = SELECT
public.sourcepackagereleasefile                 = SELECT
public.sourcepackagename                        = SELECT
public.binarypackagepublishinghistory           = SELECT
public.securebinarypackagepublishinghistory     = SELECT
public.binarypackagerelease                     = SELECT
public.binarypackagefile                        = SELECT
public.binarypackagename                        = SELECT
public.libraryfilealias                         = SELECT, INSERT
public.libraryfilecontent                       = SELECT, INSERT
public.processor                                = SELECT
public.processorfamily                          = SELECT
public.pocketchroot                             = SELECT, INSERT, UPDATE
public.component                                = SELECT
public.section                                  = SELECT
public.publishedpackageview                     = SELECT
public.person                                   = SELECT
public.emailaddress                             = SELECT
public.teammembership                           = SELECT

[sourcerer]
type=user
public.manifest                                 = SELECT, INSERT, UPDATE
public.manifestentry                            = SELECT, INSERT, UPDATE
public.manifestancestry                         = SELECT, INSERT, UPDATE
public.branch                                   = SELECT, INSERT, UPDATE
public.revision                                 = SELECT, INSERT, UPDATE
# To get at a source package's manifest
public.distribution                             = SELECT
public.distrorelease                            = SELECT
public.sourcepackagename                        = SELECT
public.sourcepackagepublishinghistory           = SELECT
public.sourcepackagerelease                     = SELECT, UPDATE
public.sourcepackagereleasefile                 = SELECT
# To get at an upstream product's manifest
public.product                                  = SELECT
public.productseries                            = SELECT
public.productrelease                           = SELECT, UPDATE
public.productreleasefile                       = SELECT
# To get from source package to upstream
public.packaging                                = SELECT
# To get stuff from the librarian
public.libraryfilealias                         = SELECT
public.libraryfilecontent                       = SELECT

[write]
type=group
# Full access except for tables that are exclusively updated by
# certain processes, such as the librarian tables. This group is deprecated -
# access should be explicitly granted to users.
public.archconfig                       = SELECT, INSERT, UPDATE
public.archconfigentry                  = SELECT, INSERT, UPDATE
public.binarypackagerelease             = SELECT, INSERT, UPDATE
public.binarypackagefile                = SELECT, INSERT, UPDATE
public.binarypackagefilepublishing      = SELECT, INSERT, UPDATE
public.binarypackagename                = SELECT, INSERT, UPDATE
public.bounty                           = SELECT, INSERT, UPDATE
public.bountymessage                    = SELECT, INSERT
public.branch                           = SELECT, INSERT, UPDATE
public.branchrelationship               = SELECT, INSERT, UPDATE
public.bug                              = SELECT, INSERT, UPDATE
public.bugactivity                      = SELECT, INSERT, UPDATE
public.bugattachment                    = SELECT, INSERT, UPDATE
public.bugexternalref                   = SELECT, INSERT, UPDATE
public.bugmessage                       = SELECT, INSERT, UPDATE
public.bugnomination                    = SELECT, INSERT, UPDATE
public.bugpackageinfestation            = SELECT, INSERT, UPDATE
public.bugproductinfestation            = SELECT, INSERT, UPDATE
public.bugrelationship                  = SELECT, INSERT, UPDATE
public.bugsubscription                  = SELECT, INSERT, UPDATE, DELETE
public.bugtask                          = SELECT, INSERT, UPDATE
public.bugtracker                       = SELECT, INSERT, UPDATE
public.bugwatch                         = SELECT, INSERT, UPDATE, DELETE
public.build                            = SELECT, INSERT, UPDATE
public.builder                          = SELECT, INSERT, UPDATE
public.buildqueue                       = SELECT, INSERT, UPDATE, DELETE
public.calendar                         = SELECT, INSERT, UPDATE
public.calendarevent                    = SELECT, INSERT, UPDATE, DELETE
public.calendarsubscription             = SELECT, INSERT, UPDATE, DELETE
public.component                        = SELECT, INSERT, UPDATE
public.componentselection               = SELECT, INSERT, UPDATE
public.country                          = SELECT, INSERT, UPDATE
public.distribution                     = SELECT, INSERT, UPDATE
public.distroarchrelease                = SELECT, INSERT, UPDATE
public.distrorelease                    = SELECT, INSERT, UPDATE
public.distroreleasequeue               = SELECT, INSERT, UPDATE
public.distroreleasequeuebuild          = SELECT, INSERT, UPDATE
public.distroreleasequeuesource         = SELECT, INSERT, UPDATE
public.distroreleasequeuecustom         = SELECT, INSERT, UPDATE
public.distrocomponentuploader          = SELECT, INSERT, UPDATE
public.emailaddress                     = SELECT, INSERT, UPDATE
public.ircid                            = SELECT, INSERT, UPDATE, DELETE
public.jabberid                         = SELECT, INSERT, UPDATE, DELETE
public.karma                            = SELECT, INSERT, UPDATE
public.karmaaction                      = SELECT, INSERT, UPDATE
public.language                         = SELECT, INSERT, UPDATE
public.launchpaddatabaserevision        = SELECT, INSERT, UPDATE
public.libraryfilealias                 = SELECT, INSERT
public.libraryfilecontent               = SELECT, INSERT
public.license                          = SELECT, INSERT, UPDATE
public.logintoken                       = SELECT, INSERT, UPDATE
public.manifest                         = SELECT, INSERT, UPDATE
public.manifestentry                    = SELECT, INSERT, UPDATE
public.manifestancestry                 = SELECT, INSERT, UPDATE
public.mirror                           = SELECT, INSERT, UPDATE, DELETE
public.mirrorcontent                    = SELECT, INSERT, UPDATE, DELETE
public.mirrorsourcecontent              = SELECT, INSERT, UPDATE, DELETE
public.teammembership                   = SELECT, INSERT, UPDATE, DELETE
public.message                          = SELECT, INSERT, UPDATE
public.milestone                        = SELECT, INSERT, UPDATE
public.binarypackagepublishinghistory   = SELECT
public.securebinarypackagepublishinghistory = SELECT, INSERT, UPDATE, DELETE
public.packageselection                 = SELECT, INSERT, UPDATE
public.packaging                        = SELECT, INSERT, UPDATE
public.person                           = SELECT, INSERT, UPDATE
public.personlanguage                   = SELECT, INSERT, UPDATE
public.pocketchroot                     = SELECT, INSERT, UPDATE
public.pocomment                        = SELECT, INSERT, UPDATE
public.pofile                           = SELECT, INSERT, UPDATE
public.pomsgid                          = SELECT, INSERT, UPDATE
public.pomsgidsighting                  = SELECT, INSERT, UPDATE
public.pomsgset                         = SELECT, INSERT, UPDATE
public.posubscription                   = SELECT, INSERT, UPDATE
public.potemplate                       = SELECT, INSERT, UPDATE
public.potemplatename                   = SELECT, INSERT, UPDATE
public.potmsgset                        = SELECT, INSERT, UPDATE
public.potranslation                    = SELECT, INSERT, UPDATE
public.poselection                      = SELECT, INSERT, UPDATE
public.posubmission                     = SELECT, INSERT, UPDATE
public.processor                        = SELECT, INSERT, UPDATE
public.processorfamily                  = SELECT, INSERT, UPDATE
public.product                          = SELECT, INSERT, UPDATE
public.productbranchrelationship        = SELECT, INSERT, UPDATE
public.productcvsmodule                 = SELECT, INSERT, UPDATE
public.productrelease                   = SELECT, INSERT, UPDATE
public.productreleasefile               = SELECT, INSERT, UPDATE
public.productseries                    = SELECT, INSERT, UPDATE
public.productsvnmodule                 = SELECT, INSERT, UPDATE
public.project                          = SELECT, INSERT, UPDATE
public.projectrelationship              = SELECT, INSERT, UPDATE
public.publishedpackageview             = SELECT, INSERT, UPDATE
public.pushmirroraccess                 = SELECT, INSERT, UPDATE
public.section                          = SELECT, INSERT, UPDATE
public.sectionselection                 = SELECT, INSERT, UPDATE
public.signedcodeofconduct              = SELECT, INSERT, UPDATE
public.sourcepackagefilepublishing      = SELECT, INSERT, UPDATE
public.sourcepackagename                = SELECT, INSERT, UPDATE
public.sourcepackagepublishinghistory   = SELECT
public.securesourcepackagepublishinghistory = SELECT, INSERT, UPDATE
public.sourcepackagerelease             = SELECT, INSERT, UPDATE
public.sourcepackagereleasefile         = SELECT, INSERT, UPDATE
public.spokenin                         = SELECT, INSERT, UPDATE
public.gpgkey                           = SELECT, INSERT, UPDATE, DELETE
public.sshkey                           = SELECT, INSERT, UPDATE, DELETE
public.teamparticipation                = SELECT, INSERT, UPDATE, DELETE
public.translationimportqueueentry      = SELECT, INSERT, UPDATE, DELETE
public.wikiname                         = SELECT, INSERT, UPDATE, DELETE

[shipit]
type=user
public.shipment                         = SELECT, INSERT
public.shippingrequest                  = SELECT, UPDATE
public.shippingrun                      = SELECT, INSERT, UPDATE
public.libraryfilealias                 = SELECT, INSERT
public.libraryfilecontent               = SELECT, INSERT
public.emailaddress                     = SELECT
public.person                           = SELECT
public.country                          = SELECT
public.requestedcds                     = SELECT
public.validpersonorteamcache           = SELECT

[tickettracker]
# User running expire-tickets.py
type=user
public.bug                              = SELECT
public.distribution                     = SELECT
public.emailaddress                     = SELECT
public.language                         = SELECT
public.message                          = SELECT, INSERT
public.messagechunk                     = SELECT, INSERT
public.person                           = SELECT
public.personlanguage                   = SELECT
public.product                          = SELECT
public.sourcepackagename                = SELECT
public.supportcontact                   = SELECT
public.teammembership                   = SELECT
public.ticket                           = SELECT, UPDATE
public.ticketbug                        = SELECT
public.ticketmessage                    = SELECT, INSERT
public.ticketsubscription               = SELECT
public.validpersonorteamcache           = SELECT

[uploader]
type=user

# This block is granted insert in order to be able to create maintainers
# on the fly when we encounter them.
public.person                           = SELECT, INSERT
public.emailaddress                     = SELECT, INSERT
public.teamparticipation                = SELECT, INSERT
public.wikiname                         = SELECT, INSERT
public.validpersonorteamcache           = SELECT

# I didn't want to give it INSERT and if someone can fix the gpg-coc story
# So that it works with my key in place then nascentupload.txt won't have
# to insert it.
public.gpgkey                           = SELECT, INSERT
public.distribution                     = SELECT
public.distrorelease                    = SELECT, UPDATE
public.distroarchrelease                = SELECT
public.sourcepackagepublishinghistory   = SELECT
public.sourcepackagefilepublishing      = SELECT
public.binarypackagepublishinghistory   = SELECT
public.component                        = SELECT, INSERT
public.section                          = SELECT, INSERT
public.componentselection               = SELECT
public.sectionselection                 = SELECT
public.distrocomponentuploader          = SELECT
public.processor                        = SELECT
public.processorfamily                  = SELECT

# Source and Binary packages and builds
public.sourcepackagename                = SELECT, INSERT
public.sourcepackagerelease             = SELECT, INSERT
public.binarypackagename                = SELECT, INSERT
public.binarypackagerelease             = SELECT, INSERT
public.sourcepackagereleasefile         = SELECT, INSERT
public.binarypackagefile                = SELECT, INSERT
public.build                            = SELECT, INSERT, UPDATE

# Thusly the librarian
public.libraryfilecontent               = SELECT, INSERT
public.libraryfilealias                 = SELECT, INSERT

# The queue
public.distroreleasequeue               = SELECT, INSERT, UPDATE
public.distroreleasequeuesource         = SELECT, INSERT
public.distroreleasequeuebuild          = SELECT, INSERT
public.distroreleasequeuecustom         = SELECT, INSERT

# personal package archive
public.personalpackagearchive           = SELECT, INSERT, UPDATE
public.personalsourcepackagepublication = SELECT, INSERT, UPDATE


[queued]
type=user
# Announce handling
public.person                           = SELECT, INSERT
public.emailaddress                     = SELECT, INSERT
public.teamparticipation                = SELECT, INSERT
public.distrocomponentuploader          = SELECT

# The Queue
public.distroreleasequeue               = SELECT, UPDATE
public.distroreleasequeuesource         = SELECT
public.distroreleasequeuebuild          = SELECT
public.distroreleasequeuecustom         = SELECT

# Distribution/Publishing stuff
public.distribution                     = SELECT
public.distrorelease                    = SELECT
public.distroarchrelease                = SELECT
public.distrocomponentuploader          = SELECT
public.build                            = SELECT
public.sourcepackagerelease             = SELECT, UPDATE
public.binarypackagerelease             = SELECT, UPDATE
public.sourcepackagereleasefile         = SELECT
public.binarypackagefile                = SELECT
public.sourcepackagename                = SELECT
public.binarypackagename                = SELECT
public.binarypackagepublishinghistory   = SELECT
public.sourcepackagepublishinghistory   = SELECT
public.securesourcepackagepublishinghistory = SELECT, INSERT
public.securebinarypackagepublishinghistory = SELECT, INSERT
public.component                        = SELECT
public.section                          = SELECT
public.componentselection               = SELECT
public.sectionselection                 = SELECT

# Librarian stuff
public.libraryfilealias                 = SELECT, INSERT
public.libraryfilecontent               = SELECT, INSERT

# rosetta auto imports
public.translationimportqueueentry      = SELECT, INSERT, UPDATE

# personal package archive
public.personalpackagearchive           = SELECT, INSERT, UPDATE
public.personalsourcepackagepublication = SELECT, INSERT, UPDATE


[ppad]
type=user
public.personalpackagearchive           = SELECT, INSERT, UPDATE, DELETE
public.personalsourcepackagepublication = SELECT, INSERT, UPDATE, DELETE

[supermirror]
type=user
# For supermirror-rewritemap cronscript
public.person                           = SELECT
public.product                          = SELECT
public.branch                           = SELECT

[session]
# This user doesn't have access to any tables in the main launchpad
# database - it has permissions on the seperate session database only,
# which are not maintained by this script. User is just here so it gets
# created if necessary.
type=user

[bugnotification]
# Sends bug notifications.
# XXX: All the INSERT permissions, and the UPDATE permission for the bug
#       table are necessary only because the test that test
#       send-bug-notifications.py needs them. They should be removed
#       when bug 37456 is fixed.
#       -- Bjorn Tillenius, 2006-03-31
type=user
public.bugnotification                  = SELECT, INSERT, UPDATE
public.bugsubscription                  = SELECT, INSERT
public.bugnomination                    = SELECT
public.bug                              = SELECT, INSERT, UPDATE
public.bugmessage                       = SELECT, INSERT
public.bugtask                          = SELECT, INSERT
public.component                        = SELECT
public.packagebugcontact                = SELECT
public.person                           = SELECT
public.product                          = SELECT
public.productseries                    = SELECT
public.distribution                     = SELECT
public.distrorelease                    = SELECT
public.sourcepackagename                = SELECT
public.sourcepackagerelease             = SELECT
public.sourcepackagepublishinghistory   = SELECT
public.emailaddress                     = SELECT
public.libraryfilealias                 = SELECT
public.libraryfilecontent               = SELECT
public.message                          = SELECT, INSERT
public.messagechunk                     = SELECT, INSERT
public.teammembership                   = SELECT
public.teamparticipation                = SELECT
public.validpersonorteamcache           = SELECT

[rosettaadmin]
type=user
public.distribution                     = SELECT
public.distrorelease                    = SELECT, UPDATE
public.distroreleaselanguage            = SELECT, INSERT, UPDATE
public.language                         = SELECT
public.person                           = SELECT
public.pofile                           = SELECT, INSERT, UPDATE
public.pomsgid                          = SELECT
public.pomsgidsighting                  = SELECT, INSERT
public.pomsgset                         = SELECT, INSERT, UPDATE
public.poselection                      = SELECT, INSERT, UPDATE, DELETE
public.posubmission                     = SELECT, INSERT, DELETE
public.potemplate                       = SELECT, INSERT
public.potemplatename                   = SELECT
public.potmsgset                        = SELECT, INSERT
public.potranslation                    = SELECT
public.product                          = SELECT
public.productseries                    = SELECT
public.sourcepackagename                = SELECT

[oopsprune]
type=user
public.bug                              = SELECT
public.bugtask                          = SELECT
public.message                          = SELECT
public.messagechunk                     = SELECT
public.ticket                           = SELECT

# This group is now created automatically
# Readonly access to everything
#[read]
#type=group

# This group is now created automatically
# Full access to everything.
# [admin]
# type=group
<|MERGE_RESOLUTION|>--- conflicted
+++ resolved
@@ -240,24 +240,20 @@
 public.person                           = SELECT
 public.poexport                         = SELECT
 public.poexportrequest                  = SELECT, DELETE
+public.pofile                           = SELECT, UPDATE
 public.pomsgid                          = SELECT
-public.potexport                        = SELECT
-public.pofile                           = SELECT, UPDATE
+public.pomsgidsighting                  = SELECT
 public.pomsgset                         = SELECT
-public.pomsgidsighting                  = SELECT
-public.potmsgset                        = SELECT
 public.poselection                      = SELECT
 public.posubmission                     = SELECT
 public.potemplate                       = SELECT
 public.potemplatename                   = SELECT
-<<<<<<< HEAD
-public.pomsgid                          = SELECT
+public.potexport                        = SELECT
+public.potmsgset                        = SELECT
 public.potranslation                    = SELECT
-=======
 public.product                          = SELECT
 public.productseries                    = SELECT
 public.sourcepackagename                = SELECT
->>>>>>> 59085ee4
 public.translationgroup                 = SELECT
 public.translator                       = SELECT
 public.validpersonorteamcache           = SELECT
