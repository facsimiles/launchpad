#!/usr/bin/python -S
# pylint: disable-msg=W0403

# Copyright 2010 Canonical Ltd.  This software is licensed under the
# GNU Affero General Public License version 3 (see the file LICENSE).
#
# This code is based on William Grant's make-ubuntu-sane.py script, but
# reorganized to fit Launchpad coding guidelines, and extended.  The
# code is included under Canonical copyright with his permission
# (2010-02-24).

"""Clean up sample data so it will allow Soyuz to run locally.

DO NOT RUN ON PRODUCTION SYSTEMS.  This script deletes lots of
Ubuntu-related data.

This script creates a user "ppa-user" (email ppa-user@example.com,
password test) who is able to create PPAs.
"""

__metaclass__ = type

import _pythonpath

from optparse import OptionParser
import re
import os
import subprocess
import sys
from textwrap import dedent
import transaction

from zope.component import getUtility
from zope.event import notify
from zope.lifecycleevent import ObjectCreatedEvent
from zope.security.proxy import removeSecurityProxy

from storm.store import Store

from canonical.lp import initZopeless

from lp.app.interfaces.launchpad import ILaunchpadCelebrities
from canonical.launchpad.scripts import execute_zcml_for_scripts
from canonical.launchpad.scripts.logger import logger, logger_options
from canonical.launchpad.webapp.interfaces import (
    IStoreSelector, MAIN_STORE, MASTER_FLAVOR, SLAVE_FLAVOR)

from lp.registry.interfaces.codeofconduct import ISignedCodeOfConductSet
from lp.registry.interfaces.person import IPersonSet
from lp.registry.interfaces.series import SeriesStatus
from lp.registry.model.codeofconduct import SignedCodeOfConduct
from lp.soyuz.enums import SourcePackageFormat
from lp.soyuz.interfaces.component import IComponentSet
from lp.soyuz.interfaces.processor import IProcessorFamilySet
from lp.soyuz.interfaces.section import ISectionSet
from lp.soyuz.interfaces.sourcepackageformat import (
    ISourcePackageFormatSelectionSet,
    )
from lp.soyuz.model.section import SectionSelection
from lp.soyuz.model.component import ComponentSelection
from lp.soyuz.scripts.initialize_distroseries import InitializeDistroSeries
from lp.testing.factory import LaunchpadObjectFactory


user_name = 'ppa-user'
default_email = '%s@example.com' % user_name


class DoNotRunOnProduction(Exception):
    """Error: do not run this script on production (-like) systems."""


def get_max_id(store, table_name):
    """Find highest assigned id in given table."""
    max_id = store.execute("SELECT max(id) FROM %s" % table_name).get_one()
    if max_id is None:
        return None
    else:
        return max_id[0]


def get_store(flavor=MASTER_FLAVOR):
    """Obtain an ORM store."""
    return getUtility(IStoreSelector).get(MAIN_STORE, flavor)


def check_preconditions(options):
    """Try to ensure that it's safe to run.

    This script must not run on a production server, or anything
    remotely like it.
    """
    store = get_store(SLAVE_FLAVOR)

    # Just a guess, but dev systems aren't likely to have ids this high
    # in this table.  Production data does.
    real_data = (get_max_id(store, "TranslationMessage") >= 1000000)
    if real_data and not options.force:
        raise DoNotRunOnProduction(
            "Refusing to delete Ubuntu data unless you --force me.")

    # For some configs it's just absolutely clear this script shouldn't
    # run.  Don't even accept --force there.
    forbidden_configs = re.compile('(edge|lpnet|production)')
    current_config = os.getenv('LPCONFIG', 'an unknown config')
    if forbidden_configs.match(current_config):
        raise DoNotRunOnProduction(
            "I won't delete Ubuntu data on %s and you can't --force me."
            % current_config)


def parse_args(arguments):
    """Parse command-line arguments.

    :return: (options, args, logger)
    """
    parser = OptionParser(
        description="Set up fresh Ubuntu series and %s identity." % user_name)
    parser.add_option('-f', '--force', action='store_true', dest='force',
        help="DANGEROUS: run even if the database looks production-like.")
    parser.add_option('-e', '--email', action='store', dest='email',
        default=default_email,
        help=(
            "Email address to use for %s.  Should match your GPG key."
            % user_name))

    logger_options(parser)

    options, args = parser.parse_args(arguments)

    return options, args, logger(options)


def get_person_set():
    """Return `IPersonSet` utility."""
    return getUtility(IPersonSet)


def retire_series(distribution):
    """Mark all `DistroSeries` for `distribution` as obsolete."""
    for series in distribution.series:
        series.status = SeriesStatus.OBSOLETE


def retire_active_publishing_histories(histories, requester):
    """Retire all active publishing histories in the given collection."""
    # Avoid circular import.
    from lp.soyuz.interfaces.publishing import active_publishing_status
    for history in histories(status=active_publishing_status):
        history.requestDeletion(
            requester, "Cleaned up because of missing Librarian files.")


def retire_distro_archives(distribution, culprit):
    """Retire all items in `distribution`'s archives."""
    for archive in distribution.all_distro_archives:
        retire_active_publishing_histories(
            archive.getPublishedSources, culprit)
        retire_active_publishing_histories(
            archive.getAllPublishedBinaries, culprit)


def retire_ppas(distribution):
    """Disable all PPAs for `distribution`."""
    for ppa in distribution.getAllPPAs():
        removeSecurityProxy(ppa).publish = False


def add_architecture(distroseries, architecture_name):
    """Add a DistroArchSeries for the given architecture to `distroseries`."""
    # Avoid circular import.
    from lp.soyuz.model.distroarchseries import DistroArchSeries

    store = get_store(MASTER_FLAVOR)
    family = getUtility(IProcessorFamilySet).getByName(architecture_name)
    archseries = DistroArchSeries(
        distroseries=distroseries, processorfamily=family,
        owner=distroseries.owner, official=True,
        architecturetag=architecture_name)
    store.add(archseries)


def create_sections(distroseries):
    """Set up some sections for `distroseries`."""
    section_names = (
        'admin', 'cli-mono', 'comm', 'database', 'devel', 'debug', 'doc',
        'editors', 'electronics', 'embedded', 'fonts', 'games', 'gnome',
        'graphics', 'gnu-r', 'gnustep', 'hamradio', 'haskell', 'httpd',
        'interpreters', 'java', 'kde', 'kernel', 'libs', 'libdevel', 'lisp',
        'localization', 'mail', 'math', 'misc', 'net', 'news', 'ocaml',
        'oldlibs', 'otherosfs', 'perl', 'php', 'python', 'ruby', 'science',
        'shells', 'sound', 'tex', 'text', 'utils', 'vcs', 'video', 'web',
        'x11', 'xfce', 'zope')
    store = Store.of(distroseries)
    for section_name in section_names:
        section = getUtility(ISectionSet).ensure(section_name)
        if section not in distroseries.sections:
            store.add(
                SectionSelection(distroseries=distroseries, section=section))


def create_components(distroseries, uploader):
    """Set up some components for `distroseries`."""
    component_names = ('main', 'restricted', 'universe', 'multiverse')
    store = Store.of(distroseries)
    main_archive = distroseries.distribution.main_archive
    for component_name in component_names:
        component = getUtility(IComponentSet).ensure(component_name)
        if component not in distroseries.components:
            store.add(
                ComponentSelection(
                    distroseries=distroseries, component=component))
        main_archive.newComponentUploader(uploader, component)
        main_archive.newQueueAdmin(uploader, component)


def create_series(parent, full_name, version, status):
    """Set up a `DistroSeries`."""
    distribution = parent.distribution
    registrant = parent.owner
    name = full_name.split()[0].lower()
    title = "The " + full_name
    displayname = full_name.split()[0]
    new_series = distribution.newSeries(name=name, title=title,
        displayname=displayname, summary='Ubuntu %s is good.' % version,
        description='%s is awesome.' % version, version=version,
        previous_series=None, registrant=registrant)
    new_series.status = status
    notify(ObjectCreatedEvent(new_series))

<<<<<<< HEAD
    ids = InitialiseDistroSeries(new_series, [parent.id])
    ids.initialise()
=======
    ids = InitializeDistroSeries(new_series, [parent.id])
    ids.initialize()
>>>>>>> cabb49b5
    return new_series


def create_sample_series(original_series, log):
    """Set up sample `DistroSeries`.

    :param original_series: The parent for the first new series to be
        created.  The second new series will have the first as a parent,
        and so on.
    """
    series_descriptions = [
        ('Dapper Drake', SeriesStatus.SUPPORTED, '6.06'),
        ('Edgy Eft', SeriesStatus.OBSOLETE, '6.10'),
        ('Feisty Fawn', SeriesStatus.OBSOLETE, '7.04'),
        ('Gutsy Gibbon', SeriesStatus.OBSOLETE, '7.10'),
        ('Hardy Heron', SeriesStatus.SUPPORTED, '8.04'),
        ('Intrepid Ibex', SeriesStatus.OBSOLETE, '8.10'),
        ('Jaunty Jackalope', SeriesStatus.OBSOLETE, '9.04'),
        ('Karmic Koala', SeriesStatus.SUPPORTED, '9.10'),
        ('Lucid Lynx', SeriesStatus.SUPPORTED, '10.04'),
        ('Maverick Meerkat', SeriesStatus.CURRENT, '10.10'),
        ('Natty Narwhal', SeriesStatus.DEVELOPMENT, '11.04'),
        ('Onerous Ocelot', SeriesStatus.FUTURE, '11.10'),
        ]

    parent = original_series
    for full_name, status, version in series_descriptions:
        log.info('Creating %s...' % full_name)
        parent = create_series(parent, full_name, version, status)
        # Karmic is the first series in which the 3.0 formats are
        # allowed. Subsequent series will inherit them.
        if version == '9.10':
            spfss = getUtility(ISourcePackageFormatSelectionSet)
            spfss.add(parent, SourcePackageFormat.FORMAT_3_0_QUILT)
            spfss.add(parent, SourcePackageFormat.FORMAT_3_0_NATIVE)


def add_series_component(series):
    """Permit a component in the given series."""
    component = getUtility(IComponentSet)['main']
    get_store(MASTER_FLAVOR).add(
        ComponentSelection(
            distroseries=series, component=component))


def clean_up(distribution, log):
    # First we eliminate all active publishings in the Ubuntu main archives.
    # None of the librarian files exist, so it kills the publisher.

    # Could use IPublishingSet.requestDeletion() on the published sources to
    # get rid of the binaries too, but I don't trust that there aren't
    # published binaries without corresponding sources.

    log.info("Deleting all items in official archives...")
    retire_distro_archives(distribution, get_person_set().getByName('name16'))

    # Disable publishing of all PPAs, as they probably have broken
    # publishings too.
    log.info("Disabling all PPAs...")
    retire_ppas(distribution)

    retire_series(distribution)

    # grumpy has no components, which upsets the publisher.
    add_series_component(distribution['grumpy'])


def set_source_package_format(distroseries):
    """Register a series' source package format selection."""
    utility = getUtility(ISourcePackageFormatSelectionSet)
    format = SourcePackageFormat.FORMAT_1_0
    if utility.getBySeriesAndFormat(distroseries, format) is None:
        utility.add(distroseries, format)


def populate(distribution, previous_series_name, uploader_name, options, log):
    """Set up sample data on `distribution`."""
    previous_series = distribution.getSeries(previous_series_name)

    log.info("Configuring sections...")
    create_sections(previous_series)
    add_architecture(previous_series, 'amd64')

    log.info("Configuring components and permissions...")
    uploader = get_person_set().getByName(uploader_name)
    create_components(previous_series, uploader)

    set_source_package_format(previous_series)

    create_sample_series(previous_series, log)


def sign_code_of_conduct(person, log):
    """Sign Ubuntu Code of Conduct for `person`, if necessary."""
    if person.is_ubuntu_coc_signer:
        # Already signed.
        return

    log.info("Signing Ubuntu code of conduct.")
    signedcocset = getUtility(ISignedCodeOfConductSet)
    person_id = person.id
    if signedcocset.searchByUser(person_id).count() == 0:
        fake_gpg_key = LaunchpadObjectFactory().makeGPGKey(person)
        Store.of(person).add(SignedCodeOfConduct(
            owner=person, signingkey=fake_gpg_key,
            signedcode="Normally a signed CoC would go here.", active=True))


def create_ppa_user(username, options, approver, log):
    """Create new user, with password "test," and sign code of conduct."""
    person = get_person_set().getByName(username)
    if person is None:
        have_email = (options.email != default_email)
        command_line = [
            'utilities/make-lp-user', username, 'ubuntu-team']
        if have_email:
            command_line += ['--email', options.email]

        pipe = subprocess.Popen(command_line, stderr=subprocess.PIPE)
        stdout, stderr = pipe.communicate()
        if stderr != '':
            print stderr
        if pipe.returncode != 0:
            sys.exit(2)

    transaction.commit()

    person = getUtility(IPersonSet).getByName(username)
    sign_code_of_conduct(person, log)

    return person


def create_ppa(distribution, person, name):
    """Create a PPA for `person`."""
    ppa = LaunchpadObjectFactory().makeArchive(
        distribution=distribution, owner=person, name=name, virtualized=False,
        description="Automatically created test PPA.")
    ppa.external_dependencies = (
        "deb http://archive.ubuntu.com/ubuntu %(series)s "
        "main restricted universe multiverse\n")


def main(argv):
    options, args, log = parse_args(argv[1:])

    execute_zcml_for_scripts()
    txn = initZopeless(dbuser='launchpad')

    check_preconditions(options.force)

    ubuntu = getUtility(ILaunchpadCelebrities).ubuntu
    clean_up(ubuntu, log)

    # Use Hoary as the root, as Breezy and Grumpy are broken.
    populate(ubuntu, 'hoary', 'ubuntu-team', options, log)

    admin = get_person_set().getByName('name16')
    person = create_ppa_user(user_name, options, admin, log)

    create_ppa(ubuntu, person, 'test-ppa')

    txn.commit()
    log.info("Done.")

    print dedent("""
        Now start your local Launchpad with "make run_codehosting" and log
        into https://launchpad.dev/ as "%(email)s" with "test" as the
        password.
        Your user name will be %(user_name)s."""
        % {
            'email': options.email,
            'user_name': user_name,
            })


if __name__ == "__main__":
    main(sys.argv)<|MERGE_RESOLUTION|>--- conflicted
+++ resolved
@@ -228,13 +228,8 @@
     new_series.status = status
     notify(ObjectCreatedEvent(new_series))
 
-<<<<<<< HEAD
-    ids = InitialiseDistroSeries(new_series, [parent.id])
-    ids.initialise()
-=======
     ids = InitializeDistroSeries(new_series, [parent.id])
     ids.initialize()
->>>>>>> cabb49b5
     return new_series
 
 
