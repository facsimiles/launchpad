#! /usr/bin/python -S
#
# Copyright 2010 Canonical Ltd.  This software is licensed under the
# GNU Affero General Public License version 3 (see the file LICENSE).

"""Create a static WADL file describing the current webservice.

Example:

<<<<<<< HEAD
% LPCONFIG="lpnet" utilities/create-lp-wadl.py launchpad-%(version)s.wadl
=======
    % LPCONFIG=development bin/py utilities/create-lp-wadl-and-apidoc.py \\
      "lib/canonical/launchpad/apidoc/wadl-development-%(version)s.xml"
>>>>>>> f765b2f1
"""
import _pythonpath # Not lint, actually needed.

import optparse
import os
import sys

from zope.component import getUtility
from zope.pagetemplate.pagetemplatefile import PageTemplateFile

from canonical.launchpad.rest.wadl import generate_wadl, generate_html
from canonical.launchpad.scripts import execute_zcml_for_scripts
from canonical.launchpad.systemhomes import WebServiceApplication
from lazr.restful.interfaces import IWebServiceConfiguration


def write(filename, content):
    """Replace the named file with the given string."""
    f = open(filename, 'w')
    f.write(content)
    f.close()


def main(path_template, force=False):
    WebServiceApplication.cached_wadl = None # do not use cached file version
    execute_zcml_for_scripts()
    config = getUtility(IWebServiceConfiguration)
    directory = os.path.dirname(path_template)

    # First, create an index.html with links to all the HTML
    # documentation files we're about to generate.
    template_file = 'apidoc-index.pt'
    template = PageTemplateFile(template_file)
    index_filename = os.path.join(directory, "index.html")
    print "Writing index:", index_filename
    f = open(index_filename, 'w')
    f.write(template(config=config))

    for version in config.active_versions:
        wadl_filename = path_template % {'version': version}
        # If the WADL file doesn't exist or we're being forced to regenerate
        # it...
        if (not os.path.exists(wadl_filename) or force):
            print "Writing WADL for version %s to %s." % (
                version, wadl_filename)
            write(wadl_filename, generate_wadl(version))
        else:
            print "Skipping already present WADL file:", wadl_filename

        # Now, convert the WADL into an human-readable description and
        # put the HTML in the same directory as the WADL.
        html_filename = os.path.join(directory, version + ".html")
        # If the HTML file doesn't exist or we're being forced to regenerate
        # it...
        if (not os.path.exists(html_filename) or force):
            print "Writing apidoc for version %s to %s" % (
                version, html_filename)
            write(html_filename, generate_html(wadl_filename,
                suppress_stderr=False))
        else:
            print "Skipping already present HTML file:", html_filename

    return 0


def parse_args(args):
    usage = "usage: %prog [options] PATH_TEMPLATE"
    parser = optparse.OptionParser(usage=usage)
    parser.add_option(
        "--force", action="store_true",
        help="Replace any already-existing files.")
    parser.set_defaults(force=False)
    options, args = parser.parse_args(args)
    if len(args) != 2:
        parser.error("A path template is required.")

    return options, args


if __name__ == '__main__':
    options, args = parse_args(sys.argv)
    sys.exit(main(args[1], options.force))<|MERGE_RESOLUTION|>--- conflicted
+++ resolved
@@ -7,12 +7,8 @@
 
 Example:
 
-<<<<<<< HEAD
-% LPCONFIG="lpnet" utilities/create-lp-wadl.py launchpad-%(version)s.wadl
-=======
     % LPCONFIG=development bin/py utilities/create-lp-wadl-and-apidoc.py \\
       "lib/canonical/launchpad/apidoc/wadl-development-%(version)s.xml"
->>>>>>> f765b2f1
 """
 import _pythonpath # Not lint, actually needed.
 
