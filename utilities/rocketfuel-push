--- conflicted
+++ resolved
@@ -4,16 +4,11 @@
 # of everything, assuming your ~/.bazaar/locations.conf has been setup
 # correctly by rocketfuel-setup.
 
-<<<<<<< HEAD
-utilities_dir="$(cd $(dirname $0) && pwd)"
-source "$utilities_dir/rocketfuel-env.sh"
-=======
 source "$HOME/.rocketfuel-env.sh"
 if [ "$?" != 0 ]; then
     echo "Please run rocketfuel-setup first."
     exit 1
 fi
->>>>>>> 0c3ae63a
 
 cd $LP_PROJECT_PATH
 for branch in *; do
