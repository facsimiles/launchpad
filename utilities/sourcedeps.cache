--- conflicted
+++ resolved
@@ -1,8 +1,4 @@
 {
-    "bzr-builder": [
-        68, 
-        "launchpad@pqm.canonical.com-20101123183213-777lz46xgagn1deg"
-    ], 
     "testresources": [
         16, 
         "robertc@robertcollins.net-20050911111209-ee5da49011cf936a"
@@ -31,13 +27,17 @@
         24, 
         "launchpad@pqm.canonical.com-20100601182722-wo7h2fh0fvyw3aaq"
     ], 
-    "lpreview": [
-        23, 
-        "launchpad@pqm.canonical.com-20090720061538-euyh68ifavhy0pi8"
-    ], 
     "bzr-git": [
         259, 
         "launchpad@pqm.canonical.com-20110601140035-gl5merbechngjw5s"
+    ], 
+    "loggerhead": [
+        452, 
+        "andrew.bennetts@canonical.com-20110628173100-owrifrnckvoi60af"
+    ], 
+    "bzr-builder": [
+        68, 
+        "launchpad@pqm.canonical.com-20101123183213-777lz46xgagn1deg"
     ], 
     "bzr-loom": [
         50, 
@@ -47,30 +47,21 @@
         4, 
         "sinzui-20090526164636-1swugzupwvjgomo4"
     ], 
-    "loggerhead": [
-        452, 
-        "andrew.bennetts@canonical.com-20110628173100-owrifrnckvoi60af"
+    "lpreview": [
+        23, 
+        "launchpad@pqm.canonical.com-20090720061538-euyh68ifavhy0pi8"
     ], 
     "difftacular": [
         6, 
         "aaron@aaronbentley.com-20100715135013-uoi3q430urx9gwb8"
     ], 
     "bzr-svn": [
-<<<<<<< HEAD
-        2716, 
-        "launchpad@pqm.canonical.com-20110813142415-1izlitsieztuzkly"
-    ], 
-    "bzr-hg": [
-        287, 
-        "launchpad@pqm.canonical.com-20110722151205-zvse1g7ghie2snt2"
-=======
         2717, 
         "launchpad@pqm.canonical.com-20110819140025-1a6tgsdwtjx3plii"
     ], 
     "bzr-hg": [
         290, 
         "launchpad@pqm.canonical.com-20110808175904-4gj24x3y21kxepcj"
->>>>>>> a11c52c5
     ], 
     "dulwich": [
         426, 
