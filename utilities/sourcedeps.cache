{
<<<<<<< HEAD
    "testresources": [
        16, 
        "robertc@robertcollins.net-20050911111209-ee5da49011cf936a"
=======
    "bzr-builder": [
        68, 
        "launchpad@pqm.canonical.com-20101123183213-777lz46xgagn1deg"
    ], 
    "bzr-git": [
        259, 
        "launchpad@pqm.canonical.com-20110601140035-gl5merbechngjw5s"
>>>>>>> b9dd30ab
    ], 
    "bzr-hg": [
        290, 
        "launchpad@pqm.canonical.com-20110808175904-4gj24x3y21kxepcj"
    ], 
    "bzr-loom": [
        50, 
        "launchpad@pqm.canonical.com-20110722102404-hl1z8uzhhwiol34l"
    ], 
    "bzr-svn": [
        2717, 
        "launchpad@pqm.canonical.com-20110819140025-1a6tgsdwtjx3plii"
    ], 
    "cscvs": [
        432, 
        "launchpad@pqm.canonical.com-20100414131608-cf6jatd9zk6l6wpk"
    ], 
    "difftacular": [
        6, 
        "aaron@aaronbentley.com-20100715135013-uoi3q430urx9gwb8"
    ], 
    "dulwich": [
        426, 
        "launchpad@pqm.canonical.com-20110520175715-e90dzs8os0kotbm9"
    ], 
    "loggerhead": [
        456, 
        "danilo@canonical.com-20110902102252-phc11upmjw8tz1mg"
    ], 
<<<<<<< HEAD
    "bzr-git": [
        259, 
        "launchpad@pqm.canonical.com-20110601140035-gl5merbechngjw5s"
    ], 
    "loggerhead": [
        455, 
        "danilo@canonical.com-20110817125309-2r1fgcrqt5kr5h43"
    ], 
    "bzr-builder": [
        68, 
        "launchpad@pqm.canonical.com-20101123183213-777lz46xgagn1deg"
    ], 
    "bzr-loom": [
        49, 
        "launchpad@pqm.canonical.com-20110601122412-54vo3k8yae9i2zve"
=======
    "lpreview": [
        23, 
        "launchpad@pqm.canonical.com-20090720061538-euyh68ifavhy0pi8"
    ], 
    "mailman": [
        976, 
        "launchpad@pqm.canonical.com-20091021010617-prbs2ay6nhxx515v"
>>>>>>> b9dd30ab
    ], 
    "old_xmlplus": [
        4, 
        "sinzui-20090526164636-1swugzupwvjgomo4"
    ], 
<<<<<<< HEAD
    "lpreview": [
        23, 
        "launchpad@pqm.canonical.com-20090720061538-euyh68ifavhy0pi8"
=======
    "pygettextpo": [
        24, 
        "launchpad@pqm.canonical.com-20100601182722-wo7h2fh0fvyw3aaq"
>>>>>>> b9dd30ab
    ], 
    "pygpgme": [
        49, 
        "launchpad@pqm.canonical.com-20100325120516-q8to5dx3gga4wlvi"
    ], 
    "python-debian": [
        186, 
        "launchpad@pqm.canonical.com-20110329053617-irncjfr14k0m00zp"
    ], 
    "subvertpy": [
        2046, 
        "launchpad@pqm.canonical.com-20110810142738-q1w4ukw9r0z8q2nz"
    ], 
    "testresources": [
        16, 
        "robertc@robertcollins.net-20050911111209-ee5da49011cf936a"
    ]
}<|MERGE_RESOLUTION|>--- conflicted
+++ resolved
@@ -1,9 +1,4 @@
 {
-<<<<<<< HEAD
-    "testresources": [
-        16, 
-        "robertc@robertcollins.net-20050911111209-ee5da49011cf936a"
-=======
     "bzr-builder": [
         68, 
         "launchpad@pqm.canonical.com-20101123183213-777lz46xgagn1deg"
@@ -11,7 +6,6 @@
     "bzr-git": [
         259, 
         "launchpad@pqm.canonical.com-20110601140035-gl5merbechngjw5s"
->>>>>>> b9dd30ab
     ], 
     "bzr-hg": [
         290, 
@@ -41,23 +35,6 @@
         456, 
         "danilo@canonical.com-20110902102252-phc11upmjw8tz1mg"
     ], 
-<<<<<<< HEAD
-    "bzr-git": [
-        259, 
-        "launchpad@pqm.canonical.com-20110601140035-gl5merbechngjw5s"
-    ], 
-    "loggerhead": [
-        455, 
-        "danilo@canonical.com-20110817125309-2r1fgcrqt5kr5h43"
-    ], 
-    "bzr-builder": [
-        68, 
-        "launchpad@pqm.canonical.com-20101123183213-777lz46xgagn1deg"
-    ], 
-    "bzr-loom": [
-        49, 
-        "launchpad@pqm.canonical.com-20110601122412-54vo3k8yae9i2zve"
-=======
     "lpreview": [
         23, 
         "launchpad@pqm.canonical.com-20090720061538-euyh68ifavhy0pi8"
@@ -65,21 +42,14 @@
     "mailman": [
         976, 
         "launchpad@pqm.canonical.com-20091021010617-prbs2ay6nhxx515v"
->>>>>>> b9dd30ab
     ], 
     "old_xmlplus": [
         4, 
         "sinzui-20090526164636-1swugzupwvjgomo4"
     ], 
-<<<<<<< HEAD
-    "lpreview": [
-        23, 
-        "launchpad@pqm.canonical.com-20090720061538-euyh68ifavhy0pi8"
-=======
     "pygettextpo": [
         24, 
         "launchpad@pqm.canonical.com-20100601182722-wo7h2fh0fvyw3aaq"
->>>>>>> b9dd30ab
     ], 
     "pygpgme": [
         49, 
