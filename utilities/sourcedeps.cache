{
    "testresources": [
        16, 
        "robertc@robertcollins.net-20050911111209-ee5da49011cf936a"
    ], 
    "mailman": [
        976, 
        "launchpad@pqm.canonical.com-20091021010617-prbs2ay6nhxx515v"
    ], 
    "cscvs": [
        432, 
        "launchpad@pqm.canonical.com-20100414131608-cf6jatd9zk6l6wpk"
    ], 
    "pygpgme": [
        49, 
        "launchpad@pqm.canonical.com-20100325120516-q8to5dx3gga4wlvi"
    ], 
    "subvertpy": [
        2046, 
        "launchpad@pqm.canonical.com-20110810142738-q1w4ukw9r0z8q2nz"
    ], 
    "python-debian": [
        186, 
        "launchpad@pqm.canonical.com-20110329053617-irncjfr14k0m00zp"
    ], 
    "pygettextpo": [
        24, 
        "launchpad@pqm.canonical.com-20100601182722-wo7h2fh0fvyw3aaq"
    ], 
    "bzr-git": [
        261, 
        "launchpad@pqm.canonical.com-20110818195215-bdxw09lp94p4p26o"
    ], 
    "loggerhead": [
        452, 
        "andrew.bennetts@canonical.com-20110628173100-owrifrnckvoi60af"
    ], 
    "bzr-builder": [
        68, 
        "launchpad@pqm.canonical.com-20101123183213-777lz46xgagn1deg"
    ], 
    "bzr-loom": [
        50, 
        "launchpad@pqm.canonical.com-20110722102404-hl1z8uzhhwiol34l"
    ], 
    "old_xmlplus": [
        4, 
        "sinzui-20090526164636-1swugzupwvjgomo4"
    ], 
    "lpreview": [
        23, 
        "launchpad@pqm.canonical.com-20090720061538-euyh68ifavhy0pi8"
    ], 
    "difftacular": [
        6, 
        "aaron@aaronbentley.com-20100715135013-uoi3q430urx9gwb8"
    ], 
    "bzr-svn": [
<<<<<<< HEAD
        2716, 
        "launchpad@pqm.canonical.com-20110813142415-1izlitsieztuzkly"
    ], 
    "bzr-hg": [
        291, 
        "launchpad@pqm.canonical.com-20110822162405-m5xrb9p3ahzddmcm"
=======
        2717, 
        "launchpad@pqm.canonical.com-20110819140025-1a6tgsdwtjx3plii"
    ], 
    "bzr-hg": [
        290, 
        "launchpad@pqm.canonical.com-20110808175904-4gj24x3y21kxepcj"
>>>>>>> d6099a85
    ], 
    "dulwich": [
        428, 
        "launchpad@pqm.canonical.com-20110818211213-mnz3lehaoxyyys7x"
    ]
}<|MERGE_RESOLUTION|>--- conflicted
+++ resolved
@@ -56,21 +56,12 @@
         "aaron@aaronbentley.com-20100715135013-uoi3q430urx9gwb8"
     ], 
     "bzr-svn": [
-<<<<<<< HEAD
-        2716, 
-        "launchpad@pqm.canonical.com-20110813142415-1izlitsieztuzkly"
+        2717, 
+        "launchpad@pqm.canonical.com-20110819140025-1a6tgsdwtjx3plii"
     ], 
     "bzr-hg": [
         291, 
         "launchpad@pqm.canonical.com-20110822162405-m5xrb9p3ahzddmcm"
-=======
-        2717, 
-        "launchpad@pqm.canonical.com-20110819140025-1a6tgsdwtjx3plii"
-    ], 
-    "bzr-hg": [
-        290, 
-        "launchpad@pqm.canonical.com-20110808175904-4gj24x3y21kxepcj"
->>>>>>> d6099a85
     ], 
     "dulwich": [
         428, 
